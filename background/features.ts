--- conflicted
+++ resolved
@@ -81,7 +81,17 @@
 }
 
 /**
-<<<<<<< HEAD
+ * Checks the inverse of `isEnabled`; used for clarity as an alternative to
+ * `!isEnabled`.
+ */
+export function isDisabled(
+  flagName: FeatureFlagType,
+  checkBrowserStorage: boolean = BuildTimeFlag.SWITCH_RUNTIME_FLAGS
+): boolean {
+  return !isEnabled(flagName, checkBrowserStorage)
+}
+
+/**
  * If the flag is enabled, wraps the given value in a single-item array and returns it.
  * Otherwise, returns an empty array.
  *
@@ -102,14 +112,4 @@
   valueToWrap: T
 ): [T] | [] {
   return isEnabled(flag) ? [valueToWrap] : []
-=======
- * Checks the inverse of `isEnabled`; used for clarity as an alternative to
- * `!isEnabled`.
- */
-export function isDisabled(
-  flagName: FeatureFlagType,
-  checkBrowserStorage: boolean = BuildTimeFlag.SWITCH_RUNTIME_FLAGS
-): boolean {
-  return !isEnabled(flagName, checkBrowserStorage)
->>>>>>> a8504f69
 }
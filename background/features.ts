/**
 * Feature flags which are set at build time.
 */
const BuildTimeFlag: Record<string, boolean> = {
  SUPPORT_TABBED_ONBOARDING: process.env.SUPPORT_TABBED_ONBOARDING === "true",
  SWITCH_RUNTIME_FLAGS: process.env.SWITCH_RUNTIME_FLAGS === "true",
}

/**
 * Feature flags which are set at runtime.
 */
export const RuntimeFlag: Record<string, boolean> = {
  USE_MAINNET_FORK: process.env.USE_MAINNET_FORK === "true",
  RESOLVE_RNS_NAMES: process.env.RESOLVE_RNS_NAMES === "true",
  HIDE_IMPORT_DERIVATION_PATH:
    process.env.HIDE_IMPORT_DERIVATION_PATH === "true",
  HIDE_SWAP_REWARDS: process.env.HIDE_SWAP_REWARDS === "true",
  USE_UPDATED_SIGNING_UI: process.env.USE_UPDATED_SIGNING_UI === "true",
  SUPPORT_MULTIPLE_LANGUAGES: process.env.SUPPORT_MULTIPLE_LANGUAGES === "true",
  SUPPORT_ANALYTICS: process.env.SUPPORT_ANALYTICS === "true",
  SUPPORT_KEYRING_LOCKING: process.env.SUPPORT_KEYRING_LOCKING === "true",
  SUPPORT_FORGOT_PASSWORD: process.env.SUPPORT_FORGOT_PASSWORD === "true",
  ENABLE_ACHIEVEMENTS_TAB: process.env.ENABLE_ACHIEVEMENTS_TAB === "true",
  HIDE_TOKEN_FEATURES: process.env.HIDE_TOKEN_FEATURES === "true",
  SUPPORT_ARBITRUM: process.env.SUPPORT_ARBITRUM === "true",
<<<<<<< HEAD
  SUPPORT_GOERLI: process.env.SUPPORT_GOERLI === "true",
  SUPPORT_ACHIEVEMENTS_BANNER:
    process.env.SUPPORT_ACHIEVEMENTS_BANNER === "true",
=======
  SUPPORT_RSK: process.env.SUPPORT_RSK === "true",
>>>>>>> e3b26057
}

/**
 * Object with all feature flags. The key is the same as the value.
 */
export const FeatureFlags: Record<string, string> = Object.keys({
  ...BuildTimeFlag,
  ...RuntimeFlag,
}).reduce((types, flagName) => ({ ...types, [flagName]: flagName }), {})

/**
 * Checks the status of the feature flag.
 * If the SWITCH_RUNTIME_FLAGS is off all flags are read from environment variables.
 * If the SWITCH_RUNTIME_FLAGS is on then value for run time flag is read from Local Storage.
 * If value is not exist then is read from environment variables.
 * The value for the build time flag is read from environment variables.
 */
export const isEnabled = (flagName: string): boolean => {
  if (flagName in BuildTimeFlag) {
    return BuildTimeFlag[flagName]
  }
  if (BuildTimeFlag.SWITCH_RUNTIME_FLAGS) {
    const state = localStorage.getItem(flagName)
    return state !== null ? state === "true" : RuntimeFlag[flagName]
  }
  return RuntimeFlag[flagName]
}<|MERGE_RESOLUTION|>--- conflicted
+++ resolved
@@ -23,13 +23,10 @@
   ENABLE_ACHIEVEMENTS_TAB: process.env.ENABLE_ACHIEVEMENTS_TAB === "true",
   HIDE_TOKEN_FEATURES: process.env.HIDE_TOKEN_FEATURES === "true",
   SUPPORT_ARBITRUM: process.env.SUPPORT_ARBITRUM === "true",
-<<<<<<< HEAD
   SUPPORT_GOERLI: process.env.SUPPORT_GOERLI === "true",
+  SUPPORT_RSK: process.env.SUPPORT_RSK === "true",
   SUPPORT_ACHIEVEMENTS_BANNER:
     process.env.SUPPORT_ACHIEVEMENTS_BANNER === "true",
-=======
-  SUPPORT_RSK: process.env.SUPPORT_RSK === "true",
->>>>>>> e3b26057
 }
 
 /**

import { fetchJson } from "@ethersproject/web"
import { NETWORK_BY_CHAIN_ID } from "../constants"
import { NFT, NFTCollection, NFTsWithPagesResponse } from "../nfts"
import { HexString } from "../types"
import logger from "./logger"
import { sameEVMAddress } from "./utils"

type SupportedChain = "polygon" | "arbitrum" | "optimism" | "ethereum" | "bsc"

type SimpleHashNFTModel = {
  nft_id: string
  token_id: string | null
  name: string | null
  description: string | null
  contract_address: string
  chain: SupportedChain
  external_url: string | null
  image_url: string | null
  previews?: {
    image_small_url: string | null
    image_medium_url: string | null
    image_large_url: string | null
  }
  collection: {
    collection_id: string // can be null due to docs but we won't fetch NFTs without collections anyway
    name: string | null
    floor_prices: {
      value: number
      payment_token: {
        name: string | null
        symbol: string | null
        decimals: number
      }
    }[]
  }
  owners: { owner_address: string; last_acquired_date: string }[]
  extra_metadata: {
    attributes?: [{ trait_type?: string | null; value?: string | null }]
  }
}

type SimpleHashCollectionModel = {
  id: string
  name: string | null
  image_url: string | null
  chain: SupportedChain
  distinct_nfts_owned: number | null
  distinct_owner_count: number | null
  distinct_nft_count: number | null
  total_quantity: number | null
  floor_prices: {
    value: number
    payment_token: {
      name: string | null
      symbol: string | null
      decimals: number
    }
  }[]
}

type SimpleHashNFTsByWalletAPIResponse = {
  next: string | null
  nfts: SimpleHashNFTModel[]
}

type SimpleHashCollectionsByWalletAPIResponse = {
  collections: SimpleHashCollectionModel[]
}

const CHAIN_ID_TO_NAME = {
  1: "ethereum",
  10: "optimism",
  137: "polygon",
  42161: "arbitrum",
  43114: "avalanche",
  56: "bsc",
}

const SIMPLE_HASH_CHAIN_TO_ID = {
  ethereum: 1,
  optimism: 10,
  polygon: 137,
  arbitrum: 42161,
  avalanche: 43114,
  bsc: 56,
}

function isGalxeAchievement(url: string | null | undefined) {
  return !!url && (url.includes("galaxy.eco") || url.includes("galxe.com"))
}

function getChainIDsNames(chainIDs: string[]) {
  return chainIDs
    .map(
      (chainID) =>
        CHAIN_ID_TO_NAME[parseInt(chainID, 10) as keyof typeof CHAIN_ID_TO_NAME]
    )
    .join(",")
}

function simpleHashCollectionModelToCollection(
  original: SimpleHashCollectionModel,
  owner: HexString
): NFTCollection {
  const { id, chain, floor_prices: collectionPrices } = original
  const floorPrice = collectionPrices
    ?.map(({ value, payment_token }) => ({
      value: BigInt(value),
      token: {
        name: payment_token.name || "Ether",
        symbol: payment_token.symbol || "ETH",
        decimals: payment_token.decimals,
      },
    }))
    .sort((price1, price2) => Number(price1.value - price2.value))[0]
  const chainID = SIMPLE_HASH_CHAIN_TO_ID[chain]

  return {
    id,
    name: original.name || "",
    nftCount: original.distinct_nfts_owned || 0,
    totalNftCount: original.distinct_nft_count || 0,
    owner,
    thumbnailURL: original.image_url || "",
    network: NETWORK_BY_CHAIN_ID[chainID],
    floorPrice,
    hasBadges: false, // TODO: check how to discover if this is a Galxe collection
  }
}

function simpleHashNFTModelToNFT(
  original: SimpleHashNFTModel,
  owner: HexString
): NFT {
  const {
    nft_id: nftID,
    contract_address: contractAddress,
    chain,
    image_url: fullsizeURL,
    previews,
    owners = [],
    external_url: nftURL = "",
    collection: { collection_id: collectionID },
    extra_metadata: metadata,
  } = original

<<<<<<< HEAD
  const thumbnail =
    previewURL ||
    previews?.image_large_url ||
    previews?.image_medium_url ||
=======
  const isAchievement = isGalxeAchievement(nftURL)

  const thumbnailURL =
>>>>>>> 005056d2
    previews?.image_small_url ||
    previews?.image_medium_url ||
    previews?.image_large_url ||
    fullsizeURL ||
    undefined

  const previewURL =
    (previews?.image_medium_url || previews?.image_large_url || fullsizeURL) ??
    undefined

  const chainID = SIMPLE_HASH_CHAIN_TO_ID[chain]

  const transferDate = owners.find(({ owner_address }) =>
    sameEVMAddress(owner_address, owner)
  )?.last_acquired_date

  const attributes = Array.isArray(metadata?.attributes)
    ? metadata.attributes.flatMap(({ trait_type, value }) =>
        value && trait_type
          ? {
              value,
              trait: trait_type,
            }
          : []
      )
    : []

  return {
    id: nftID,
    tokenId: original.token_id || "",
    name: original.name || "",
    description: original.description || "",
    thumbnailURL,
    previewURL,
    transferDate,
    attributes,
    collectionID,
    contract: contractAddress,
    owner,
    network: NETWORK_BY_CHAIN_ID[chainID],
    isBadge: isGalxeAchievement(nftURL),
  }
}

/**
 * Get NFT holdings of given address across collections and networks
 * using the SimpleHash API.
 *
 * Learn more at https://simplehash.readme.io/reference/nfts-by-owners
 *
 * @param address address whose NFT holdings we want to query
 * @param collectionID collections we are updating
 * @param chainIDs the networks we're querying
 */
export async function getSimpleHashNFTs(
  address: string,
  collectionID: string,
  chainIDs: string[]
): Promise<NFTsWithPagesResponse> {
  const requestURL = new URL("https://api.simplehash.com/api/v0/nfts/owners")
  requestURL.searchParams.set("chains", getChainIDsNames(chainIDs))
  requestURL.searchParams.set("wallet_addresses", address)
  requestURL.searchParams.set("collection_id", collectionID)

  try {
    const result: SimpleHashNFTsByWalletAPIResponse = await fetchJson({
      url: requestURL.toString(),
      headers: {
        "X-API-KEY": process.env.SIMPLE_HASH_API_KEY ?? "",
      },
    })

    return {
      nfts:
        result.nfts
          .filter((nft) => !!nft.nft_id)
          .map((nft) => simpleHashNFTModelToNFT(nft, address)) ?? [],
      nextPageURL: result.next,
    }
  } catch (err) {
    logger.error("Error retrieving NFTs ", err)
  }

  return { nfts: [], nextPageURL: null }
}

/**
 * Get NFT Collections of given address and networks using the SimpleHash API.
 * This will return an overview of collections that address holds.
 *
 * Learn more at https://simplehash.readme.io/reference/collections-by-wallets
 *
 * @param address address whose NFT Collections we want to query
 * @param chainIDs the networks we're querying
 */
export async function getSimpleHashCollections(
  address: string,
  chainIDs: string[]
): Promise<NFTCollection[]> {
  const requestURL = new URL(
    "https://api.simplehash.com/api/v0/nfts/collections_by_wallets"
  )
  requestURL.searchParams.set("chains", getChainIDsNames(chainIDs))
  requestURL.searchParams.set("wallet_addresses", address)

  try {
    const result: SimpleHashCollectionsByWalletAPIResponse = await fetchJson({
      url: requestURL.toString(),
      headers: {
        "X-API-KEY": process.env.SIMPLE_HASH_API_KEY ?? "",
      },
    })

    return result.collections
      .filter((collection) => collection.id)
      .map((collection) =>
        simpleHashCollectionModelToCollection(collection, address)
      )
  } catch (err) {
    logger.error("Error retrieving NFTs ", err)
  }

  return []
}<|MERGE_RESOLUTION|>--- conflicted
+++ resolved
@@ -144,16 +144,7 @@
     extra_metadata: metadata,
   } = original
 
-<<<<<<< HEAD
-  const thumbnail =
-    previewURL ||
-    previews?.image_large_url ||
-    previews?.image_medium_url ||
-=======
-  const isAchievement = isGalxeAchievement(nftURL)
-
   const thumbnailURL =
->>>>>>> 005056d2
     previews?.image_small_url ||
     previews?.image_medium_url ||
     previews?.image_large_url ||

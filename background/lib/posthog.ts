import { v4 as uuidv4 } from "uuid"

import { FeatureFlags, isEnabled } from "../features"
import logger from "./logger"

export enum AnalyticsEvent {
  NEW_INSTALL = "New install",
  UI_SHOWN = "UI shown",
  NEW_ACCOUNT_TO_TRACK = "Address added to tracking on network",
<<<<<<< HEAD
  CUSTOM_CHAIN_ADDED = "Custom chain added",
=======
  DAPP_CONNECTED = "Dapp Connected",
>>>>>>> 01b3fe26
}

export enum OneTimeAnalyticsEvent {
  ONBOARDING_STARTED = "Onboarding Started",
  ONBOARDING_FINISHED = "Onboarding Finished",
}

export const isOneTimeAnalyticsEvent = (
  eventName: string
): eventName is OneTimeAnalyticsEvent => {
  return Object.values<string>(OneTimeAnalyticsEvent).includes(eventName)
}

const POSTHOG_PROJECT_ID = "11112"

const PERSON_ENDPOINT = `https://app.posthog.com/api/projects/${POSTHOG_PROJECT_ID}/persons`

export const POSTHOG_URL =
  process.env.POSTHOG_URL ?? "https://app.posthog.com/capture/"

// Destructuring doesn't work with env variables. process.nev is `MISSING ENV VAR` in that case
// eslint-disable-next-line prefer-destructuring
export const USE_ANALYTICS_SOURCE = process.env.USE_ANALYTICS_SOURCE

export function shouldSendPosthogEvents(): boolean {
  return (
    isEnabled(FeatureFlags.SUPPORT_ANALYTICS) && !!process.env.POSTHOG_API_KEY
  )
}

export function createPosthogPayload(
  personUUID: string,
  eventName: string,
  payload?: Record<string, unknown>
): string {
  return JSON.stringify({
    // See posthog Data model: https://posthog.com/docs/how-posthog-works/data-model
    // ID of the event
    uuid: uuidv4(),
    // The unique or anonymous id of the user that triggered the event.
    distinct_id: personUUID,
    // api key
    api_key: process.env.POSTHOG_API_KEY,
    // name of the event
    event: eventName,
    // Let's include a timestamp just to be sure. Optional.
    timestamp: new Date().toISOString(),
    properties: {
      // $lib property name is a convention used by posthog to send in the source property.
      // We want to separate events based on which context/phase/source they originate from
      // The intended context/phase/source at the moment of writing: DEV, BETA, PROD
      // This can be overwritten in .env so devs can check their events during dev
      $lib: USE_ANALYTICS_SOURCE,
      // properties[$current_url] is a convention used by posthog
      // Let's store the URL so we can differentiate between the sources later on.
      $current_url: window.location.href,
      // Let's also send in anything that we might send with the event. Eg time
      ...payload,
    },
  })
}

export function sendPosthogEvent(
  personUUID: string,
  eventName: string,
  payload?: Record<string, unknown>
): void {
  try {
    if (shouldSendPosthogEvents()) {
      // fetchJson works only with GET requests
      fetch(POSTHOG_URL, {
        method: "POST",
        body: createPosthogPayload(personUUID, eventName, payload),
        headers: {
          "Content-Type": "application/json",
          Accept: "application/json",
        },
      })
    }
  } catch (e) {
    logger.debug("Sending analytics event failed with error: ", e)
  }
}

export async function getPersonId(personUUID: string): Promise<string> {
  const res = await fetch(`${PERSON_ENDPOINT}?distinct_id=${personUUID}`, {
    method: "GET",
    headers: {
      Authorization: `Bearer ${process.env.POSTHOG_PERSONAL_API_KEY}`,
    },
  })

  const response = await res.json()
  return response.results[0].id
}

export function deletePerson(personID: string): void {
  fetch(`${PERSON_ENDPOINT}/${personID}`, {
    method: "DELETE",
    headers: {
      Authorization: `Bearer ${process.env.POSTHOG_PERSONAL_API_KEY}`,
    },
  })
}<|MERGE_RESOLUTION|>--- conflicted
+++ resolved
@@ -7,11 +7,8 @@
   NEW_INSTALL = "New install",
   UI_SHOWN = "UI shown",
   NEW_ACCOUNT_TO_TRACK = "Address added to tracking on network",
-<<<<<<< HEAD
   CUSTOM_CHAIN_ADDED = "Custom chain added",
-=======
   DAPP_CONNECTED = "Dapp Connected",
->>>>>>> 01b3fe26
 }
 
 export enum OneTimeAnalyticsEvent {

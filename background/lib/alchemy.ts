--- conflicted
+++ resolved
@@ -152,11 +152,7 @@
 
   const json: unknown = await provider.send("alchemy_getTokenBalances", [
     address,
-<<<<<<< HEAD
-    uniqueTokens.length ? uniqueTokens : "DEFAULT_TOKENS",
-=======
     uniqueTokens.length > 0 ? uniqueTokens : "DEFAULT_TOKENS",
->>>>>>> 739656f4
   ])
 
   if (!isValidAlchemyTokenBalanceResponse(json)) {

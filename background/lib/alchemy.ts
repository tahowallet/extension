--- conflicted
+++ resolved
@@ -12,14 +12,7 @@
   SmartContractFungibleAsset,
 } from "../assets"
 import { ETH } from "../constants"
-<<<<<<< HEAD
-import {
-  convertToHexAndNormalize,
-  getEthereumNetwork,
-  normalizeEVMAddress,
-} from "./utils"
-=======
->>>>>>> b68bcdcb
+import { convertToHexAndNormalize, normalizeEVMAddress } from "./utils"
 import { AnyEVMTransaction, EVMNetwork } from "../networks"
 import {
   isValidAlchemyAssetTransferResponse,

--- conflicted
+++ resolved
@@ -32,21 +32,14 @@
 import SerialFallbackProvider from "../services/chain/serial-fallback-provider"
 import { EVMNetwork } from "../networks"
 import logger, { logRejectedAndReturnFulfilledResults } from "./logger"
-import { FeatureFlags } from "../features"
 
 // The size of a batch of on-chain price lookups. Too high and the request will
 // fail due to running out of gas, as eth_call is still subject to gas limits.
 // Too low and we will make additional unnecessary RPC requests.
-<<<<<<< HEAD
-// On mainnet fork, even though the node caches evm states, local execution
-// creates a strict limit on gas per call
-const BATCH_SIZE = FeatureFlags.USE_MAINNET_FORK ? 2 : 20
-=======
 //
 // Some public RPCS (such as ankr) have stricter limits on gas for eth_calls
 // for now, this size appears to work fine
 const BATCH_SIZE = 5
->>>>>>> 19064ea1
 
 // Oracle Documentation and Address references can be found
 // at https://docs.1inch.io/docs/spot-price-aggregator/introduction/

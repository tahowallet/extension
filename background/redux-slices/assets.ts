import { createSelector, createSlice } from "@reduxjs/toolkit"
import { ethers } from "ethers"
import {
  AnyAsset,
  AnyAssetAmount,
  AnyAssetMetadata,
  flipPricePoint,
  isFungibleAsset,
  isSmartContractFungibleAsset,
  PricePoint,
  SmartContractFungibleAsset,
} from "../assets"
import { AddressOnNetwork } from "../accounts"
import { findClosestAssetIndex } from "../lib/asset-similarity"
import { createBackgroundAsyncThunk } from "./utils"
import { isBuiltInNetworkBaseAsset, isSameAsset } from "./utils/asset-utils"
import { getProvider } from "./utils/contract-utils"
import { EVMNetwork, sameNetwork } from "../networks"
import { ERC20_INTERFACE } from "../lib/erc20"
import logger from "../lib/logger"
import { FIAT_CURRENCIES_SYMBOL } from "../constants"
import { convertFixedPoint } from "../lib/fixed-point"
import { removeAssetReferences, updateAssetReferences } from "./accounts"
import { NormalizedEVMAddress } from "../types"
import type { RootState } from "."

export type AssetWithRecentPrices<T extends AnyAsset = AnyAsset> = T & {
  recentPrices: {
    [assetSymbol: string]: PricePoint
  }
}

export type SingleAssetState = AssetWithRecentPrices

export type AssetsState = SingleAssetState[]

export const initialState = [] as AssetsState

const assetsSlice = createSlice({
  name: "assets",
  initialState,
  reducers: {
    assetsLoaded: (
      immerState,
      { payload: newAssets }: { payload: AnyAsset[] }
    ) => {
      const mappedAssets: { [sym: string]: SingleAssetState[] } = {}
      // bin existing known assets
      immerState.forEach((asset) => {
        if (mappedAssets[asset.symbol] === undefined) {
          mappedAssets[asset.symbol] = []
        }
        // if an asset is already in state, assume unique checks have been done
        // no need to check network, contract address, etc
        mappedAssets[asset.symbol].push(asset)
      })
      // merge in new assets
      newAssets.forEach((newAsset) => {
        if (mappedAssets[newAsset.symbol] === undefined) {
          mappedAssets[newAsset.symbol] = [
            {
              ...newAsset,
              recentPrices: {},
            },
          ]
        } else {
          const duplicateIndexes = mappedAssets[newAsset.symbol].reduce<
            number[]
          >((acc, existingAsset, id) => {
            if (isSameAsset(newAsset, existingAsset)) {
              acc.push(id)
            }
            return acc
          }, [])

          // if there aren't duplicates, add the asset
          if (duplicateIndexes.length === 0) {
            mappedAssets[newAsset.symbol].push({
              ...newAsset,
              recentPrices: {},
            })
          } else {
            // TODO if there are duplicates... when should we replace assets?
            duplicateIndexes.forEach((id) => {
              // Update only the metadata for the duplicate
              mappedAssets[newAsset.symbol][id] = {
                ...mappedAssets[newAsset.symbol][id],
                metadata: newAsset.metadata,
              }
            })
          }
        }
      })

      return Object.values(mappedAssets).flat()
    },
    newPricePoints: (
      immerState,
      { payload: pricePoints }: { payload: PricePoint[] }
    ) => {
      pricePoints.forEach((pricePoint) => {
        const fiatCurrency = pricePoint.pair.find((asset) =>
          FIAT_CURRENCIES_SYMBOL.includes(asset.symbol)
        )
        const [pricedAsset] = pricePoint.pair.filter(
          (asset) => asset !== fiatCurrency
        )
        if (fiatCurrency && pricedAsset) {
          const index = findClosestAssetIndex(pricedAsset, immerState)
          if (typeof index !== "undefined") {
            immerState[index].recentPrices[fiatCurrency.symbol] = pricePoint
          }
        }
      })
    },
    removeAsset: (
      immerState,
      { payload: removedAsset }: { payload: AnyAsset }
    ) => {
      return immerState.filter((asset) => !isSameAsset(asset, removedAsset))
    },
  },
})

<<<<<<< HEAD
export const { assetsLoaded, newPricePoints } = assetsSlice.actions
=======
export const { assetsLoaded, newPricePoint, removeAsset } = assetsSlice.actions
>>>>>>> 612f5c8a

export default assetsSlice.reducer

const selectAssetsState = (state: AssetsState) => state
const selectAsset = (_: AssetsState, asset: AnyAsset) => asset

const selectPairedAssetSymbol = (
  _: AssetsState,
  _2: AnyAsset,
  pairedAssetSymbol: string
) => pairedAssetSymbol

export const updateAssetMetadata = createBackgroundAsyncThunk(
  "assets/updateAssetMetadata",
  async (
    {
      asset,
      metadata,
    }: {
      asset: SmartContractFungibleAsset
      metadata: AnyAssetMetadata
    },
    { extra: { main } }
  ) => {
    await main.updateAssetMetadata(asset, metadata)
  }
)

export const refreshAsset = createBackgroundAsyncThunk(
  "assets/refreshAsset",
  async (
    {
      asset,
    }: {
      asset: SmartContractFungibleAsset
    },
    { dispatch }
  ) => {
    // Update assets slice
    await dispatch(assetsLoaded([asset]))
    // Update accounts slice cached data about this asset
    await dispatch(updateAssetReferences(asset))
  }
)

export const hideAsset = createBackgroundAsyncThunk(
  "assets/hideAsset",
  async (
    {
      asset,
    }: {
      asset: SmartContractFungibleAsset
    },
    { extra: { main } }
  ) => {
    await main.hideAsset(asset)
  }
)

/**
 * Removes the asset from the user interface.
 * The token should be removed from the assets list and all references associated with it.
 */
export const removeAssetData = createBackgroundAsyncThunk(
  "assets/removeAssetData",
  async (
    {
      asset,
    }: {
      asset: SmartContractFungibleAsset
    },
    { dispatch }
  ) => {
    await dispatch(removeAsset(asset))
    await dispatch(removeAssetReferences(asset))
  }
)

/**
 * Executes an asset transfer between two addresses, for a set amount. Supports
 * an optional fixed gas limit.
 *
 * If the from address is not a writeable address in the wallet, this signature
 * will not be possible.
 */
export const transferAsset = createBackgroundAsyncThunk(
  "assets/transferAsset",
  async ({
    fromAddressNetwork: { address: fromAddress, network: fromNetwork },
    toAddressNetwork: { address: toAddress, network: toNetwork },
    assetAmount,
    gasLimit,
    nonce,
  }: {
    fromAddressNetwork: AddressOnNetwork
    toAddressNetwork: AddressOnNetwork
    assetAmount: AnyAssetAmount
    gasLimit?: bigint
    nonce?: number
  }) => {
    if (!sameNetwork(fromNetwork, toNetwork)) {
      throw new Error("Only same-network transfers are supported for now.")
    }

    const provider = getProvider()
    const signer = provider.getSigner()

    if (isBuiltInNetworkBaseAsset(assetAmount.asset, fromNetwork)) {
      logger.debug(
        `Sending ${assetAmount.amount} ${assetAmount.asset.symbol} from ` +
          `${fromAddress} to ${toAddress} as a base asset transfer.`
      )
      await signer.sendTransaction({
        from: fromAddress,
        to: toAddress,
        value: assetAmount.amount,
        gasLimit,
        nonce,
      })
    } else if (isSmartContractFungibleAsset(assetAmount.asset)) {
      logger.debug(
        `Sending ${assetAmount.amount} ${assetAmount.asset.symbol} from ` +
          `${fromAddress} to ${toAddress} as an ERC20 transfer.`
      )
      const token = new ethers.Contract(
        assetAmount.asset.contractAddress,
        ERC20_INTERFACE,
        signer
      )

      const transactionDetails = await token.populateTransaction.transfer(
        toAddress,
        assetAmount.amount
      )

      await signer.sendUncheckedTransaction({
        ...transactionDetails,
        gasLimit: gasLimit ?? transactionDetails.gasLimit,
        nonce,
      })
    } else {
      throw new Error(
        "Only base and fungible smart contract asset transfers are supported for now."
      )
    }
  }
)

/**
 * Selects a particular asset price point given the asset symbol and the paired
 * asset symbol used to price it.
 *
 * For example, calling `selectAssetPricePoint(state.assets, ETH, "USD")`
 * will return the ETH-USD price point, if it exists. Note that this selector
 * guarantees that the returned price point will have the pair in the specified
 * order, so even if the store price point has amounts in the order [USD, ETH],
 * the selector will return them in the order [ETH, USD].
 */
export const selectAssetPricePoint = createSelector(
  [selectAssetsState, selectAsset, selectPairedAssetSymbol],
  (assets, assetToFind, pairedAssetSymbol) => {
    const hasRecentPriceData = (asset: SingleAssetState): boolean =>
      pairedAssetSymbol in asset.recentPrices &&
      asset.recentPrices[pairedAssetSymbol].pair.some(
        ({ symbol }) => symbol === assetToFind.symbol
      )

    let pricedAsset: SingleAssetState | undefined

    /* If we're looking for a smart contract, try to find an exact price point */
    if (isSmartContractFungibleAsset(assetToFind)) {
      pricedAsset = assets.find(
        (asset): asset is AssetWithRecentPrices<SmartContractFungibleAsset> =>
          isSmartContractFungibleAsset(asset) &&
          asset.contractAddress === assetToFind.contractAddress &&
          asset.homeNetwork.chainID === assetToFind.homeNetwork.chainID &&
          hasRecentPriceData(asset)
      )

      /* Don't do anything else if this is an unverified asset and there's no exact match */
      if (
        (assetToFind.metadata?.tokenLists?.length ?? 0) < 1 &&
        !isBuiltInNetworkBaseAsset(assetToFind, assetToFind.homeNetwork)
      ) {
        return undefined
      }
    }

    /* Otherwise, find a best-effort match by looking for assets with the same symbol  */
    if (!pricedAsset) {
      pricedAsset = assets.find(
        (asset) =>
          asset.symbol === assetToFind.symbol && hasRecentPriceData(asset)
      )
    }

    if (pricedAsset) {
      let pricePoint = pricedAsset.recentPrices[pairedAssetSymbol]

      // Flip it if the price point looks like USD-ETH
      if (pricePoint.pair[0].symbol !== assetToFind.symbol) {
        pricePoint = flipPricePoint(pricePoint)
      }

      const assetDecimals = isFungibleAsset(assetToFind)
        ? assetToFind.decimals
        : 0
      const pricePointAssetDecimals = isFungibleAsset(pricePoint.pair[0])
        ? pricePoint.pair[0].decimals
        : 0

      if (assetDecimals !== pricePointAssetDecimals) {
        const { amounts } = pricePoint
        pricePoint = {
          ...pricePoint,
          amounts: [
            convertFixedPoint(
              amounts[0],
              pricePointAssetDecimals,
              assetDecimals
            ),
            amounts[1],
          ],
        }
      }

      return pricePoint
    }

    // If no matching priced asset was found, return undefined.
    return undefined
  }
)

export const importCustomToken = createBackgroundAsyncThunk(
  "assets/importCustomToken",
  async (
    {
      asset,
    }: {
      asset: SmartContractFungibleAsset
    },
    { extra: { main } }
  ) => {
    return { success: await main.importCustomToken(asset) }
  }
)

export const checkTokenContractDetails = createBackgroundAsyncThunk(
  "assets/checkTokenContractDetails",
  async (
    {
      contractAddress,
      network,
    }: { contractAddress: NormalizedEVMAddress; network: EVMNetwork },
    { getState, extra: { main } }
  ) => {
    const state = getState() as RootState
    const currentAccount = state.ui.selectedAccount

    try {
      return await main.queryCustomTokenDetails(contractAddress, {
        ...currentAccount,
        network,
      })
    } catch (error) {
      // FIXME: Rejected thunks return undefined instead of throwing
      return null
    }
  }
)<|MERGE_RESOLUTION|>--- conflicted
+++ resolved
@@ -122,11 +122,7 @@
   },
 })
 
-<<<<<<< HEAD
-export const { assetsLoaded, newPricePoints } = assetsSlice.actions
-=======
-export const { assetsLoaded, newPricePoint, removeAsset } = assetsSlice.actions
->>>>>>> 612f5c8a
+export const { assetsLoaded, newPricePoints, removeAsset } = assetsSlice.actions
 
 export default assetsSlice.reducer
 

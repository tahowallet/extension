--- conflicted
+++ resolved
@@ -27,12 +27,9 @@
   FIAT_CURRENCIES_SYMBOL,
 } from "../constants"
 import { convertFixedPoint } from "../lib/fixed-point"
-<<<<<<< HEAD
 import { updateAssetCache } from "./accounts"
-=======
 import { HexString, NormalizedEVMAddress } from "../types"
 import type { RootState } from "."
->>>>>>> 34a3345d
 
 export type AssetWithRecentPrices<T extends AnyAsset = AnyAsset> = T & {
   recentPrices: {

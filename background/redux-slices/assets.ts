--- conflicted
+++ resolved
@@ -136,12 +136,8 @@
   },
 })
 
-<<<<<<< HEAD
-export const { assetsLoaded, newPricePoints } = assetsSlice.actions
-=======
-export const { assetsLoaded, newPricePoint, updateAssetMetadata } =
+export const { assetsLoaded, newPricePoints, updateAssetMetadata } =
   assetsSlice.actions
->>>>>>> 82ff8858
 
 export default assetsSlice.reducer
 

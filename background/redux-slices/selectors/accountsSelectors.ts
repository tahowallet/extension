import { createSelector } from "@reduxjs/toolkit"
import { selectHideDust, selectShowUnverifiedAssets } from "../ui"
import { RootState } from ".."
import {
  AccountType,
  DEFAULT_ACCOUNT_NAMES,
  CompleteAssetAmount,
} from "../accounts"
import { AssetsState, selectAssetPricePoint } from "../assets"
import {
  enrichAssetAmountWithDecimalValues,
  enrichAssetAmountWithMainCurrencyValues,
  formatCurrencyAmount,
  heuristicDesiredDecimalsForUnitPrice,
  isCustomAsset,
  isNetworkBaseAsset,
  isUnverifiedAssetByUser,
} from "../utils/asset-utils"
import {
  AnyAsset,
  AnyAssetAmount,
  assetAmountToDesiredDecimals,
  convertAssetAmountViaPricePoint,
} from "../../assets"
import {
  selectCurrentAccount,
  selectCurrentNetwork,
  selectMainCurrencySymbol,
} from "./uiSelectors"
import {
  normalizeEVMAddress,
  sameEVMAddress,
  truncateAddress,
} from "../../lib/utils"
import { selectAccountSignersByAddress } from "./signingSelectors"
import {
  selectKeyringsByAddresses,
  selectSourcesByAddress,
} from "./keyringsSelectors"
import { AccountBalance, AddressOnNetwork } from "../../accounts"
import { EVMNetwork, sameNetwork } from "../../networks"
import { NETWORK_BY_CHAIN_ID, TEST_NETWORK_BY_CHAIN_ID } from "../../constants"
import { DOGGO } from "../../constants/assets"
import { FeatureFlags, isEnabled } from "../../features"
import {
  AccountSigner,
  ReadOnlyAccountSigner,
  SignerType,
} from "../../services/signing"
import { assertUnreachable } from "../../lib/utils/type-guards"

// TODO What actual precision do we want here? Probably more than 2
// TODO decimals? Maybe it's configurable?
const desiredDecimals = {
  default: 2,
  greater: 6,
}

// List of assets by symbol that should be displayed with more decimal places
const EXCEPTION_ASSETS_BY_SYMBOL = ["BTC", "sBTC", "WBTC", "tBTC"].map(
  (symbol) => symbol.toUpperCase()
)

// TODO Make this a setting.
export const userValueDustThreshold = 2

const shouldForciblyDisplayAsset = (
  assetAmount: CompleteAssetAmount<AnyAsset>
) => {
  const isDoggo =
    !isEnabled(FeatureFlags.HIDE_TOKEN_FEATURES) &&
    assetAmount.asset.symbol === DOGGO.symbol

  return isDoggo || isNetworkBaseAsset(assetAmount.asset)
}

export function determineAssetDisplayAndVerify(
  assetAmount: CompleteAssetAmount<AnyAsset>,
  {
    hideDust,
    showUnverifiedAssets,
  }: { hideDust: boolean; showUnverifiedAssets: boolean }
): { displayAsset: boolean; verifiedAsset: boolean } {
  const isVerified = !isUnverifiedAssetByUser(assetAmount.asset)

  if (shouldForciblyDisplayAsset(assetAmount)) {
    return { displayAsset: true, verifiedAsset: isVerified }
  }

  const isNotDust =
    typeof assetAmount.mainCurrencyAmount === "undefined"
      ? true
      : assetAmount.mainCurrencyAmount > userValueDustThreshold
  const isPresent = assetAmount.decimalAmount > 0
  const showDust = !hideDust

  const verificationStatusAllowsVisibility = showUnverifiedAssets || isVerified
  const enoughBalanceToBeVisible = isPresent && (isNotDust || showDust)

  return {
    displayAsset:
      verificationStatusAllowsVisibility && enoughBalanceToBeVisible,
    verifiedAsset: isVerified,
  }
}

const computeCombinedAssetAmountsData = (
  assetAmounts: AnyAssetAmount<AnyAsset>[],
  assets: AssetsState,
  mainCurrencySymbol: string,
  hideDust: boolean,
  showUnverifiedAssets: boolean
): {
  allAssetAmounts: CompleteAssetAmount[]
  combinedAssetAmounts: CompleteAssetAmount[]
  unverifiedAssetAmounts: CompleteAssetAmount[]
  totalMainCurrencyAmount: number | undefined
} => {
  // Derive account "assets"/assetAmount which include USD values using
  // data from the assets slice
  const allAssetAmounts = assetAmounts
    .map<CompleteAssetAmount>((assetAmount) => {
      const assetPricePoint = selectAssetPricePoint(
        assets,
        assetAmount.asset,
        mainCurrencySymbol
      )

      const mainCurrencyEnrichedAssetAmount =
        enrichAssetAmountWithMainCurrencyValues(
          assetAmount,
          assetPricePoint,
          desiredDecimals.default
        )

      const fullyEnrichedAssetAmount = enrichAssetAmountWithDecimalValues(
        mainCurrencyEnrichedAssetAmount,
        heuristicDesiredDecimalsForUnitPrice(
          EXCEPTION_ASSETS_BY_SYMBOL.includes(
            assetAmount.asset.symbol.toUpperCase()
          )
            ? desiredDecimals.greater
            : desiredDecimals.default,
          mainCurrencyEnrichedAssetAmount.unitPrice
        )
      )

      return fullyEnrichedAssetAmount
    })
    .sort((asset1, asset2) => {
      // Always sort DOGGO above everything.
      if (asset1.asset.symbol === DOGGO.symbol) {
        return -1
      }
      if (asset2.asset.symbol === DOGGO.symbol) {
        return 1
      }

      const leftIsBaseAsset = isNetworkBaseAsset(asset1.asset)
      const rightIsBaseAsset = isNetworkBaseAsset(asset2.asset)

      // Always sort base assets above non-base assets. This also sorts the
      // current network base asset above the rest
      if (leftIsBaseAsset !== rightIsBaseAsset) {
        return leftIsBaseAsset ? -1 : 1
      }

      // If the assets are both base assets or neither is a base asset, compare
      // by main currency amount.
      if (
        asset1.mainCurrencyAmount !== undefined &&
        asset2.mainCurrencyAmount !== undefined
      ) {
        return asset2.mainCurrencyAmount - asset1.mainCurrencyAmount
      }

      if (asset1.mainCurrencyAmount === asset2.mainCurrencyAmount) {
        // If both assets are missing a main currency amount, compare symbols
        // lexicographically.
        return asset1.asset.symbol.localeCompare(asset2.asset.symbol)
      }

      // If only one asset has a main currency amount, it wins.
      return asset1.mainCurrencyAmount === undefined ? 1 : -1
    })

<<<<<<< HEAD
  const { combinedAssetAmounts, hiddenAssetAmounts } = allAssetAmounts.reduce<{
    combinedAssetAmounts: CompleteAssetAmount[]
    hiddenAssetAmounts: CompleteAssetAmount[]
  }>(
    (acc, assetAmount) => {
      const isForciblyDisplayed = shouldForciblyDisplayAsset(assetAmount)

      const isNotDust =
        typeof assetAmount.mainCurrencyAmount === "undefined"
          ? true
          : assetAmount.mainCurrencyAmount > userValueDustThreshold
      const isPresent = assetAmount.decimalAmount > 0
      const isCustom = isCustomAsset(assetAmount.asset)
      const isTrusted = assetAmount.asset.metadata?.trusted

      // Hide dust, untrusted assets and missing amounts.
      if (
        isForciblyDisplayed ||
        (isCustom && !hideDust) ||
        (isTrusted && (hideDust ? isNotDust && isPresent : isPresent))
      ) {
        acc.combinedAssetAmounts.push(assetAmount)
      } else if (isCustom || isPresent) {
        acc.hiddenAssetAmounts.push(assetAmount)
      }
      return acc
    },
    { combinedAssetAmounts: [], hiddenAssetAmounts: [] }
  )
=======
  const { combinedAssetAmounts, unverifiedAssetAmounts } =
    allAssetAmounts.reduce<{
      combinedAssetAmounts: CompleteAssetAmount[]
      unverifiedAssetAmounts: CompleteAssetAmount[]
    }>(
      (acc, assetAmount) => {
        const { displayAsset, verifiedAsset } = determineAssetDisplayAndVerify(
          assetAmount,
          { hideDust, showUnverifiedAssets }
        )

        if (displayAsset) {
          if (verifiedAsset) {
            acc.combinedAssetAmounts.push(assetAmount)
          } else {
            acc.unverifiedAssetAmounts.push(assetAmount)
          }
        }
        return acc
      },
      { combinedAssetAmounts: [], unverifiedAssetAmounts: [] }
    )
>>>>>>> 47c1b8a9

  // Keep a tally of the total user value; undefined if no main currency data
  // is available.
  let totalMainCurrencyAmount: number | undefined
  combinedAssetAmounts.forEach((assetAmount) => {
    if (typeof assetAmount.mainCurrencyAmount !== "undefined") {
      totalMainCurrencyAmount ??= 0 // initialize if needed
      totalMainCurrencyAmount += assetAmount.mainCurrencyAmount
    }
  })

  return {
    allAssetAmounts,
    combinedAssetAmounts,
    unverifiedAssetAmounts,
    totalMainCurrencyAmount,
  }
}

const getAccountState = (state: RootState) => state.account
const getCurrentAccountState = (state: RootState) => {
  const { address, network } = state.ui.selectedAccount
  return state.account.accountsData.evm[network.chainID]?.[
    normalizeEVMAddress(address)
  ]
}
export const getAssetsState = (state: RootState): AssetsState => state.assets

export const selectAccountAndTimestampedActivities = createSelector(
  getAccountState,
  getAssetsState,
  selectHideDust,
  selectShowUnverifiedAssets,
  selectMainCurrencySymbol,
  (account, assets, hideDust, showUnverifiedAssets, mainCurrencySymbol) => {
    const { combinedAssetAmounts, totalMainCurrencyAmount } =
      computeCombinedAssetAmountsData(
        account.combinedData.assets,
        assets,
        mainCurrencySymbol,
        hideDust,
        showUnverifiedAssets
      )

    return {
      combinedData: {
        assets: combinedAssetAmounts,
        totalMainCurrencyValue: totalMainCurrencyAmount
          ? formatCurrencyAmount(
              mainCurrencySymbol,
              totalMainCurrencyAmount,
              desiredDecimals.default
            )
          : undefined,
      },
      accountData: account.accountsData,
    }
  }
)
export const selectCurrentAccountBalances = createSelector(
  getCurrentAccountState,
  getAssetsState,
  selectHideDust,
  selectShowUnverifiedAssets,
  selectMainCurrencySymbol,
  (
    currentAccount,
    assets,
    hideDust,
    showUnverifiedAssets,
    mainCurrencySymbol
  ) => {
    if (typeof currentAccount === "undefined" || currentAccount === "loading") {
      return undefined
    }

    const assetAmounts = Object.values(currentAccount.balances).map(
      (balance) => balance.assetAmount
    )

    const {
      allAssetAmounts,
      combinedAssetAmounts,
      unverifiedAssetAmounts,
      totalMainCurrencyAmount,
    } = computeCombinedAssetAmountsData(
      assetAmounts,
      assets,
      mainCurrencySymbol,
      hideDust,
      showUnverifiedAssets
    )

    return {
      allAssetAmounts,
      assetAmounts: combinedAssetAmounts,
      unverifiedAssetAmounts,
      totalMainCurrencyValue: totalMainCurrencyAmount
        ? formatCurrencyAmount(
            mainCurrencySymbol,
            totalMainCurrencyAmount,
            desiredDecimals.default
          )
        : undefined,
    }
  }
)

export type AccountTotal = AddressOnNetwork & {
  shortenedAddress: string
  accountType: AccountType
  signerId: string | null
  path: string | null
  accountSigner: AccountSigner
  name?: string
  avatarURL?: string
  localizedTotalMainCurrencyAmount?: string
}

/**
 * Given an account signer, resolves a unique id for that signer. Returns null
 * for read-only accounts. This allows for grouping accounts together by the
 * signer that can provide signatures for those accounts.
 */
function signerIdFor(accountSigner: AccountSigner): string | null {
  switch (accountSigner.type) {
    case "keyring":
      return accountSigner.keyringID
    case "ledger":
      return accountSigner.deviceID
    case "read-only":
      return null
    default:
      return assertUnreachable(accountSigner)
  }
}

export type CategorizedAccountTotals = { [key in AccountType]?: AccountTotal[] }

const signerTypeToAccountType: Record<SignerType, AccountType> = {
  keyring: AccountType.Imported,
  ledger: AccountType.Ledger,
  "read-only": AccountType.ReadOnly,
}

const getAccountType = (
  address: string,
  signer: AccountSigner,
  addressSources: {
    [address: string]: "import" | "internal"
  }
): AccountType => {
  if (signer === ReadOnlyAccountSigner) {
    return AccountType.ReadOnly
  }
  if (signerTypeToAccountType[signer.type] === "ledger") {
    return AccountType.Ledger
  }
  if (addressSources[address] === "import") {
    return AccountType.Imported
  }
  return AccountType.Internal
}

const getTotalBalance = (
  accountBalances: { [assetSymbol: string]: AccountBalance },
  assets: AssetsState,
  mainCurrencySymbol: string
) => {
  return Object.values(accountBalances)
    .map(({ assetAmount }) => {
      const assetPricePoint = selectAssetPricePoint(
        assets,
        assetAmount.asset,
        mainCurrencySymbol
      )

      if (typeof assetPricePoint === "undefined") {
        return 0
      }

      const convertedAmount = convertAssetAmountViaPricePoint(
        assetAmount,
        assetPricePoint
      )

      if (typeof convertedAmount === "undefined") {
        return 0
      }

      return assetAmountToDesiredDecimals(
        convertedAmount,
        desiredDecimals.default
      )
    })
    .reduce((total, assetBalance) => total + assetBalance, 0)
}

function getNetworkAccountTotalsByCategory(
  state: RootState,
  network: EVMNetwork
): CategorizedAccountTotals {
  const accounts = getAccountState(state)
  const assets = getAssetsState(state)
  const accountSignersByAddress = selectAccountSignersByAddress(state)
  const keyringsByAddresses = selectKeyringsByAddresses(state)
  const sourcesByAddress = selectSourcesByAddress(state)
  const mainCurrencySymbol = selectMainCurrencySymbol(state)

  return Object.entries(accounts.accountsData.evm[network.chainID] ?? {})
    .filter(([, accountData]) => typeof accountData !== "undefined")
    .map(([address, accountData]): AccountTotal => {
      const shortenedAddress = truncateAddress(address)

      const accountSigner = accountSignersByAddress[address]
      const signerId = signerIdFor(accountSigner)
      const path = keyringsByAddresses[address]?.path

      const accountType = getAccountType(
        address,
        accountSigner,
        sourcesByAddress
      )

      if (accountData === "loading") {
        return {
          address,
          network,
          shortenedAddress,
          accountType,
          signerId,
          path,
          accountSigner,
        }
      }

      return {
        address,
        network,
        shortenedAddress,
        accountType,
        signerId,
        path,
        accountSigner,
        name: accountData.ens.name ?? accountData.defaultName,
        avatarURL: accountData.ens.avatarURL ?? accountData.defaultAvatar,
        localizedTotalMainCurrencyAmount: formatCurrencyAmount(
          mainCurrencySymbol,
          getTotalBalance(accountData.balances, assets, mainCurrencySymbol),
          desiredDecimals.default
        ),
      }
    })
    .reduce<CategorizedAccountTotals>(
      (seenTotalsByType, accountTotal) => ({
        ...seenTotalsByType,
        [accountTotal.accountType]: [
          ...(seenTotalsByType[accountTotal.accountType] ?? []),
          accountTotal,
        ],
      }),
      {}
    )
}

const selectNetworkAccountTotalsByCategoryResolver = createSelector(
  (state: RootState) => state,
  (state) => (network: EVMNetwork) => {
    return getNetworkAccountTotalsByCategory(state, network)
  }
)

export const selectCurrentNetworkAccountTotalsByCategory = createSelector(
  selectNetworkAccountTotalsByCategoryResolver,
  selectCurrentNetwork,
  (
    selectNetworkAccountTotalsByCategory,
    currentNetwork
  ): CategorizedAccountTotals => {
    return selectNetworkAccountTotalsByCategory(currentNetwork)
  }
)

export const selectAccountTotals = createSelector(
  selectCurrentNetworkAccountTotalsByCategory,
  (selectNetworkAccountTotalsByCategory): AccountTotal[] =>
    Object.values(selectNetworkAccountTotalsByCategory).flat()
)

export type AccountTotalList = {
  [address: string]: {
    ensName?: string
    shortenedAddress: string
    totals: {
      [chainID: string]: number
    }
  }
}
/** Get list of all accounts totals on all networks but without test networks */
export const selectAccountTotalsForOverview = createSelector(
  getAccountState,
  getAssetsState,
  selectMainCurrencySymbol,
  (accountsState, assetsState, mainCurrencySymbol) => {
    const accountsTotal: AccountTotalList = {}

    Object.entries(accountsState.accountsData.evm)
      .filter(
        ([chainID, accounts]) =>
          typeof accounts !== "undefined" &&
          !TEST_NETWORK_BY_CHAIN_ID.has(chainID)
      )
      .forEach(([chainID, accounts]) =>
        Object.entries(accounts).forEach(([address, accountData]) => {
          if (accountData === "loading") return

          const normalizedAddress = normalizeEVMAddress(address)
          accountsTotal[normalizedAddress] ??= {
            ensName: accountData.ens.name,
            shortenedAddress: truncateAddress(address),
            totals: {},
          }

          accountsTotal[normalizedAddress].totals[chainID] = getTotalBalance(
            accountData.balances,
            assetsState,
            mainCurrencySymbol
          )
        })
      )

    return accountsTotal
  }
)

function findAccountTotal(
  categorizedAccountTotals: CategorizedAccountTotals,
  accountAddressOnNetwork: AddressOnNetwork
): AccountTotal | undefined {
  return Object.values(categorizedAccountTotals)
    .flat()
    .find(
      ({ address, network }) =>
        sameEVMAddress(address, accountAddressOnNetwork.address) &&
        sameNetwork(network, accountAddressOnNetwork.network)
    )
}

export const getAccountTotal = (
  state: RootState,
  accountAddressOnNetwork: AddressOnNetwork
): AccountTotal | undefined =>
  findAccountTotal(
    selectNetworkAccountTotalsByCategoryResolver(state)(
      accountAddressOnNetwork.network
    ),
    accountAddressOnNetwork
  )

export const getAccountNameOnChain = (
  state: RootState,
  accountAddressOnNetwork: AddressOnNetwork
): string | undefined => {
  const account = getAccountTotal(state, accountAddressOnNetwork)

  return account?.name && !DEFAULT_ACCOUNT_NAMES.includes(account.name)
    ? account.name
    : undefined
}

export const selectCurrentAccountTotal = createSelector(
  selectCurrentNetworkAccountTotalsByCategory,
  selectCurrentAccount,
  (categorizedAccountTotals, currentAccount): AccountTotal | undefined =>
    findAccountTotal(categorizedAccountTotals, currentAccount)
)

export const getAllAddresses = createSelector(getAccountState, (account) => {
  // On extension install we are using this selector to display onboarding screen,
  // sometimes frontend is loading faster than background script and we need to
  // prepare for redux slices to be undefined for a split second
  return account
    ? [
        ...new Set(
          Object.values(account.accountsData.evm).flatMap((chainAddresses) =>
            Object.keys(chainAddresses)
          )
        ),
      ]
    : []
})

export const getAddressCount = createSelector(
  getAllAddresses,
  (allAddresses) => allAddresses.length
)

export const getAllNetworks = createSelector(getAccountState, (account) =>
  Object.keys(account.accountsData.evm).map(
    (chainID) => NETWORK_BY_CHAIN_ID[chainID]
  )
)

export const getNetworkCountForOverview = createSelector(
  getAccountState,
  (account) =>
    Object.keys(account.accountsData.evm).filter(
      (chainID) => !TEST_NETWORK_BY_CHAIN_ID.has(chainID)
    ).length
)

export const getTotalBalanceForOverview = createSelector(
  selectAccountTotalsForOverview,
  selectMainCurrencySymbol,
  (accountsTotal, currencySymbol) =>
    formatCurrencyAmount(
      currencySymbol,
      Object.values(accountsTotal).reduce(
        (total, { totals }) =>
          Object.values(totals).reduce((sum, balance) => sum + balance) + total,
        0
      ),
      2
    )
)<|MERGE_RESOLUTION|>--- conflicted
+++ resolved
@@ -12,8 +12,8 @@
   enrichAssetAmountWithMainCurrencyValues,
   formatCurrencyAmount,
   heuristicDesiredDecimalsForUnitPrice,
-  isCustomAsset,
   isNetworkBaseAsset,
+  isUntrustedAsset,
   isUnverifiedAssetByUser,
 } from "../utils/asset-utils"
 import {
@@ -96,10 +96,13 @@
 
   const verificationStatusAllowsVisibility = showUnverifiedAssets || isVerified
   const enoughBalanceToBeVisible = isPresent && (isNotDust || showDust)
+  const showNewlyAddedAsset =
+    isUntrustedAsset(assetAmount.asset) && assetAmount.amount === 0n
 
   return {
     displayAsset:
-      verificationStatusAllowsVisibility && enoughBalanceToBeVisible,
+      (verificationStatusAllowsVisibility && enoughBalanceToBeVisible) ||
+      showNewlyAddedAsset,
     verifiedAsset: isVerified,
   }
 }
@@ -184,37 +187,6 @@
       return asset1.mainCurrencyAmount === undefined ? 1 : -1
     })
 
-<<<<<<< HEAD
-  const { combinedAssetAmounts, hiddenAssetAmounts } = allAssetAmounts.reduce<{
-    combinedAssetAmounts: CompleteAssetAmount[]
-    hiddenAssetAmounts: CompleteAssetAmount[]
-  }>(
-    (acc, assetAmount) => {
-      const isForciblyDisplayed = shouldForciblyDisplayAsset(assetAmount)
-
-      const isNotDust =
-        typeof assetAmount.mainCurrencyAmount === "undefined"
-          ? true
-          : assetAmount.mainCurrencyAmount > userValueDustThreshold
-      const isPresent = assetAmount.decimalAmount > 0
-      const isCustom = isCustomAsset(assetAmount.asset)
-      const isTrusted = assetAmount.asset.metadata?.trusted
-
-      // Hide dust, untrusted assets and missing amounts.
-      if (
-        isForciblyDisplayed ||
-        (isCustom && !hideDust) ||
-        (isTrusted && (hideDust ? isNotDust && isPresent : isPresent))
-      ) {
-        acc.combinedAssetAmounts.push(assetAmount)
-      } else if (isCustom || isPresent) {
-        acc.hiddenAssetAmounts.push(assetAmount)
-      }
-      return acc
-    },
-    { combinedAssetAmounts: [], hiddenAssetAmounts: [] }
-  )
-=======
   const { combinedAssetAmounts, unverifiedAssetAmounts } =
     allAssetAmounts.reduce<{
       combinedAssetAmounts: CompleteAssetAmount[]
@@ -237,7 +209,6 @@
       },
       { combinedAssetAmounts: [], unverifiedAssetAmounts: [] }
     )
->>>>>>> 47c1b8a9
 
   // Keep a tally of the total user value; undefined if no main currency data
   // is available.

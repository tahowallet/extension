import { createSelector } from "@reduxjs/toolkit"
import { selectHideDust, selectShowUnverifiedAssets } from "../ui"
import { RootState } from ".."
import {
  AccountType,
  DEFAULT_ACCOUNT_NAMES,
  CompleteAssetAmount,
} from "../accounts"
import { AssetsState, selectAssetPricePoint } from "../assets"
import {
  enrichAssetAmountWithDecimalValues,
  enrichAssetAmountWithMainCurrencyValues,
  formatCurrencyAmount,
  heuristicDesiredDecimalsForUnitPrice,
  isNetworkBaseAsset,
<<<<<<< HEAD
  isTrustedAsset,
=======
  isVerifiedOrTrustedAsset,
>>>>>>> 1e2ecce7
} from "../utils/asset-utils"
import {
  AnyAsset,
  AnyAssetAmount,
  assetAmountToDesiredDecimals,
  convertAssetAmountViaPricePoint,
} from "../../assets"
import {
  selectCurrentAccount,
  selectCurrentNetwork,
  selectMainCurrencySymbol,
} from "./uiSelectors"
import {
  normalizeEVMAddress,
  sameEVMAddress,
  truncateAddress,
} from "../../lib/utils"
import { selectAccountSignersByAddress } from "./signingSelectors"
import {
  selectKeyringsByAddresses,
  selectSourcesByAddress,
} from "./internalSignerSelectors"
import { AccountBalance, AddressOnNetwork } from "../../accounts"
import { EVMNetwork, sameNetwork } from "../../networks"
import { NETWORK_BY_CHAIN_ID, TEST_NETWORK_BY_CHAIN_ID } from "../../constants"
import { DOGGO } from "../../constants/assets"
import { FeatureFlags, isEnabled } from "../../features"
import { AccountSigner, SignerType } from "../../services/signing"
import { SignerImportSource } from "../../services/internal-signer"
import { assertUnreachable } from "../../lib/utils/type-guards"

// TODO What actual precision do we want here? Probably more than 2
// TODO decimals? Maybe it's configurable?
const desiredDecimals = {
  default: 2,
  greater: 6,
}

// List of assets by symbol that should be displayed with more decimal places
const EXCEPTION_ASSETS_BY_SYMBOL = ["BTC", "sBTC", "WBTC", "tBTC"].map(
  (symbol) => symbol.toUpperCase()
)

// TODO Make this a setting.
export const userValueDustThreshold = 2

const shouldForciblyDisplayAsset = (
  assetAmount: CompleteAssetAmount<AnyAsset>
) => {
  const isDoggo =
    !isEnabled(FeatureFlags.HIDE_TOKEN_FEATURES) &&
    assetAmount.asset.symbol === DOGGO.symbol

  return isDoggo || isNetworkBaseAsset(assetAmount.asset)
}

export function determineAssetDisplayAndVerify(
  assetAmount: CompleteAssetAmount<AnyAsset>,
  {
    hideDust,
    showUnverifiedAssets,
  }: { hideDust: boolean; showUnverifiedAssets: boolean }
<<<<<<< HEAD
): { displayAsset: boolean; trustedAsset: boolean } {
  const isTrusted = isTrustedAsset(assetAmount.asset)

  if (shouldForciblyDisplayAsset(assetAmount)) {
    return { displayAsset: true, trustedAsset: isTrusted }
=======
): { displayAsset: boolean; verifiedOrTrustedAsset: boolean } {
  const isVerifiedOrTrusted = isVerifiedOrTrustedAsset(assetAmount.asset)

  if (shouldForciblyDisplayAsset(assetAmount)) {
    return { displayAsset: true, verifiedOrTrustedAsset: isVerifiedOrTrusted }
>>>>>>> 1e2ecce7
  }

  const isNotDust =
    typeof assetAmount.mainCurrencyAmount === "undefined"
      ? true
      : assetAmount.mainCurrencyAmount > userValueDustThreshold
  const isPresent = assetAmount.decimalAmount > 0
  const showDust = !hideDust

<<<<<<< HEAD
  const verificationStatusAllowsVisibility = showUnverifiedAssets || isTrusted
=======
  const verificationStatusAllowsVisibility =
    showUnverifiedAssets || isVerifiedOrTrusted
>>>>>>> 1e2ecce7
  const enoughBalanceToBeVisible = isPresent && (isNotDust || showDust)

  return {
    displayAsset:
      verificationStatusAllowsVisibility && enoughBalanceToBeVisible,
<<<<<<< HEAD
    trustedAsset: isTrusted,
=======
    verifiedOrTrustedAsset: isVerifiedOrTrusted,
>>>>>>> 1e2ecce7
  }
}

const computeCombinedAssetAmountsData = (
  assetAmounts: AnyAssetAmount<AnyAsset>[],
  assets: AssetsState,
  mainCurrencySymbol: string,
  hideDust: boolean,
  showUnverifiedAssets: boolean
): {
  allAssetAmounts: CompleteAssetAmount[]
  combinedAssetAmounts: CompleteAssetAmount[]
  unverifiedAssetAmounts: CompleteAssetAmount[]
  totalMainCurrencyAmount: number | undefined
} => {
  // Derive account "assets"/assetAmount which include USD values using
  // data from the assets slice
  const allAssetAmounts = assetAmounts
    .map<CompleteAssetAmount>((assetAmount) => {
      const assetPricePoint = selectAssetPricePoint(
        assets,
        assetAmount.asset,
        mainCurrencySymbol
      )

      const mainCurrencyEnrichedAssetAmount =
        enrichAssetAmountWithMainCurrencyValues(
          assetAmount,
          assetPricePoint,
          desiredDecimals.default
        )

      const fullyEnrichedAssetAmount = enrichAssetAmountWithDecimalValues(
        mainCurrencyEnrichedAssetAmount,
        heuristicDesiredDecimalsForUnitPrice(
          EXCEPTION_ASSETS_BY_SYMBOL.includes(
            assetAmount.asset.symbol.toUpperCase()
          )
            ? desiredDecimals.greater
            : desiredDecimals.default,
          mainCurrencyEnrichedAssetAmount.unitPrice
        )
      )

      return fullyEnrichedAssetAmount
    })
    .sort((asset1, asset2) => {
      // Always sort DOGGO above everything.
      if (asset1.asset.symbol === DOGGO.symbol) {
        return -1
      }
      if (asset2.asset.symbol === DOGGO.symbol) {
        return 1
      }

      const leftIsBaseAsset = isNetworkBaseAsset(asset1.asset)
      const rightIsBaseAsset = isNetworkBaseAsset(asset2.asset)

      // Always sort base assets above non-base assets. This also sorts the
      // current network base asset above the rest
      if (leftIsBaseAsset !== rightIsBaseAsset) {
        return leftIsBaseAsset ? -1 : 1
      }

      // If the assets are both base assets or neither is a base asset, compare
      // by main currency amount.
      if (
        asset1.mainCurrencyAmount !== undefined &&
        asset2.mainCurrencyAmount !== undefined
      ) {
        return asset2.mainCurrencyAmount - asset1.mainCurrencyAmount
      }

      if (asset1.mainCurrencyAmount === asset2.mainCurrencyAmount) {
        // If both assets are missing a main currency amount, compare symbols
        // lexicographically.
        return asset1.asset.symbol.localeCompare(asset2.asset.symbol)
      }

      // If only one asset has a main currency amount, it wins.
      return asset1.mainCurrencyAmount === undefined ? 1 : -1
    })

  const { combinedAssetAmounts, unverifiedAssetAmounts } =
    allAssetAmounts.reduce<{
      combinedAssetAmounts: CompleteAssetAmount[]
      unverifiedAssetAmounts: CompleteAssetAmount[]
    }>(
      (acc, assetAmount) => {
<<<<<<< HEAD
        const { displayAsset, trustedAsset } = determineAssetDisplayAndVerify(
          assetAmount,
          { hideDust, showUnverifiedAssets }
        )

        if (displayAsset) {
          if (trustedAsset) {
=======
        const { displayAsset, verifiedOrTrustedAsset } =
          determineAssetDisplayAndVerify(assetAmount, {
            hideDust,
            showUnverifiedAssets,
          })

        if (displayAsset) {
          if (verifiedOrTrustedAsset) {
>>>>>>> 1e2ecce7
            acc.combinedAssetAmounts.push(assetAmount)
          } else {
            acc.unverifiedAssetAmounts.push(assetAmount)
          }
        }
        return acc
      },
      { combinedAssetAmounts: [], unverifiedAssetAmounts: [] }
    )

  // Keep a tally of the total user value; undefined if no main currency data
  // is available.
  let totalMainCurrencyAmount: number | undefined
  combinedAssetAmounts.forEach((assetAmount) => {
    if (typeof assetAmount.mainCurrencyAmount !== "undefined") {
      totalMainCurrencyAmount ??= 0 // initialize if needed
      totalMainCurrencyAmount += assetAmount.mainCurrencyAmount
    }
  })

  return {
    allAssetAmounts,
    combinedAssetAmounts,
    unverifiedAssetAmounts,
    totalMainCurrencyAmount,
  }
}

const getAccountState = (state: RootState) => state.account
const getCurrentAccountState = (state: RootState) => {
  const { address, network } = state.ui.selectedAccount
  return state.account.accountsData.evm[network.chainID]?.[
    normalizeEVMAddress(address)
  ]
}
export const getAssetsState = (state: RootState): AssetsState => state.assets

export const selectAccountAndTimestampedActivities = createSelector(
  getAccountState,
  getAssetsState,
  selectHideDust,
  selectShowUnverifiedAssets,
  selectMainCurrencySymbol,
  (account, assets, hideDust, showUnverifiedAssets, mainCurrencySymbol) => {
    const { combinedAssetAmounts, totalMainCurrencyAmount } =
      computeCombinedAssetAmountsData(
        account.combinedData.assets,
        assets,
        mainCurrencySymbol,
        hideDust,
        showUnverifiedAssets
      )

    return {
      combinedData: {
        assets: combinedAssetAmounts,
        totalMainCurrencyValue: totalMainCurrencyAmount
          ? formatCurrencyAmount(
              mainCurrencySymbol,
              totalMainCurrencyAmount,
              desiredDecimals.default
            )
          : undefined,
      },
      accountData: account.accountsData,
    }
  }
)
export const selectCurrentAccountBalances = createSelector(
  getCurrentAccountState,
  getAssetsState,
  selectHideDust,
  selectShowUnverifiedAssets,
  selectMainCurrencySymbol,
  (
    currentAccount,
    assets,
    hideDust,
    showUnverifiedAssets,
    mainCurrencySymbol
  ) => {
    if (typeof currentAccount === "undefined" || currentAccount === "loading") {
      return undefined
    }

    const assetAmounts = Object.values(currentAccount.balances).map(
      (balance) => balance.assetAmount
    )

    const {
      allAssetAmounts,
      combinedAssetAmounts,
      unverifiedAssetAmounts,
      totalMainCurrencyAmount,
    } = computeCombinedAssetAmountsData(
      assetAmounts,
      assets,
      mainCurrencySymbol,
      hideDust,
      showUnverifiedAssets
    )

    return {
      allAssetAmounts,
      assetAmounts: combinedAssetAmounts,
      unverifiedAssetAmounts,
      totalMainCurrencyValue: totalMainCurrencyAmount
        ? formatCurrencyAmount(
            mainCurrencySymbol,
            totalMainCurrencyAmount,
            desiredDecimals.default
          )
        : undefined,
    }
  }
)

export type AccountTotal = AddressOnNetwork & {
  shortenedAddress: string
  accountType: AccountType
  signerId: string | null
  path: string | null
  accountSigner: AccountSigner
  name?: string
  avatarURL?: string
  localizedTotalMainCurrencyAmount?: string
}

/**
 * Given an account signer, resolves a unique id for that signer. Returns null
 * for read-only accounts. This allows for grouping accounts together by the
 * signer that can provide signatures for those accounts.
 */
function signerIdFor(accountSigner: AccountSigner): string | null {
  switch (accountSigner.type) {
    case "private-key":
      return accountSigner.walletID
    case "keyring":
      return accountSigner.keyringID
    case "ledger":
      return accountSigner.deviceID
    case "read-only":
      return null
    default:
      return assertUnreachable(accountSigner)
  }
}

export type CategorizedAccountTotals = { [key in AccountType]?: AccountTotal[] }

const signerTypeToAccountType: Record<SignerType, AccountType> = {
  keyring: AccountType.Imported,
  "private-key": AccountType.PrivateKey,
  ledger: AccountType.Ledger,
  "read-only": AccountType.ReadOnly,
}

const getAccountType = (
  address: string,
  signer: AccountSigner,
  addressSources: {
    [address: string]: SignerImportSource
  }
): AccountType => {
  switch (true) {
    case signerTypeToAccountType[signer.type] === AccountType.ReadOnly:
    case signerTypeToAccountType[signer.type] === AccountType.Ledger:
    case signerTypeToAccountType[signer.type] === AccountType.PrivateKey:
      return signerTypeToAccountType[signer.type]
    case addressSources[address] === SignerImportSource.import:
      return AccountType.Imported
    default:
      return AccountType.Internal
  }
}

const getTotalBalance = (
  accountBalances: { [assetSymbol: string]: AccountBalance },
  assets: AssetsState,
  mainCurrencySymbol: string
) => {
  return Object.values(accountBalances)
    .map(({ assetAmount }) => {
      const assetPricePoint = selectAssetPricePoint(
        assets,
        assetAmount.asset,
        mainCurrencySymbol
      )

      if (typeof assetPricePoint === "undefined") {
        return 0
      }

      const convertedAmount = convertAssetAmountViaPricePoint(
        assetAmount,
        assetPricePoint
      )

      if (typeof convertedAmount === "undefined") {
        return 0
      }

      return assetAmountToDesiredDecimals(
        convertedAmount,
        desiredDecimals.default
      )
    })
    .reduce((total, assetBalance) => total + assetBalance, 0)
}

function getNetworkAccountTotalsByCategory(
  state: RootState,
  network: EVMNetwork
): CategorizedAccountTotals {
  const accounts = getAccountState(state)
  const assets = getAssetsState(state)
  const accountSignersByAddress = selectAccountSignersByAddress(state)
  const keyringsByAddresses = selectKeyringsByAddresses(state)
  const sourcesByAddress = selectSourcesByAddress(state)
  const mainCurrencySymbol = selectMainCurrencySymbol(state)

  return Object.entries(accounts.accountsData.evm[network.chainID] ?? {})
    .filter(([, accountData]) => typeof accountData !== "undefined")
    .map(([address, accountData]): AccountTotal => {
      const shortenedAddress = truncateAddress(address)

      const accountSigner = accountSignersByAddress[address]
      const signerId = signerIdFor(accountSigner)
      const path = keyringsByAddresses[address]?.path

      const accountType = getAccountType(
        address,
        accountSigner,
        sourcesByAddress
      )

      if (accountData === "loading") {
        return {
          address,
          network,
          shortenedAddress,
          accountType,
          signerId,
          path,
          accountSigner,
        }
      }

      return {
        address,
        network,
        shortenedAddress,
        accountType,
        signerId,
        path,
        accountSigner,
        name: accountData.ens.name ?? accountData.defaultName,
        avatarURL: accountData.ens.avatarURL ?? accountData.defaultAvatar,
        localizedTotalMainCurrencyAmount: formatCurrencyAmount(
          mainCurrencySymbol,
          getTotalBalance(accountData.balances, assets, mainCurrencySymbol),
          desiredDecimals.default
        ),
      }
    })
    .reduce<CategorizedAccountTotals>(
      (seenTotalsByType, accountTotal) => ({
        ...seenTotalsByType,
        [accountTotal.accountType]: [
          ...(seenTotalsByType[accountTotal.accountType] ?? []),
          accountTotal,
        ],
      }),
      {}
    )
}

const selectNetworkAccountTotalsByCategoryResolver = createSelector(
  (state: RootState) => state,
  (state) => (network: EVMNetwork) => {
    return getNetworkAccountTotalsByCategory(state, network)
  }
)

export const selectCurrentNetworkAccountTotalsByCategory = createSelector(
  selectNetworkAccountTotalsByCategoryResolver,
  selectCurrentNetwork,
  (
    selectNetworkAccountTotalsByCategory,
    currentNetwork
  ): CategorizedAccountTotals => {
    return selectNetworkAccountTotalsByCategory(currentNetwork)
  }
)

export const selectAccountTotals = createSelector(
  selectCurrentNetworkAccountTotalsByCategory,
  (selectNetworkAccountTotalsByCategory): AccountTotal[] =>
    Object.values(selectNetworkAccountTotalsByCategory).flat()
)

export type AccountTotalList = {
  [address: string]: {
    ensName?: string
    shortenedAddress: string
    totals: {
      [chainID: string]: number
    }
  }
}
/** Get list of all accounts totals on all networks but without test networks */
export const selectAccountTotalsForOverview = createSelector(
  getAccountState,
  getAssetsState,
  selectMainCurrencySymbol,
  (accountsState, assetsState, mainCurrencySymbol) => {
    const accountsTotal: AccountTotalList = {}

    Object.entries(accountsState.accountsData.evm)
      .filter(
        ([chainID, accounts]) =>
          typeof accounts !== "undefined" &&
          !TEST_NETWORK_BY_CHAIN_ID.has(chainID)
      )
      .forEach(([chainID, accounts]) =>
        Object.entries(accounts).forEach(([address, accountData]) => {
          if (accountData === "loading") return

          const normalizedAddress = normalizeEVMAddress(address)
          accountsTotal[normalizedAddress] ??= {
            ensName: accountData.ens.name,
            shortenedAddress: truncateAddress(address),
            totals: {},
          }

          accountsTotal[normalizedAddress].totals[chainID] = getTotalBalance(
            accountData.balances,
            assetsState,
            mainCurrencySymbol
          )
        })
      )

    return accountsTotal
  }
)

function findAccountTotal(
  categorizedAccountTotals: CategorizedAccountTotals,
  accountAddressOnNetwork: AddressOnNetwork
): AccountTotal | undefined {
  return Object.values(categorizedAccountTotals)
    .flat()
    .find(
      ({ address, network }) =>
        sameEVMAddress(address, accountAddressOnNetwork.address) &&
        sameNetwork(network, accountAddressOnNetwork.network)
    )
}

export const getAccountTotal = (
  state: RootState,
  accountAddressOnNetwork: AddressOnNetwork
): AccountTotal | undefined =>
  findAccountTotal(
    selectNetworkAccountTotalsByCategoryResolver(state)(
      accountAddressOnNetwork.network
    ),
    accountAddressOnNetwork
  )

export const getAccountNameOnChain = (
  state: RootState,
  accountAddressOnNetwork: AddressOnNetwork
): string | undefined => {
  const account = getAccountTotal(state, accountAddressOnNetwork)

  return account?.name && !DEFAULT_ACCOUNT_NAMES.includes(account.name)
    ? account.name
    : undefined
}

export const selectCurrentAccountTotal = createSelector(
  selectCurrentNetworkAccountTotalsByCategory,
  selectCurrentAccount,
  (categorizedAccountTotals, currentAccount): AccountTotal | undefined =>
    findAccountTotal(categorizedAccountTotals, currentAccount)
)

export const getAllAddresses = createSelector(getAccountState, (account) => {
  // On extension install we are using this selector to display onboarding screen,
  // sometimes frontend is loading faster than background script and we need to
  // prepare for redux slices to be undefined for a split second
  return account
    ? [
        ...new Set(
          Object.values(account.accountsData.evm).flatMap((chainAddresses) =>
            Object.keys(chainAddresses)
          )
        ),
      ]
    : []
})

export const getAddressCount = createSelector(
  getAllAddresses,
  (allAddresses) => allAddresses.length
)

export const getAllNetworks = createSelector(getAccountState, (account) =>
  Object.keys(account.accountsData.evm).map(
    (chainID) => NETWORK_BY_CHAIN_ID[chainID]
  )
)

export const getNetworkCountForOverview = createSelector(
  getAccountState,
  (account) =>
    Object.keys(account.accountsData.evm).filter(
      (chainID) => !TEST_NETWORK_BY_CHAIN_ID.has(chainID)
    ).length
)

export const getTotalBalanceForOverview = createSelector(
  selectAccountTotalsForOverview,
  selectMainCurrencySymbol,
  (accountsTotal, currencySymbol) =>
    formatCurrencyAmount(
      currencySymbol,
      Object.values(accountsTotal).reduce(
        (total, { totals }) =>
          Object.values(totals).reduce((sum, balance) => sum + balance) + total,
        0
      ),
      2
    )
)<|MERGE_RESOLUTION|>--- conflicted
+++ resolved
@@ -13,11 +13,7 @@
   formatCurrencyAmount,
   heuristicDesiredDecimalsForUnitPrice,
   isNetworkBaseAsset,
-<<<<<<< HEAD
   isTrustedAsset,
-=======
-  isVerifiedOrTrustedAsset,
->>>>>>> 1e2ecce7
 } from "../utils/asset-utils"
 import {
   AnyAsset,
@@ -80,19 +76,11 @@
     hideDust,
     showUnverifiedAssets,
   }: { hideDust: boolean; showUnverifiedAssets: boolean }
-<<<<<<< HEAD
 ): { displayAsset: boolean; trustedAsset: boolean } {
   const isTrusted = isTrustedAsset(assetAmount.asset)
 
   if (shouldForciblyDisplayAsset(assetAmount)) {
     return { displayAsset: true, trustedAsset: isTrusted }
-=======
-): { displayAsset: boolean; verifiedOrTrustedAsset: boolean } {
-  const isVerifiedOrTrusted = isVerifiedOrTrustedAsset(assetAmount.asset)
-
-  if (shouldForciblyDisplayAsset(assetAmount)) {
-    return { displayAsset: true, verifiedOrTrustedAsset: isVerifiedOrTrusted }
->>>>>>> 1e2ecce7
   }
 
   const isNotDust =
@@ -102,22 +90,13 @@
   const isPresent = assetAmount.decimalAmount > 0
   const showDust = !hideDust
 
-<<<<<<< HEAD
   const verificationStatusAllowsVisibility = showUnverifiedAssets || isTrusted
-=======
-  const verificationStatusAllowsVisibility =
-    showUnverifiedAssets || isVerifiedOrTrusted
->>>>>>> 1e2ecce7
   const enoughBalanceToBeVisible = isPresent && (isNotDust || showDust)
 
   return {
     displayAsset:
       verificationStatusAllowsVisibility && enoughBalanceToBeVisible,
-<<<<<<< HEAD
     trustedAsset: isTrusted,
-=======
-    verifiedOrTrustedAsset: isVerifiedOrTrusted,
->>>>>>> 1e2ecce7
   }
 }
 
@@ -207,7 +186,6 @@
       unverifiedAssetAmounts: CompleteAssetAmount[]
     }>(
       (acc, assetAmount) => {
-<<<<<<< HEAD
         const { displayAsset, trustedAsset } = determineAssetDisplayAndVerify(
           assetAmount,
           { hideDust, showUnverifiedAssets }
@@ -215,16 +193,6 @@
 
         if (displayAsset) {
           if (trustedAsset) {
-=======
-        const { displayAsset, verifiedOrTrustedAsset } =
-          determineAssetDisplayAndVerify(assetAmount, {
-            hideDust,
-            showUnverifiedAssets,
-          })
-
-        if (displayAsset) {
-          if (verifiedOrTrustedAsset) {
->>>>>>> 1e2ecce7
             acc.combinedAssetAmounts.push(assetAmount)
           } else {
             acc.unverifiedAssetAmounts.push(assetAmount)

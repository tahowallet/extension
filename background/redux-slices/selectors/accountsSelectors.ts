--- conflicted
+++ resolved
@@ -31,14 +31,11 @@
   selectKeyringsByAddresses,
   selectSourcesByAddress,
 } from "./keyringsSelectors"
-<<<<<<< HEAD
 import { AddressOnNetwork } from "../../accounts"
 import { sameNetwork } from "../../networks"
-=======
 import { BASE_ASSETS_BY_SYMBOL } from "../../constants"
 import { DOGGO } from "../../constants/assets"
 import { HIDE_TOKEN_FEATURES } from "../../features"
->>>>>>> 053de417
 
 // TODO What actual precision do we want here? Probably more than 2
 // TODO decimals? Maybe it's configurable?

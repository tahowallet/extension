import { createSlice, createSelector } from "@reduxjs/toolkit"
import Emittery from "emittery"
import { AddressOnNetwork } from "../accounts"
import { ETHEREUM } from "../constants"
import { EVMNetwork } from "../networks"
import { AccountState, addAddressToNetwork } from "./accounts"
import { createBackgroundAsyncThunk } from "./utils"

const defaultSettings = {
  hideDust: false,
  defaultWallet: false,
  showTestNetworks: false,
}

export interface Location {
  pathname: string
  key?: string
  hash: string
}

export type UIState = {
  selectedAccount: AddressOnNetwork
  showingActivityDetailID: string | null
  initializationLoadingTimeExpired: boolean
  settings: {
    hideDust: boolean
    defaultWallet: boolean
    showTestNetworks: boolean
  }
  snackbarMessage: string
  routeHistoryEntries?: Partial<Location>[]
  slippageTolerance: number
}

export type Events = {
  snackbarMessage: string
  newDefaultWalletValue: boolean
  refreshBackgroundPage: null
  newSelectedAccount: AddressOnNetwork
  newSelectedNetwork: EVMNetwork
}

export const emitter = new Emittery<Events>()

export const initialState: UIState = {
  showingActivityDetailID: null,
  selectedAccount: {
    address: "",
    network: ETHEREUM,
  },
  initializationLoadingTimeExpired: false,
  settings: defaultSettings,
  snackbarMessage: "",
  slippageTolerance: 0.01,
}

const uiSlice = createSlice({
  name: "ui",
  initialState,
  reducers: {
    toggleHideDust: (
      immerState,
      { payload: shouldHideDust }: { payload: boolean }
    ): void => {
      immerState.settings.hideDust = shouldHideDust
    },
    toggleTestNetworks: (
      immerState,
      { payload: showTestNetworks }: { payload: boolean }
    ): void => {
      immerState.settings.showTestNetworks = showTestNetworks
    },
    setShowingActivityDetail: (
      state,
      { payload: transactionID }: { payload: string | null }
    ): UIState => ({
      ...state,
      showingActivityDetailID: transactionID,
    }),
    setSelectedAccount: (
      immerState,
      { payload: addressNetwork }: { payload: AddressOnNetwork }
    ) => {
      immerState.selectedAccount = addressNetwork
    },
    initializationLoadingTimeHitLimit: (state) => ({
      ...state,
      initializationLoadingTimeExpired: true,
    }),
    setSnackbarMessage: (
      state,
      { payload: snackbarMessage }: { payload: string }
    ): UIState => {
      return {
        ...state,
        snackbarMessage,
      }
    },
    clearSnackbarMessage: (state): UIState => ({
      ...state,
      snackbarMessage: "",
    }),
    setDefaultWallet: (
      state,
      { payload: defaultWallet }: { payload: boolean }
    ) => ({
      ...state,
      settings: {
        ...state.settings,
        defaultWallet,
      },
    }),
    setRouteHistoryEntries: (
      state,
      { payload: routeHistoryEntries }: { payload: Partial<Location>[] }
    ) => ({
      ...state,
      routeHistoryEntries,
    }),
    setSlippageTolerance: (
      state,
      { payload: slippageTolerance }: { payload: number }
    ) => ({
      ...state,
      slippageTolerance,
    }),
  },
})

export const {
  setShowingActivityDetail,
  initializationLoadingTimeHitLimit,
  toggleHideDust,
  toggleTestNetworks,
  setSelectedAccount,
  setSnackbarMessage,
  setDefaultWallet,
  clearSnackbarMessage,
  setRouteHistoryEntries,
  setSlippageTolerance,
} = uiSlice.actions

export default uiSlice.reducer

// Async thunk to bubble the setNewDefaultWalletValue action from  store to emitter.
export const setNewDefaultWalletValue = createBackgroundAsyncThunk(
  "ui/setNewDefaultWalletValue",
  async (defaultWallet: boolean, { dispatch }) => {
    await emitter.emit("newDefaultWalletValue", defaultWallet)
    // Once the default value has persisted, propagate to the store.
    dispatch(uiSlice.actions.setDefaultWallet(defaultWallet))
  }
)

// TBD @Antonio: It would be good to have a consistent naming strategy
export const setNewSelectedAccount = createBackgroundAsyncThunk(
  "ui/setNewCurrentAddressValue",
  async (addressNetwork: AddressOnNetwork, { dispatch }) => {
    await emitter.emit("newSelectedAccount", addressNetwork)
    // Once the default value has persisted, propagate to the store.
    dispatch(uiSlice.actions.setSelectedAccount(addressNetwork))
  }
)

export const setSelectedNetwork = createBackgroundAsyncThunk(
  "ui/setSelectedNetwork",
  async (network: EVMNetwork, { getState, dispatch }) => {
    const state = getState() as { ui: UIState; account: AccountState }
    const { ui, account } = state
    const currentlySelectedChainID = ui.selectedAccount.network.chainID
    emitter.emit("newSelectedNetwork", network)
    // Move all
    Object.keys(account.accountsData.evm[currentlySelectedChainID]).forEach(
      (address) => {
        if (!account.accountsData.evm[network.chainID]?.[address]) {
          dispatch(addAddressNetwork({ address, network }))
        }
      }
    )
    dispatch(setNewSelectedAccount({ ...ui.selectedAccount, network }))
<<<<<<< HEAD
    if (
      !account.accountsData.evm[network.chainID]?.[ui.selectedAccount.address]
    ) {
      dispatch(addAddressToNetwork({ ...ui.selectedAccount, network }))
    }
=======
>>>>>>> 634d5205
  }
)

export const refreshBackgroundPage = createBackgroundAsyncThunk(
  "ui/refreshBackgroundPage",
  async () => {
    await emitter.emit("refreshBackgroundPage", null)
  }
)

export const selectUI = createSelector(
  (state: { ui: UIState }): UIState => state.ui,
  (uiState) => uiState
)

export const selectSettings = createSelector(selectUI, (ui) => ui.settings)

export const selectHideDust = createSelector(
  selectSettings,
  (settings) => settings?.hideDust
)

export const selectSnackbarMessage = createSelector(
  selectUI,
  (ui) => ui.snackbarMessage
)

export const selectDefaultWallet = createSelector(
  selectSettings,
  (settings) => settings?.defaultWallet
)

export const selectSlippageTolerance = createSelector(
  selectUI,
  (ui) => ui.slippageTolerance
)

export const selectInitializationTimeExpired = createSelector(
  selectUI,
  (ui) => ui.initializationLoadingTimeExpired
)

export const selectShowTestNetworks = createSelector(
  selectSettings,
  (settings) => settings?.showTestNetworks
)<|MERGE_RESOLUTION|>--- conflicted
+++ resolved
@@ -173,19 +173,11 @@
     Object.keys(account.accountsData.evm[currentlySelectedChainID]).forEach(
       (address) => {
         if (!account.accountsData.evm[network.chainID]?.[address]) {
-          dispatch(addAddressNetwork({ address, network }))
+          dispatch(addAddressToNetwork({ address, network }))
         }
       }
     )
     dispatch(setNewSelectedAccount({ ...ui.selectedAccount, network }))
-<<<<<<< HEAD
-    if (
-      !account.accountsData.evm[network.chainID]?.[ui.selectedAccount.address]
-    ) {
-      dispatch(addAddressToNetwork({ ...ui.selectedAccount, network }))
-    }
-=======
->>>>>>> 634d5205
   }
 )
 

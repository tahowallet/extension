import { createSlice, createSelector } from "@reduxjs/toolkit"
import Emittery from "emittery"
import { AddressOnNetwork } from "../accounts"
import { ETHEREUM } from "../constants"
import { AnalyticsEvent, OneTimeAnalyticsEvent } from "../lib/posthog"
import { EVMNetwork } from "../networks"
import { DismissableItem } from "../services/preferences"
import { AnalyticsPreferences } from "../services/preferences/types"
import { AccountSignerWithId } from "../signing"
import { AccountSignerSettings } from "../ui"
import { AccountState, addAddressNetwork } from "./accounts"
import { createBackgroundAsyncThunk } from "./utils"
import { UNIXTime } from "../types"
import { DEFAULT_AUTOLOCK_INTERVAL } from "../services/preferences/defaults"

export const defaultSettings = {
  hideDust: false,
  defaultWallet: false,
  showTestNetworks: false,
  collectAnalytics: false,
  showAnalyticsNotification: false,
  showUnverifiedAssets: false,
  hideBanners: false,
<<<<<<< HEAD
  useFlashbots: false,
=======
  autoLockInterval: DEFAULT_AUTOLOCK_INTERVAL,
>>>>>>> 1e2ecce7
}

export type UIState = {
  selectedAccount: AddressOnNetwork
  showingActivityDetailID: string | null
  initializationLoadingTimeExpired: boolean
  shownDismissableItems?: DismissableItem[]
  // FIXME: Move these settings to preferences service db
  settings: {
    hideDust: boolean
    defaultWallet: boolean
    showTestNetworks: boolean
    collectAnalytics: boolean
    showAnalyticsNotification: boolean
    showUnverifiedAssets: boolean
    hideBanners: boolean
<<<<<<< HEAD
    useFlashbots: boolean
=======
    autoLockInterval: UNIXTime
>>>>>>> 1e2ecce7
  }
  snackbarMessage: string
  routeHistoryEntries?: Partial<Location>[]
  slippageTolerance: number
  accountSignerSettings: AccountSignerSettings[]
}

export type Events = {
  snackbarMessage: string
  deleteAnalyticsData: never
  newDefaultWalletValue: boolean
  refreshBackgroundPage: null
  sendEvent: AnalyticsEvent | OneTimeAnalyticsEvent
  newSelectedAccount: AddressOnNetwork
  newSelectedAccountSwitched: AddressOnNetwork
  userActivityEncountered: AddressOnNetwork
  newSelectedNetwork: EVMNetwork
  updateAnalyticsPreferences: Partial<AnalyticsPreferences>
  addCustomNetworkResponse: [string, boolean]
  updateAutoLockInterval: number
}

export const emitter = new Emittery<Events>()

export const initialState: UIState = {
  showingActivityDetailID: null,
  selectedAccount: {
    address: "",
    network: ETHEREUM,
  },
  initializationLoadingTimeExpired: false,
  settings: defaultSettings,
  snackbarMessage: "",
  slippageTolerance: 0.01,
  accountSignerSettings: [],
}

const uiSlice = createSlice({
  name: "ui",
  initialState,
  reducers: {
    toggleHideDust: (
      immerState,
      { payload: shouldHideDust }: { payload: boolean }
    ): void => {
      immerState.settings.hideDust = shouldHideDust
    },
    toggleTestNetworks: (
      immerState,
      { payload: showTestNetworks }: { payload: boolean }
    ): void => {
      immerState.settings.showTestNetworks = showTestNetworks
    },
    toggleShowUnverifiedAssets: (
      immerState,
      { payload: showUnverifiedAssets }: { payload: boolean }
    ): void => {
      immerState.settings.showUnverifiedAssets = showUnverifiedAssets
    },
    toggleUseFlashbots: (
      immerState,
      { payload: useFlashbots }: { payload: boolean }
    ): void => {
      immerState.settings.useFlashbots = useFlashbots
    },
    toggleCollectAnalytics: (
      state,
      { payload: collectAnalytics }: { payload: boolean }
    ) => ({
      ...state,
      settings: {
        ...state.settings,
        collectAnalytics,
        showAnalyticsNotification: false,
      },
    }),
    setShowAnalyticsNotification: (
      state,
      { payload: showAnalyticsNotification }: { payload: boolean }
    ) => ({
      ...state,
      settings: {
        ...state.settings,
        showAnalyticsNotification,
      },
    }),
    toggleHideBanners: (
      state,
      { payload: hideBanners }: { payload: boolean }
    ) => ({
      ...state,
      settings: {
        ...state.settings,
        hideBanners,
      },
    }),
    setShowingActivityDetail: (
      state,
      { payload: transactionID }: { payload: string | null }
    ): UIState => ({
      ...state,
      showingActivityDetailID: transactionID,
    }),
    setSelectedAccount: (
      immerState,
      { payload: addressNetwork }: { payload: AddressOnNetwork }
    ) => {
      immerState.selectedAccount = addressNetwork
    },
    initializationLoadingTimeHitLimit: (state) => ({
      ...state,
      initializationLoadingTimeExpired: true,
    }),
    setSnackbarMessage: (
      state,
      { payload: snackbarMessage }: { payload: string }
    ): UIState => {
      return {
        ...state,
        snackbarMessage,
      }
    },
    clearSnackbarMessage: (state): UIState => ({
      ...state,
      snackbarMessage: "",
    }),
    setDefaultWallet: (
      state,
      { payload: defaultWallet }: { payload: boolean }
    ) => ({
      ...state,
      settings: {
        ...state.settings,
        defaultWallet,
      },
    }),
    setShownDismissableItems: (
      state,
      { payload: shownDismissableItems }: { payload: DismissableItem[] }
    ) => ({
      ...state,
      shownDismissableItems,
    }),
    dismissableItemMarkedAsShown: (
      state,
      { payload: shownDismissableItem }: { payload: DismissableItem }
    ) => ({
      ...state,
      shownDismissableItems: [
        ...(state.shownDismissableItems ?? []),
        shownDismissableItem,
      ],
    }),
    setRouteHistoryEntries: (
      state,
      { payload: routeHistoryEntries }: { payload: Partial<Location>[] }
    ) => ({
      ...state,
      routeHistoryEntries,
    }),
    setSlippageTolerance: (
      state,
      { payload: slippageTolerance }: { payload: number }
    ) => ({
      ...state,
      slippageTolerance,
    }),
    setAccountsSignerSettings: (
      state,
      { payload }: { payload: AccountSignerSettings[] }
    ) => {
      return { ...state, accountSignerSettings: payload }
    },
    setAutoLockInterval: (state, { payload }: { payload: number }) => {
      return {
        ...state,
        settings: { ...state.settings, autoLockInterval: payload },
      }
    },
  },
})

export const {
  setShowingActivityDetail,
  initializationLoadingTimeHitLimit,
  toggleHideDust,
  toggleTestNetworks,
  toggleShowUnverifiedAssets,
  toggleCollectAnalytics,
  toggleUseFlashbots,
  setShowAnalyticsNotification,
  toggleHideBanners,
  setSelectedAccount,
  setSnackbarMessage,
  setDefaultWallet,
  setShownDismissableItems,
  dismissableItemMarkedAsShown,
  clearSnackbarMessage,
  setRouteHistoryEntries,
  setSlippageTolerance,
  setAccountsSignerSettings,
  setAutoLockInterval,
} = uiSlice.actions

export default uiSlice.reducer

export const updateAnalyticsPreferences = createBackgroundAsyncThunk(
  "ui/updateAnalyticsPreferences",
  async (collectAnalytics: boolean) => {
    await emitter.emit("updateAnalyticsPreferences", {
      isEnabled: collectAnalytics,
    })
  }
)

export const deleteAnalyticsData = createBackgroundAsyncThunk(
  "ui/deleteAnalyticsData",
  async () => {
    await emitter.emit("deleteAnalyticsData")
  }
)

// Async thunk to bubble the setNewDefaultWalletValue action from  store to emitter.
export const setNewDefaultWalletValue = createBackgroundAsyncThunk(
  "ui/setNewDefaultWalletValue",
  async (defaultWallet: boolean, { dispatch }) => {
    await emitter.emit("newDefaultWalletValue", defaultWallet)
    // Once the default value has persisted, propagate to the store.
    dispatch(uiSlice.actions.setDefaultWallet(defaultWallet))
  }
)

// TBD @Antonio: It would be good to have a consistent naming strategy
export const setNewSelectedAccount = createBackgroundAsyncThunk(
  "ui/setNewCurrentAddressValue",
  async (addressNetwork: AddressOnNetwork, { dispatch }) => {
    await emitter.emit("newSelectedAccount", addressNetwork)
    // Once the default value has persisted, propagate to the store.
    dispatch(uiSlice.actions.setSelectedAccount(addressNetwork))
    // Do async work needed after the account is switched
    await emitter.emit("newSelectedAccountSwitched", addressNetwork)
  }
)

export const updateSignerTitle = createBackgroundAsyncThunk(
  "ui/updateSignerTitle",
  async (
    [signer, title]: [AccountSignerWithId, string],
    { extra: { main } }
  ) => {
    return main.updateSignerTitle(signer, title)
  }
)

export const markDismissableItemAsShown = createBackgroundAsyncThunk(
  "ui/markDismissableItemAsShown",
  async (item: DismissableItem, { extra: { main } }) => {
    return main.markDismissableItemAsShown(item)
  }
)

export const getAddNetworkRequestDetails = createBackgroundAsyncThunk(
  "ui/getAddNetworkRequestDetails",
  async (requestId: string, { extra: { main } }) => {
    return main.getAddNetworkRequestDetails(requestId)
  }
)

export const addNetworkUserResponse = createBackgroundAsyncThunk(
  "ui/handleAddNetworkConfirmation",
  async ([requestId, result]: [string, boolean]) => {
    emitter.emit("addCustomNetworkResponse", [requestId, result])
  }
)

export const updateAutoLockInterval = createBackgroundAsyncThunk(
  "ui/updateAutoLockInterval",
  async (newValue: string) => {
    const parsedValue = parseInt(newValue, 10)

    if (Number.isNaN(parsedValue) || parsedValue <= 1) {
      throw new Error("Invalid value for auto lock timer")
    }

    emitter.emit("updateAutoLockInterval", parsedValue)
  }
)

export const userActivityEncountered = createBackgroundAsyncThunk(
  "ui/userActivityEncountered",
  async (addressNetwork: AddressOnNetwork) => {
    await emitter.emit("userActivityEncountered", addressNetwork)
  }
)

export const setSelectedNetwork = createBackgroundAsyncThunk(
  "ui/setSelectedNetwork",
  async (network: EVMNetwork, { getState, dispatch }) => {
    const state = getState() as { ui: UIState; account: AccountState }
    const { ui, account } = state
    const currentlySelectedChainID = ui.selectedAccount.network.chainID
    emitter.emit("newSelectedNetwork", network)
    // Add any accounts on the currently selected network to the newly
    // selected network - if those accounts don't yet exist on it.
    Object.keys(account.accountsData.evm[currentlySelectedChainID]).forEach(
      (address) => {
        if (!account.accountsData.evm[network.chainID]?.[address]) {
          dispatch(addAddressNetwork({ address, network }))
        }
      }
    )
    dispatch(setNewSelectedAccount({ ...ui.selectedAccount, network }))
  }
)

export const refreshBackgroundPage = createBackgroundAsyncThunk(
  "ui/refreshBackgroundPage",
  async () => {
    await emitter.emit("refreshBackgroundPage", null)
  }
)

export const sendEvent = createBackgroundAsyncThunk(
  "ui/sendEvent",
  async (event: AnalyticsEvent | OneTimeAnalyticsEvent) => {
    await emitter.emit("sendEvent", event)
  }
)

export const toggleFlashbots = createBackgroundAsyncThunk(
  "ui/toggleFlashbots",
  async (value: boolean, { dispatch, extra: { main } }) => {
    await main.toggleFlashbotsProvider(value)
    dispatch(toggleUseFlashbots(value))
  }
)

export const toggleUsingFlashbotsForGivenTx = createBackgroundAsyncThunk(
  "ui/toggleUsingFlashbotsForGivenTx",
  async (value: boolean, { extra: { main } }) => {
    await main.toggleFlashbotsProvider(value)
  }
)

export const selectUI = createSelector(
  (state: { ui: UIState }): UIState => state.ui,
  (uiState) => uiState
)

export const selectSettings = createSelector(selectUI, (ui) => ui.settings)

export const selectHideDust = createSelector(
  selectSettings,
  (settings) => settings?.hideDust
)

export const selectAutoLockTimer = createSelector(
  selectSettings,
  (settings) => settings.autoLockInterval
)

export const selectSnackbarMessage = createSelector(
  selectUI,
  (ui) => ui.snackbarMessage
)

export const selectDefaultWallet = createSelector(
  selectSettings,
  (settings) => settings?.defaultWallet
)

export const selectShowAnalyticsNotification = createSelector(
  selectSettings,
  (settings) => settings?.showAnalyticsNotification
)

export const selectSlippageTolerance = createSelector(
  selectUI,
  (ui) => ui.slippageTolerance
)

export const selectInitializationTimeExpired = createSelector(
  selectUI,
  (ui) => ui.initializationLoadingTimeExpired
)

export const selectShowTestNetworks = createSelector(
  selectSettings,
  (settings) => settings?.showTestNetworks
)

export const selectShowUnverifiedAssets = createSelector(
  selectSettings,
  (settings) => settings?.showUnverifiedAssets
)

export const selectCollectAnalytics = createSelector(
  selectSettings,
  (settings) => settings?.collectAnalytics
)

export const selectHideBanners = createSelector(
  selectSettings,
  (settings) => settings?.hideBanners
)

export const selectUseFlashbots = createSelector(
  selectSettings,
  (settings) => settings?.useFlashbots
)

export function selectShouldShowDismissableItem(
  dismissableItem: DismissableItem
) {
  return (state: { ui: UIState }): boolean => {
    const itemWasShown =
      selectUI(state).shownDismissableItems?.includes(dismissableItem) ?? false
    return !itemWasShown
  }
}<|MERGE_RESOLUTION|>--- conflicted
+++ resolved
@@ -21,11 +21,8 @@
   showAnalyticsNotification: false,
   showUnverifiedAssets: false,
   hideBanners: false,
-<<<<<<< HEAD
   useFlashbots: false,
-=======
   autoLockInterval: DEFAULT_AUTOLOCK_INTERVAL,
->>>>>>> 1e2ecce7
 }
 
 export type UIState = {
@@ -42,11 +39,8 @@
     showAnalyticsNotification: boolean
     showUnverifiedAssets: boolean
     hideBanners: boolean
-<<<<<<< HEAD
     useFlashbots: boolean
-=======
     autoLockInterval: UNIXTime
->>>>>>> 1e2ecce7
   }
   snackbarMessage: string
   routeHistoryEntries?: Partial<Location>[]

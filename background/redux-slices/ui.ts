import { createSlice, createSelector } from "@reduxjs/toolkit"
import Emittery from "emittery"
import { AddressOnNetwork } from "../accounts"
import { ETHEREUM } from "../constants"
import { EVMNetwork } from "../networks"
import { AnalyticsPreferences } from "../services/preferences/types"
import { AccountSignerWithId } from "../signing"
import { AccountSignerSettings } from "../ui"
import { AccountState, addAddressNetwork } from "./accounts"
import { createBackgroundAsyncThunk } from "./utils"

const defaultSettings = {
  hideDust: false,
  defaultWallet: false,
  showTestNetworks: false,
  collectAnalytics: false,
  hideBanners: false,
}

export interface Location {
  pathname: string
  key?: string
  hash: string
}

export type UIState = {
  selectedAccount: AddressOnNetwork
  showingActivityDetailID: string | null
  initializationLoadingTimeExpired: boolean
  settings: {
    hideDust: boolean
    defaultWallet: boolean
    showTestNetworks: boolean
    collectAnalytics: boolean
    hideBanners: boolean
  }
  snackbarMessage: string
  routeHistoryEntries?: Partial<Location>[]
  slippageTolerance: number
  accountSignerSettings: AccountSignerSettings[]
}

export type Events = {
  snackbarMessage: string
  newDefaultWalletValue: boolean
  refreshBackgroundPage: null
  newSelectedAccount: AddressOnNetwork
  newSelectedAccountSwitched: AddressOnNetwork
  userActivityEncountered: AddressOnNetwork
  newSelectedNetwork: EVMNetwork
  updateAnalyticsPreferences: AnalyticsPreferences
}

export const emitter = new Emittery<Events>()

export const initialState: UIState = {
  showingActivityDetailID: null,
  selectedAccount: {
    address: "",
    network: ETHEREUM,
  },
  initializationLoadingTimeExpired: false,
  settings: defaultSettings,
  snackbarMessage: "",
  slippageTolerance: 0.01,
  accountSignerSettings: [],
}

const uiSlice = createSlice({
  name: "ui",
  initialState,
  reducers: {
    toggleHideDust: (
      immerState,
      { payload: shouldHideDust }: { payload: boolean }
    ): void => {
      immerState.settings.hideDust = shouldHideDust
    },
    toggleTestNetworks: (
      immerState,
      { payload: showTestNetworks }: { payload: boolean }
    ): void => {
      immerState.settings.showTestNetworks = showTestNetworks
    },
    toggleCollectAnalytics: (
      state,
      { payload: collectAnalytics }: { payload: boolean }
    ) => ({
      ...state,
      settings: {
        ...state.settings,
        collectAnalytics,
      },
    }),
    toggleHideBanners: (
      state,
      { payload: hideBanners }: { payload: boolean }
    ) => ({
      ...state,
      settings: {
        ...state.settings,
        hideBanners,
      },
    }),
    setShowingActivityDetail: (
      state,
      { payload: transactionID }: { payload: string | null }
    ): UIState => ({
      ...state,
      showingActivityDetailID: transactionID,
    }),
    setSelectedAccount: (
      immerState,
      { payload: addressNetwork }: { payload: AddressOnNetwork }
    ) => {
      immerState.selectedAccount = addressNetwork
    },
    initializationLoadingTimeHitLimit: (state) => ({
      ...state,
      initializationLoadingTimeExpired: true,
    }),
    setSnackbarMessage: (
      state,
      { payload: snackbarMessage }: { payload: string }
    ): UIState => {
      return {
        ...state,
        snackbarMessage,
      }
    },
    clearSnackbarMessage: (state): UIState => ({
      ...state,
      snackbarMessage: "",
    }),
    setDefaultWallet: (
      state,
      { payload: defaultWallet }: { payload: boolean }
    ) => ({
      ...state,
      settings: {
        ...state.settings,
        defaultWallet,
      },
    }),
    setRouteHistoryEntries: (
      state,
      { payload: routeHistoryEntries }: { payload: Partial<Location>[] }
    ) => ({
      ...state,
      routeHistoryEntries,
    }),
    setSlippageTolerance: (
      state,
      { payload: slippageTolerance }: { payload: number }
    ) => ({
      ...state,
      slippageTolerance,
    }),
    setAccountsSignerSettings: (
      state,
      { payload }: { payload: AccountSignerSettings[] }
    ) => {
      return { ...state, accountSignerSettings: payload }
    },
  },
})

export const {
  setShowingActivityDetail,
  initializationLoadingTimeHitLimit,
  toggleHideDust,
  toggleTestNetworks,
<<<<<<< HEAD
=======
  toggleCollectAnalytics,
  toggleHideBanners,
>>>>>>> c59a7f47
  setSelectedAccount,
  setSnackbarMessage,
  setDefaultWallet,
  clearSnackbarMessage,
  setRouteHistoryEntries,
  setSlippageTolerance,
  setAccountsSignerSettings,
  toggleCollectAnalytics,
} = uiSlice.actions

export default uiSlice.reducer

export const updateAnalyticsPreferences = createBackgroundAsyncThunk(
  "ui/updateAnalyticsPreferences",
  async (collectAnalytics: boolean) => {
    await emitter.emit("updateAnalyticsPreferences", {
      isEnabled: collectAnalytics,
    })
  }
)

// Async thunk to bubble the setNewDefaultWalletValue action from  store to emitter.
export const setNewDefaultWalletValue = createBackgroundAsyncThunk(
  "ui/setNewDefaultWalletValue",
  async (defaultWallet: boolean, { dispatch }) => {
    await emitter.emit("newDefaultWalletValue", defaultWallet)
    // Once the default value has persisted, propagate to the store.
    dispatch(uiSlice.actions.setDefaultWallet(defaultWallet))
  }
)

// TBD @Antonio: It would be good to have a consistent naming strategy
export const setNewSelectedAccount = createBackgroundAsyncThunk(
  "ui/setNewCurrentAddressValue",
  async (addressNetwork: AddressOnNetwork, { dispatch }) => {
    await emitter.emit("newSelectedAccount", addressNetwork)
    // Once the default value has persisted, propagate to the store.
    dispatch(uiSlice.actions.setSelectedAccount(addressNetwork))
    // Do async work needed after the account is switched
    await emitter.emit("newSelectedAccountSwitched", addressNetwork)
  }
)

export const updateSignerTitle = createBackgroundAsyncThunk(
  "ui/updateSignerTitle",
  async (
    [signer, title]: [AccountSignerWithId, string],
    { extra: { main } }
  ) => {
    return main.updateSignerTitle(signer, title)
  }
)

export const userActivityEncountered = createBackgroundAsyncThunk(
  "ui/userActivityEncountered",
  async (addressNetwork: AddressOnNetwork) => {
    await emitter.emit("userActivityEncountered", addressNetwork)
  }
)

export const setSelectedNetwork = createBackgroundAsyncThunk(
  "ui/setSelectedNetwork",
  async (network: EVMNetwork, { getState, dispatch }) => {
    const state = getState() as { ui: UIState; account: AccountState }
    const { ui, account } = state
    const currentlySelectedChainID = ui.selectedAccount.network.chainID
    emitter.emit("newSelectedNetwork", network)
    // Add any accounts on the currently selected network to the newly
    // selected network - if those accounts don't yet exist on it.
    Object.keys(account.accountsData.evm[currentlySelectedChainID]).forEach(
      (address) => {
        if (!account.accountsData.evm[network.chainID]?.[address]) {
          dispatch(addAddressNetwork({ address, network }))
        }
      }
    )
    dispatch(setNewSelectedAccount({ ...ui.selectedAccount, network }))
  }
)

export const refreshBackgroundPage = createBackgroundAsyncThunk(
  "ui/refreshBackgroundPage",
  async () => {
    await emitter.emit("refreshBackgroundPage", null)
  }
)

export const selectUI = createSelector(
  (state: { ui: UIState }): UIState => state.ui,
  (uiState) => uiState
)

export const selectSettings = createSelector(selectUI, (ui) => ui.settings)

export const selectHideDust = createSelector(
  selectSettings,
  (settings) => settings?.hideDust
)

export const selectSnackbarMessage = createSelector(
  selectUI,
  (ui) => ui.snackbarMessage
)

export const selectDefaultWallet = createSelector(
  selectSettings,
  (settings) => settings?.defaultWallet
)

export const selectSlippageTolerance = createSelector(
  selectUI,
  (ui) => ui.slippageTolerance
)

export const selectInitializationTimeExpired = createSelector(
  selectUI,
  (ui) => ui.initializationLoadingTimeExpired
)

export const selectShowTestNetworks = createSelector(
  selectSettings,
  (settings) => settings?.showTestNetworks
)

export const selectCollectAnalytics = createSelector(
  selectSettings,
  (settings) => settings?.collectAnalytics
)

export const selectHideBanners = createSelector(
  selectSettings,
  (settings) => settings?.hideBanners
)<|MERGE_RESOLUTION|>--- conflicted
+++ resolved
@@ -170,11 +170,8 @@
   initializationLoadingTimeHitLimit,
   toggleHideDust,
   toggleTestNetworks,
-<<<<<<< HEAD
-=======
   toggleCollectAnalytics,
   toggleHideBanners,
->>>>>>> c59a7f47
   setSelectedAccount,
   setSnackbarMessage,
   setDefaultWallet,
@@ -182,7 +179,6 @@
   setRouteHistoryEntries,
   setSlippageTolerance,
   setAccountsSignerSettings,
-  toggleCollectAnalytics,
 } = uiSlice.actions
 
 export default uiSlice.reducer

--- conflicted
+++ resolved
@@ -8,12 +8,9 @@
 import transactionConstructionReducer from "./transaction-construction"
 import uiReducer from "./ui"
 import dappPermissionReducer from "./dapp-permission"
-<<<<<<< HEAD
 import claimReducer from "./claim"
-=======
 import ledgerReducer from "./ledger"
 import signingReducer from "./signing"
->>>>>>> 6a9981fb
 
 const mainReducer = combineReducers({
   account: accountsReducer,
@@ -24,12 +21,9 @@
   transactionConstruction: transactionConstructionReducer,
   ui: uiReducer,
   dappPermission: dappPermissionReducer,
-<<<<<<< HEAD
   claim: claimReducer,
-=======
   ledger: ledgerReducer,
   signing: signingReducer,
->>>>>>> 6a9981fb
 })
 
 export default mainReducer

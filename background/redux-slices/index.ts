--- conflicted
+++ resolved
@@ -1,6 +1,4 @@
 import { combineReducers } from "redux"
-
-import { HIDE_EARN_PAGE } from "../features/features"
 
 import accountsReducer from "./accounts"
 import assetsReducer from "./assets"
@@ -28,13 +26,8 @@
   dappPermission: dappPermissionReducer,
   claim: claimReducer,
   signing: signingReducer,
-<<<<<<< HEAD
-  ...(HIDE_IMPORT_LEDGER ? {} : { ledger: ledgerReducer }),
   earn: earnReducer,
-=======
   ledger: ledgerReducer,
-  ...(HIDE_EARN_PAGE ? {} : { earn: earnReducer }),
->>>>>>> 1afd45e4
 })
 
 export default mainReducer

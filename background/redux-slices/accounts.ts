import { createSlice, createSelector, current } from "@reduxjs/toolkit"
import Emittery from "emittery"
import { createBackgroundAsyncThunk } from "./utils"
import {
  AccountBalance,
  AccountNetwork,
  AnyAssetAmount,
  AnyEVMTransaction,
  ConfirmedEVMTransaction,
  FungibleAssetAmount,
  Network,
  EIP1559Block,
} from "../types"

// Adds user-specific values based on preferences. This is the combination of a
// conversion to the user's preferred currency for viewing, as well as a
// conversion to a decimal amount for assets that are represented by
// fixed-point integers.
type UserValue = {
  userValue: number | "unknown"
  decimalValue: number | "unknown"
  localizedUserValue: string
  localizedDecimalValue: string
}

type AccountBalanceWithUserValue = AccountBalance & {
  assetAmount: AnyAssetAmount & UserValue
}

type AccountData = {
  account: string
  network: Network
  balances: {
    [assetSymbol: string]: AccountBalanceWithUserValue
  }
  confirmedTransactions: ConfirmedEVMTransaction[]
  unconfirmedTransactions: AnyEVMTransaction[]
}

export type CombinedAccountData = {
  totalUserValue: string
  assets: (AnyAssetAmount & UserValue)[]
  activity: AnyEVMTransaction[]
}

type AccountState = {
  account?: any
  accountLoading?: string
  hasAccountError?: boolean
  // TODO Adapt to use AccountNetwork, probably via a Map and custom serialization/deserialization.
  accountsData: { [account: string]: AccountData | "loading" }
  combinedData: CombinedAccountData
  // TODO the blockHeight key should be changed to something
  // compatible with the idea of multiple networks.
  blocks: { [blockHeight: number]: EIP1559Block }
}

// TODO Plug in price data and deal with non-USD target prices.
const usdConversion2Decimals = BigInt(241144)

// Type assertion to confirm an AnyAssetAmount is a FungibleAssetAmount.
function isFungibleAssetAmount(
  assetAmount: AnyAssetAmount
): assetAmount is FungibleAssetAmount {
  return "decimals" in assetAmount.asset
}

// Fill in USD amounts for an asset.
function enrichAssetAmountWithUserAmounts(
  assetAmount: AnyAssetAmount
): AnyAssetAmount & UserValue {
  if (isFungibleAssetAmount(assetAmount)) {
    const {
      amount,
      asset: { decimals },
    } = assetAmount
    // TODO Make this pull from the user's preferred currency and its
    // TODO conversion info.
    const userCurrencyConversion2Decimals = usdConversion2Decimals
    // TODO What actual precision do we want here? Probably more than 2
    // TODO decimals.
    const assetValue2Decimals = amount / 10n ** BigInt(decimals - 2)

    const converted2Decimals =
      assetValue2Decimals * userCurrencyConversion2Decimals

    // Multiplying two 2-decimal precision fixed-points means dividing by
    // 4-decimal precision.
    const userValue = Number(converted2Decimals) / 10000
    const decimalValue = Number(assetValue2Decimals) / 100

    return {
      ...assetAmount,
      userValue,
      decimalValue,
      localizedUserValue: userValue.toLocaleString("default", {
        maximumFractionDigits: 2,
      }),
      localizedDecimalValue: decimalValue.toLocaleString("default", {
        maximumFractionDigits: 2,
      }),
    }
  }
  return {
    ...assetAmount,
    userValue: "unknown",
    decimalValue: "unknown",
    localizedUserValue: "unknown",
    localizedDecimalValue: "unknown",
  }
}

// Fill in USD amounts for an account balance.
function enrichWithUserAmounts(
  accountBalance: AccountBalance
): AccountBalanceWithUserValue {
  return {
    ...accountBalance,
    assetAmount: enrichAssetAmountWithUserAmounts(accountBalance.assetAmount),
  }
}

// Comparator for two transactions by block height. Can be used to sort in
// descending order of block height, with unspecified block heights (i.e.,
// unconfirmed transactions) at the front of the list in stable order.
function transactionBlockComparator(
  transactionA: AnyEVMTransaction,
  transactionB: AnyEVMTransaction
) {
  // If both transactions are confirmed, go in descending order of block height.
  if (transactionA.blockHeight !== null && transactionB.blockHeight !== null) {
    return transactionB.blockHeight - transactionA.blockHeight
  }

  // If both are unconfirmed, they are equal.
  if (transactionA.blockHeight === transactionB.blockHeight) {
    return 0
  }

  // If transaction B is unconfirmed, it goes before transaction A.
  if (transactionA.blockHeight !== null) {
    return 1
  }

  // If transaction A is unconfirmed, it goes before transaction B.
  return -1
}

export const initialState = {
  accountsData: {},
  combinedData: {
    totalUserValue: "",
    assets: [],
    activity: [],
  },
  blocks: {},
} as AccountState

// TODO Much of the combinedData bits should probably be done in a Reselect
// TODO selector.
const accountSlice = createSlice({
  name: "account",
  initialState,
  reducers: {
    blockSeen: (immerState, { payload: block }: { payload: EIP1559Block }) => {
      immerState.blocks[block.blockHeight] = block
    },
    loadAccount: (state, { payload: accountToLoad }: { payload: string }) => {
      return state.accountsData[accountToLoad]
        ? state // If the account data already exists, the account is already loaded.
        : {
            ...state,
            accountsData: { ...state.accountsData, [accountToLoad]: "loading" },
          }
    },
    updateAccountBalance: (
      immerState,
      { payload: updatedAccountBalance }: { payload: AccountBalance }
    ) => {
      const {
        account: updatedAccount,
        assetAmount: {
          asset: { symbol: updatedAssetSymbol },
        },
      } = updatedAccountBalance

      const existingAccountData = immerState.accountsData[updatedAccount]
      if (existingAccountData && existingAccountData !== "loading") {
        existingAccountData.balances[updatedAssetSymbol] =
          enrichWithUserAmounts(updatedAccountBalance)
      } else {
        immerState.accountsData[updatedAccount] = {
          account: updatedAccount,
          network: updatedAccountBalance.network,
          balances: {
            [updatedAssetSymbol]: enrichWithUserAmounts(updatedAccountBalance),
          },
          unconfirmedTransactions: [],
          confirmedTransactions: [],
        }
      }

      // A key assumption here is that the balances of two accounts in
      // accountsData are mutually exclusive; that is, that there are no two
      // accounts in accountsData all or part of whose balances are shared with
      // each other.
      const combinedAccountBalances = Object.values(immerState.accountsData)
        .flatMap(
          (ad) =>
            ad !== "loading" &&
            Object.values(ad.balances).map((ab) => ab.assetAmount)
        )
        .filter((b) => b)

      immerState.combinedData.totalUserValue = combinedAccountBalances
        .reduce(
          (acc, { userValue }) =>
            userValue === "unknown" ? acc : acc + userValue,
          0
        )
        .toLocaleString("default", { maximumFractionDigits: 2 })
      immerState.combinedData.assets = Object.values(
        combinedAccountBalances.reduce<{
          [symbol: string]: AnyAssetAmount & UserValue
        }>((acc, combinedAssetAmount) => {
          const assetSymbol = combinedAssetAmount.asset.symbol
          acc[assetSymbol] = enrichAssetAmountWithUserAmounts({
            ...combinedAssetAmount,
            amount:
              (acc[assetSymbol]?.amount || 0n) + combinedAssetAmount.amount,
          })

          return acc
        }, {})
      )
    },
    transactionSeen: (
      immerState,
      { payload: transaction }: { payload: AnyEVMTransaction }
    ) => {
      const existingAccounts = [
        immerState.accountsData[transaction.from.toLowerCase()],
        immerState.accountsData[transaction.to.toLowerCase()],
      ].filter((a): a is AccountData => a && a !== "loading")

      existingAccounts.forEach((immerExistingAccount) => {
        if (
          immerExistingAccount.confirmedTransactions.find(
            (t) => t.hash === transaction.hash
          )
        ) {
          // TODO Probably this will only happen during a reorg? May make sense
          // TODO for a transaction to move from confirmed to unconfirmed in
          // TODO that scenario, but what if we get info on a transaction
          // TODO that's already been confirmed due to backend sync issues?

          // If there is a confirmed transaction, do not update the unconfirmed
          // transaction list.
          return
        }

        immerExistingAccount.unconfirmedTransactions = [
          transaction,
          ...immerExistingAccount.unconfirmedTransactions.filter(
            (t) => t.hash !== transaction.hash
          ),
        ]
      })

      immerState.combinedData.activity = Array.from(
        // Use a Map to drop any duplicate transaction entries, e.g. a send
        // between two tracked accounts.
        new Map(
          Object.values(current(immerState.accountsData))
            .flatMap(
              (ad) =>
                ad !== "loading" &&
                ad.unconfirmedTransactions.concat(ad.confirmedTransactions)
            )
            .map((t) => [t.hash, t])
        ).values()
      ).sort(transactionBlockComparator)
    },
    transactionConfirmed: (
      immerState,
      { payload: transaction }: { payload: ConfirmedEVMTransaction }
    ) => {
      const existingAccounts = [
        immerState.accountsData[transaction.from.toLowerCase()],
        immerState.accountsData[transaction.to.toLowerCase()],
      ].filter((a): a is AccountData => a && a !== "loading")

      existingAccounts.forEach((immerAccount) => {
        immerAccount.unconfirmedTransactions = [
          ...immerAccount.unconfirmedTransactions.filter(
            (t) => t.hash !== transaction.hash
          ),
        ]
        immerAccount.confirmedTransactions = [
          transaction,
          ...immerAccount.confirmedTransactions.filter(
            (t) => t.hash !== transaction.hash
          ),
        ]
      })

      immerState.combinedData.activity = Array.from(
        // Use a Map to drop any duplicate transaction entries, e.g. a send
        // between two tracked accounts.
        new Map(
          Object.values(current(immerState.accountsData))
            .flatMap(
              (ad) =>
                ad !== "loading" &&
                ad.unconfirmedTransactions.concat(ad.confirmedTransactions)
            )
            .map((t) => [t.hash, t])
        ).values()
      ).sort(transactionBlockComparator)
    },
  },
})

export const {
  loadAccount,
  updateAccountBalance,
  transactionSeen,
  transactionConfirmed,
  blockSeen,
} = accountSlice.actions

export default accountSlice.reducer

export type Events = {
  addAccount: AccountNetwork
}

export const emitter = new Emittery<Events>()

/**
 * Async thunk whose dispatch promise will return when the account has been
 * added.
 *
 * Actual account data will flow into the redux store through other channels;
 * the promise returned from this action's dispatch will be fulfilled by a void
 * value.
 */

export const addAccountNetwork = createBackgroundAsyncThunk(
  "account/addAccount",
  async (accountNetwork: AccountNetwork, { dispatch }) => {
    dispatch(loadAccount(accountNetwork.account))
    await emitter.emit("addAccount", accountNetwork)
  }
)

function formatPrice(price: number): string {
  return new Intl.NumberFormat("en-US", {
    style: "currency",
    currency: "USD",
  })
    .format(price)
    .split("$")[1]
}

export const getAccountState = (state) => state.account

export const getFullState = (state) => state

export const selectAccountAndTimestampedActivities = createSelector(
  getFullState,
  (state) => {
<<<<<<< HEAD
    const { account } = state
    const { assets } = state
=======
    const { account, assets } = state
>>>>>>> 506588cc

    // Derive activities with timestamps included
    const activity = account.combinedData.activity.map((activityItem) => {
      const isSent =
        activityItem.from.toLowerCase() ===
        Object.keys(account.accountsData)[0].toLowerCase()

      return {
        ...activityItem,
        timestamp: account?.blocks[activityItem.blockHeight]?.timestamp,
        isSent,
      }
    })

    // Keep a tally of the total user value
    let totalUserValue = 0

    // Derive account "assets"/assetAmount which include USD values using
    // data from the assets slice
    const accountAssets = account.combinedData.assets.map((assetItem) => {
<<<<<<< HEAD
      const rawAsset = assets.filter(
=======
      const rawAsset = assets.find(
>>>>>>> 506588cc
        (asset) =>
          asset.symbol === assetItem.asset.symbol && asset.recentPrices.USD
      )

<<<<<<< HEAD
      // Does this break if the token is less than 1 USD? Hah...
      const usdNonDecimalValue =
        rawAsset[0].recentPrices.USD.amounts[1] > 1
          ? rawAsset[0].recentPrices.USD.amounts[1]
          : rawAsset[0].recentPrices.USD.amounts[0]

      const pricePerTokenUSD = parseInt(`${usdNonDecimalValue}`, 10) / 10 ** 10

      const totalBalanceValueUSD =
        pricePerTokenUSD *
        parseInt(`${assetItem.localizedDecimalValue}`.replace(",", ""), 10)

      // Add to total user value
      totalUserValue += totalBalanceValueUSD

      return {
        ...assetItem,
        totalBalanceValueUSD: formatPrice(totalBalanceValueUSD),
        pricePerTokenUSD: formatPrice(pricePerTokenUSD),
      }
    })

    account.combinedData.assets = accountAssets
    account.combinedData.totalUserValue = formatPrice(totalUserValue)

    return {
      combinedData: account.combinedData,
=======
      if (rawAsset) {
        // Does this break if the token is less than 1 USD? Hah...
        const usdIndex = rawAsset.recentPrices.USD.amounts[1] > 1 ? 1 : 0
        const usdNonDecimalValue = rawAsset.recentPrices.USD.amounts[usdIndex]

        const usdDecimals = rawAsset.recentPrices.USD.pair[usdIndex].decimals
        const combinedDecimals = assetItem.asset.decimals + usdDecimals

        // Multiply then convert to localized decimal value
        const localizedUserValue =
          (Number(usdNonDecimalValue) * Number(assetItem.amount)) /
          10 ** combinedDecimals

        // Add to total user value
        totalUserValue += localizedUserValue

        return {
          ...assetItem,
          localizedUserValue: formatPrice(localizedUserValue),
          localizedPricePerToken: formatPrice(
            Number(usdNonDecimalValue) / 10 ** usdDecimals
          ),
        }
      }
      return {
        ...assetItem,
        localizedUserValue: "Unknown",
        localizedPricePerToken: "Unknown",
      }
    })

    return {
      combinedData: {
        assets: accountAssets,
        totalUserValue: formatPrice(totalUserValue),
        activity: account.combinedData.activity,
      },
>>>>>>> 506588cc
      accountData: account.accountsData,
      activity,
    }
  }
)<|MERGE_RESOLUTION|>--- conflicted
+++ resolved
@@ -370,12 +370,7 @@
 export const selectAccountAndTimestampedActivities = createSelector(
   getFullState,
   (state) => {
-<<<<<<< HEAD
-    const { account } = state
-    const { assets } = state
-=======
     const { account, assets } = state
->>>>>>> 506588cc
 
     // Derive activities with timestamps included
     const activity = account.combinedData.activity.map((activityItem) => {
@@ -396,44 +391,11 @@
     // Derive account "assets"/assetAmount which include USD values using
     // data from the assets slice
     const accountAssets = account.combinedData.assets.map((assetItem) => {
-<<<<<<< HEAD
-      const rawAsset = assets.filter(
-=======
       const rawAsset = assets.find(
->>>>>>> 506588cc
         (asset) =>
           asset.symbol === assetItem.asset.symbol && asset.recentPrices.USD
       )
 
-<<<<<<< HEAD
-      // Does this break if the token is less than 1 USD? Hah...
-      const usdNonDecimalValue =
-        rawAsset[0].recentPrices.USD.amounts[1] > 1
-          ? rawAsset[0].recentPrices.USD.amounts[1]
-          : rawAsset[0].recentPrices.USD.amounts[0]
-
-      const pricePerTokenUSD = parseInt(`${usdNonDecimalValue}`, 10) / 10 ** 10
-
-      const totalBalanceValueUSD =
-        pricePerTokenUSD *
-        parseInt(`${assetItem.localizedDecimalValue}`.replace(",", ""), 10)
-
-      // Add to total user value
-      totalUserValue += totalBalanceValueUSD
-
-      return {
-        ...assetItem,
-        totalBalanceValueUSD: formatPrice(totalBalanceValueUSD),
-        pricePerTokenUSD: formatPrice(pricePerTokenUSD),
-      }
-    })
-
-    account.combinedData.assets = accountAssets
-    account.combinedData.totalUserValue = formatPrice(totalUserValue)
-
-    return {
-      combinedData: account.combinedData,
-=======
       if (rawAsset) {
         // Does this break if the token is less than 1 USD? Hah...
         const usdIndex = rawAsset.recentPrices.USD.amounts[1] > 1 ? 1 : 0
@@ -471,7 +433,6 @@
         totalUserValue: formatPrice(totalUserValue),
         activity: account.combinedData.activity,
       },
->>>>>>> 506588cc
       accountData: account.accountsData,
       activity,
     }

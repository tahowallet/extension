--- conflicted
+++ resolved
@@ -3,27 +3,12 @@
 import { createBackgroundAsyncThunk } from "./utils"
 import { AccountBalance, AddressNetwork } from "../accounts"
 import {
-<<<<<<< HEAD
-  AccountBalance,
-  AccountNetwork,
-  AnyAssetAmount,
-  AnyEVMBlock,
   AnyEVMTransaction,
   ConfirmedEVMTransaction,
-  DomainName,
-  FungibleAssetAmount,
-  HexString,
-  Network,
-  URI,
-} from "../types"
-=======
-  AnyEVMTransaction,
-  ConfirmedEVMTransaction,
-  AnyEVMBlock,
   Network,
 } from "../networks"
 import { AnyAssetAmount } from "../assets"
->>>>>>> c4e733b0
+import { HexString, DomainName, URI } from "../types"
 import { AssetsState } from "./assets"
 import { UIState } from "./ui"
 import {
@@ -33,11 +18,7 @@
 } from "./utils/asset-utils"
 
 type AccountData = {
-<<<<<<< HEAD
-  account: HexString
-=======
-  address: string
->>>>>>> c4e733b0
+  address: HexString
   network: Network
   balances: {
     [assetSymbol: string]: AccountBalance
@@ -55,7 +36,7 @@
   accountLoading?: string
   hasAccountError?: boolean
   // TODO Adapt to use AccountNetwork, probably via a Map and custom serialization/deserialization.
-  accountsData: { [address: string]: AccountData | "loading" }
+  accountsData: { [address: HexString]: AccountData | "loading" }
   combinedData: CombinedAccountData
   // TODO the blockHeight key should be changed to something
   // compatible with the idea of multiple networks.
@@ -132,9 +113,9 @@
     )
 }
 
-function newAccountData(account: HexString, network: Network): AccountData {
+function newAccountData(address: HexString, network: Network): AccountData {
   return {
-    account,
+    address,
     network,
     balances: {},
     unconfirmedTransactions: [],
@@ -148,7 +129,7 @@
 
 function getOrCreateAccountData(
   data: AccountData | "loading" | undefined,
-  account: HexString,
+  account: string,
   network: Network
 ): AccountData {
   if (data === "loading" || !data) {
@@ -189,12 +170,7 @@
         existingAccountData.balances[updatedAssetSymbol] = updatedAccountBalance
       } else {
         immerState.accountsData[updatedAccount] = {
-<<<<<<< HEAD
           ...newAccountData(updatedAccount, updatedAccountBalance.network),
-=======
-          address: updatedAccount,
-          network: updatedAccountBalance.network,
->>>>>>> c4e733b0
           balances: {
             [updatedAssetSymbol]: updatedAccountBalance,
           },

--- conflicted
+++ resolved
@@ -2,12 +2,9 @@
 import logger from "../lib/logger"
 import { createBackgroundAsyncThunk } from "./utils"
 import { EVMNetwork } from "../networks"
-<<<<<<< HEAD
 import { AddressOnNetwork } from "../accounts"
 import { normalizeEVMAddress } from "../lib/utils"
-=======
 import { setSnackbarMessage } from "./ui"
->>>>>>> b6b03a8a
 
 export type NFTItem = {
   media: { gateway?: string }[]
@@ -67,23 +64,10 @@
 
 export default NFTsSlice.reducer
 
-<<<<<<< HEAD
 async function fetchNFTs(
   address: string,
-  network: EVMNetwork
+  currentNetwork: EVMNetwork
 ): Promise<NFTItem[]> {
-  // @TODO: Move to alchemy.ts, remove hardcoded polygon or eth logic
-  const result = await (
-    await fetch(
-      `https://${
-        network.name === "Polygon" ? "polygon-mainnet.g" : "eth-mainnet"
-      }.alchemyapi.io/nft/v2/${
-        process.env.ALCHEMY_KEY
-      }/getNFTs/?owner=${address}`
-    )
-  ).json()
-=======
-async function fetchNFTsByNetwork(address: string, currentNetwork: EVMNetwork) {
   // @TODO: Move to alchemy.ts, remove hardcoded polygon or eth logic
   const requestUrl = new URL(
     `https://${
@@ -93,7 +77,7 @@
   requestUrl.searchParams.set("owner", address)
   requestUrl.searchParams.set("filters[]", "SPAM")
   const result = await (await fetch(requestUrl.toString())).json()
->>>>>>> b6b03a8a
+
   return result.ownedNfts
 }
 
@@ -106,43 +90,30 @@
     },
     { dispatch }
   ) => {
-<<<<<<< HEAD
-    const { addresses, networks } = payload
-    const fetchedNFTs = (
-      await Promise.all(
-        addresses.map(async (address) =>
-          Promise.all(
-            networks.map(async (network) => {
-              const NFTs = await fetchNFTs(address, network)
+    try {
+      const { addresses, networks } = payload
+      const fetchedNFTs = (
+        await Promise.all(
+          addresses.map(async (address) =>
+            Promise.all(
+              networks.map(async (network) => {
+                const NFTs = await fetchNFTs(address, network)
 
-              return {
-                address,
-                network,
-                NFTs,
-              }
-            })
+                return {
+                  address,
+                  network,
+                  NFTs,
+                }
+              })
+            )
           )
         )
-      )
-    ).flat()
+      ).flat()
 
-    await dispatch(NFTsSlice.actions.updateNFTs(fetchedNFTs))
-=======
-    try {
-      const { address, currentNetwork } = payload
-      const ownedNFTs = await fetchNFTsByNetwork(address, currentNetwork)
-
-      await dispatch(
-        NFTsSlice.actions.updateNFTs({
-          address,
-          NFTs: ownedNFTs,
-          network: currentNetwork,
-        })
-      )
+      await dispatch(NFTsSlice.actions.updateNFTs(fetchedNFTs))
     } catch (error) {
       logger.error("NFTs fetch failed:", error)
       dispatch(setSnackbarMessage(`Couldn't load NFTs`))
     }
->>>>>>> b6b03a8a
   }
 )
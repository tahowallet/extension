import { createSlice, createSelector } from "@reduxjs/toolkit"
import { BigNumber, Signature, utils } from "ethers"
import { TransactionResponse } from "@ethersproject/abstract-provider"
import { Eligible } from "../services/claim/types"

import { createBackgroundAsyncThunk } from "./utils"
import { normalizeEVMAddress, truncateAddress } from "../lib/utils"

import {
  getContract,
  getCurrentTimestamp,
  getNonce,
  getProvider,
} from "./utils/contract-utils"
import DAOs from "../static/DAOs.json"
import delegates from "../static/delegates.json"
import { HexString } from "../types"
import DISTRIBUTOR_ABI from "./contract-abis/merkle-distributor"

import { HOUR } from "../constants"
import { USE_MAINNET_FORK } from "../features/features"

export interface DAO {
  address: string
  name: string
  avatar: string
}

export interface Delegate {
  address: string
  ensName: string
  applicationLink: string
  avatar?: string
  truncatedAddress?: string
}

interface ClaimingState {
  status: string
  claimed: {
    [address: HexString]: boolean
  }
  distributor: HexString
  delegates: Delegate[]
  eligibility: Eligible | null
  DAOs: DAO[]
  selectedDAO: DAO | null
  selectedDelegate: Delegate | null
<<<<<<< HEAD
  signature: Signature | undefined
  nonce: number | undefined
  expiry: number | undefined
  claimStep: number
  currentlyClaiming: boolean
  claimError: { [address: HexString]: boolean }
=======
  referrer: string | null
>>>>>>> f8e5e05c
}

const getDistributorContract = async () => {
  const distributorContractAddress =
    "0x55Ef3968731DdA6125FF1545acB94303052c955D" // VoteWithFriends contract address
  const distributor = await getContract(
    distributorContractAddress,
    DISTRIBUTOR_ABI
  )
  return distributor
}

<<<<<<< HEAD
const initialState = {
=======
const claim = createBackgroundAsyncThunk(
  "claim/distributorClaim",
  async (
    {
      account,
      referralCode,
    }: {
      account: string
      referralCode?: string
    },
    { getState }
  ) => {
    // const state: any = getState()
    // if (state.claimed[account]) {
    //   throw new Error("already claimed")
    // }
    // const { index, balance } = await findIndexAndBalance(account)
    // const proof = getProof(index, account, balance)
    // const distributor = await getDistributorContract()
    // if (!referralCode) {
    //   const tx = await distributor.claim(index, account, balance, proof)
    //   const receipt = await tx.wait()
    //   return receipt
    // }
    // const tx = await distributor.claimWithCommunityCode(
    //   index,
    //   account,
    //   balance,
    //   proof,
    //   referralCode
    // )
    // const receipt = await tx.wait()
    // return receipt
  }
)

const initialState: ClaimingState = {
>>>>>>> f8e5e05c
  status: "idle",
  claimed: {},
  distributor: {},
  selectedDAO: null,
  selectedDelegate: null,
  eligibility: null,
  delegates,
  DAOs,
<<<<<<< HEAD
  claimStep: 1,
  signature: undefined,
  nonce: undefined,
  expiry: undefined,
  currentlyClaiming: false,
  claimError: {},
} as ClaimingState
=======
  referrer: null,
}
>>>>>>> f8e5e05c

const claimingSlice = createSlice({
  name: "claim",
  initialState,
  reducers: {
    chooseDAO: (immerState, { payload: DAO }) => {
      immerState.selectedDAO = DAO
    },
    chooseDelegate: (immerState, { payload: delegate }) => {
      immerState.selectedDelegate = delegate
    },
    setEligibility: (immerState, { payload: eligibility }) => {
      immerState.eligibility = eligibility
    },
<<<<<<< HEAD
    advanceClaimStep: (immerState) => {
      immerState.claimStep += 1
    },
    setClaimStep: (immerState, { payload }: { payload: number }) => {
      immerState.claimStep = payload
    },
    resetStep: (immerState) => {
      immerState.claimStep = 1
    },
    claimError: (immerState, { payload }: { payload: HexString }) => {
      immerState.claimError[payload] = true
    },
    currentlyClaiming: (immerState, { payload }: { payload: boolean }) => {
      immerState.currentlyClaiming = payload
    },
    claimed: (immerState, { payload }: { payload: HexString }) => {
      immerState.claimed[payload] = true
      immerState.claimError[payload] = false
    },
    saveSignature: (
      state,
      {
        payload: { signature, nonce, expiry },
      }: { payload: { signature: Signature; nonce: number; expiry: number } }
    ) => ({
      ...state,
      signature,
      nonce,
      expiry,
    }),
    resetSignature: (immerState) => {
      immerState.signature = undefined
      immerState.nonce = undefined
      immerState.expiry = undefined
    },
  },
})

export const {
  chooseDAO,
  chooseDelegate,
  setEligibility,
  saveSignature,
  currentlyClaiming,
  advanceClaimStep,
  setClaimStep,
  claimed,
  resetStep,
  resetSignature,
  claimError,
} = claimingSlice.actions
=======
    setReferrer: (immerState, { payload: referrer }: { payload: string }) => {
      immerState.referrer = referrer
    },
  },
  extraReducers: (builder) => {
    builder.addCase(claim.pending, (immerState) => {
      immerState.status = "loading"
    })
    builder.addCase(claim.fulfilled, (immerState, { payload }) => {
      const address: any = { payload }
      immerState.status = "success"
      immerState.claimed[address] = true
    })
    builder.addCase(claim.rejected, (immerState) => {
      immerState.status = "rejected"
    })
  },
})

export const { chooseDAO, chooseDelegate, setEligibility, setReferrer } =
  claimingSlice.actions
>>>>>>> f8e5e05c

export default claimingSlice.reducer

export const claimRewards = createBackgroundAsyncThunk(
  "claim/distributorClaim",
  async (claimState: ClaimingState, { dispatch }) => {
    const provider = getProvider()
    const signer = provider.getSigner()
    const account = await signer.getAddress()

    const referralCode = claimState.selectedDAO
    const delegate = claimState.selectedDelegate
    const { signature, eligibility } = claimState

    if (!eligibility) {
      return
    }

    dispatch(currentlyClaiming(true))

    const distributorContract = await getDistributorContract()

    const confirmReceipt = async (response: Promise<TransactionResponse>) => {
      const result = await response
      const receipt = await result.wait()
      if (receipt.status === 1) {
        dispatch(currentlyClaiming(false))
        dispatch(claimed(normalizeEVMAddress(account)))
        return
      }
      dispatch(currentlyClaiming(false))
      dispatch(dispatch(claimError(normalizeEVMAddress(account))))
      throw new Error("Could not claim")
    }

    let claimTransaction
    if (claimState.selectedDAO === null && delegate === null) {
      claimTransaction = await distributorContract.populateTransaction.claim(
        eligibility.index,
        account,
        eligibility.amount,
        eligibility.proof
      )
    }

    if (referralCode !== null && delegate === null) {
      claimTransaction =
        await distributorContract.populateTransaction.claimWithCommunityCode(
          eligibility.index,
          account,
          eligibility.amount,
          eligibility.proof,
          referralCode.address
        )
    }
    if (signature && referralCode !== null && delegate !== null) {
      const { r, s, v } = signature
      const { nonce, expiry } = claimState
      claimTransaction =
        await distributorContract.populateTransaction.voteWithFriends(
          BigNumber.from(eligibility.index),
          account,
          BigNumber.from(eligibility.amount),
          eligibility.proof,
          referralCode.address,
          delegate.address,
          { nonce, expiry, r, s, v }
        )
    }
    if (claimTransaction) {
      if (USE_MAINNET_FORK) {
        claimTransaction.gasLimit = BigNumber.from(350000) // for mainnet fork only
      }
      try {
        const response = signer.sendTransaction(claimTransaction)
        await confirmReceipt(response)
      } catch {
        dispatch(currentlyClaiming(false))
        dispatch(dispatch(claimError(normalizeEVMAddress(account))))
      }
    }
  }
)

export const signTokenDelegationData = createBackgroundAsyncThunk(
  "claim/signDelegation",
  async (_, { getState, dispatch }) => {
    const provider = getProvider()
    const signer = provider.getSigner()

    const state = getState()
    const { claim } = state as { claim: ClaimingState }

    const delegatee = claim.selectedDelegate?.address

    if (delegatee) {
      const nonce = await getNonce()
      const timestamp = await getCurrentTimestamp()

      const expiry = timestamp + 12 * HOUR
      const types = {
        Delegation: [
          { name: "delegatee", type: "address" },
          { name: "nonce", type: "uint256" },
          { name: "expiry", type: "uint256" },
        ],
      }
      const domain = {
        name: "Tally Token",
        chainId: 1,
      }
      const message = {
        delegatee,
        nonce,
        expiry,
      }
      // _signTypedData is the ethers function name, once the official release will be ready _ will be dropped
      // eslint-disable-next-line no-underscore-dangle
      const tx = await signer._signTypedData(domain, types, message)

      const signature = utils.splitSignature(tx)

      dispatch(
        claimingSlice.actions.saveSignature({ signature, nonce, expiry })
      )
    }
  }
)

export const selectClaim = createSelector(
  (state: { claim: ClaimingState }): ClaimingState => state.claim,
  (claimState: ClaimingState) => claimState
)

export const selectIsDelegationSigned = createSelector(
  (state: { claim: ClaimingState }): ClaimingState => state.claim,
  (claimState: ClaimingState) => typeof claimState.signature !== "undefined"
)

export const selectClaimed = createSelector(
  (state: { claim: ClaimingState }): ClaimingState => state.claim,
  (claimState: ClaimingState) => claimState.claimed
)

export const selectClaimError = createSelector(
  (state: { claim: ClaimingState }): ClaimingState => state.claim,
  (claimState: ClaimingState) => claimState.claimError
)

export const selectCurrentlyClaiming = createSelector(
  (state: { claim: ClaimingState }): ClaimingState => state.claim,
  (claimState: ClaimingState) => claimState.currentlyClaiming
)

export const selectClaimSelections = createSelector(
  selectClaim,
  (claimState: ClaimingState) => {
    return {
      selectedDelegate: {
        ...claimState.selectedDelegate,
        truncatedAddress: truncateAddress(
          claimState?.selectedDelegate?.address ?? ""
        ),
      },
      selectedDAO: claimState.selectedDAO,
    }
  }
)<|MERGE_RESOLUTION|>--- conflicted
+++ resolved
@@ -45,16 +45,13 @@
   DAOs: DAO[]
   selectedDAO: DAO | null
   selectedDelegate: Delegate | null
-<<<<<<< HEAD
   signature: Signature | undefined
   nonce: number | undefined
   expiry: number | undefined
   claimStep: number
   currentlyClaiming: boolean
   claimError: { [address: HexString]: boolean }
-=======
   referrer: string | null
->>>>>>> f8e5e05c
 }
 
 const getDistributorContract = async () => {
@@ -67,47 +64,7 @@
   return distributor
 }
 
-<<<<<<< HEAD
-const initialState = {
-=======
-const claim = createBackgroundAsyncThunk(
-  "claim/distributorClaim",
-  async (
-    {
-      account,
-      referralCode,
-    }: {
-      account: string
-      referralCode?: string
-    },
-    { getState }
-  ) => {
-    // const state: any = getState()
-    // if (state.claimed[account]) {
-    //   throw new Error("already claimed")
-    // }
-    // const { index, balance } = await findIndexAndBalance(account)
-    // const proof = getProof(index, account, balance)
-    // const distributor = await getDistributorContract()
-    // if (!referralCode) {
-    //   const tx = await distributor.claim(index, account, balance, proof)
-    //   const receipt = await tx.wait()
-    //   return receipt
-    // }
-    // const tx = await distributor.claimWithCommunityCode(
-    //   index,
-    //   account,
-    //   balance,
-    //   proof,
-    //   referralCode
-    // )
-    // const receipt = await tx.wait()
-    // return receipt
-  }
-)
-
 const initialState: ClaimingState = {
->>>>>>> f8e5e05c
   status: "idle",
   claimed: {},
   distributor: {},
@@ -116,18 +73,14 @@
   eligibility: null,
   delegates,
   DAOs,
-<<<<<<< HEAD
   claimStep: 1,
   signature: undefined,
   nonce: undefined,
   expiry: undefined,
   currentlyClaiming: false,
   claimError: {},
+  referrer: null,
 } as ClaimingState
-=======
-  referrer: null,
-}
->>>>>>> f8e5e05c
 
 const claimingSlice = createSlice({
   name: "claim",
@@ -142,7 +95,6 @@
     setEligibility: (immerState, { payload: eligibility }) => {
       immerState.eligibility = eligibility
     },
-<<<<<<< HEAD
     advanceClaimStep: (immerState) => {
       immerState.claimStep += 1
     },
@@ -178,6 +130,9 @@
       immerState.nonce = undefined
       immerState.expiry = undefined
     },
+    setReferrer: (immerState, { payload: referrer }: { payload: string }) => {
+      immerState.referrer = referrer
+    },
   },
 })
 
@@ -193,30 +148,8 @@
   resetStep,
   resetSignature,
   claimError,
+  setReferrer,
 } = claimingSlice.actions
-=======
-    setReferrer: (immerState, { payload: referrer }: { payload: string }) => {
-      immerState.referrer = referrer
-    },
-  },
-  extraReducers: (builder) => {
-    builder.addCase(claim.pending, (immerState) => {
-      immerState.status = "loading"
-    })
-    builder.addCase(claim.fulfilled, (immerState, { payload }) => {
-      const address: any = { payload }
-      immerState.status = "success"
-      immerState.claimed[address] = true
-    })
-    builder.addCase(claim.rejected, (immerState) => {
-      immerState.status = "rejected"
-    })
-  },
-})
-
-export const { chooseDAO, chooseDelegate, setEligibility, setReferrer } =
-  claimingSlice.actions
->>>>>>> f8e5e05c
 
 export default claimingSlice.reducer
 

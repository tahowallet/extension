import { createSlice } from "@reduxjs/toolkit"
import { NFT, NFTCollection } from "../nfts"

export type NFTCollectionCached = {
  floorPrice?: {
    value: bigint
    tokenSymbol: string
  }
  nfts: NFT[]
} & Omit<NFTCollection, "floorPrice">

export type NFTsState = {
  [chainID: string]: {
    [address: string]: {
      [collectionID: string]: NFTCollectionCached
    }
  }
}

<<<<<<< HEAD
export type FiltersState = []

export type NFTsSliceState = { nfts: NFTsState; filters: FiltersState }

function initializeCollections(collections: NFTCollection[]) {
  const state: NFTsSliceState = {
    nfts: {},
    filters: [],
  }
=======
function initializeCollections(collections: NFTCollection[]): NFTsState {
  const state: NFTsState = {}
>>>>>>> d755c31a

  collections.forEach((collection) => {
    const { id, name, nftCount, network, owner, floorPrice, hasBadges } =
      collection
    const { chainID } = network
    state.nfts[chainID] ??= {}
    state.nfts[chainID][owner] ??= {}
    state.nfts[chainID][owner][collection.id] = {
      id,
      name,
      nftCount,
      nfts: [],
      hasBadges,
      network,
      owner,
      floorPrice: floorPrice && {
        value: floorPrice.value,
        tokenSymbol: floorPrice.token.symbol,
      },
    }
  })

  return state
}

const NFTsSlice = createSlice({
  name: "nftsUpdate",
  initialState: {
    nfts: {},
    filters: [],
  } as NFTsSliceState,
  reducers: {
    initializeNFTs: (
      immerState,
      {
        payload,
      }: {
        payload: NFTCollection[]
      }
    ) => initializeCollections(payload),
  },
})

export const { initializeNFTs } = NFTsSlice.actions
export default NFTsSlice.reducer<|MERGE_RESOLUTION|>--- conflicted
+++ resolved
@@ -17,20 +17,15 @@
   }
 }
 
-<<<<<<< HEAD
 export type FiltersState = []
 
 export type NFTsSliceState = { nfts: NFTsState; filters: FiltersState }
 
-function initializeCollections(collections: NFTCollection[]) {
+function initializeCollections(collections: NFTCollection[]): NFTsSliceState {
   const state: NFTsSliceState = {
     nfts: {},
     filters: [],
   }
-=======
-function initializeCollections(collections: NFTCollection[]): NFTsState {
-  const state: NFTsState = {}
->>>>>>> d755c31a
 
   collections.forEach((collection) => {
     const { id, name, nftCount, network, owner, floorPrice, hasBadges } =

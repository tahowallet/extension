--- conflicted
+++ resolved
@@ -110,19 +110,6 @@
   },
   extraReducers: (builder) => {
     builder
-<<<<<<< HEAD
-      .addCase(importKeyring.pending, (state) => {
-        return { ...state, importing: "pending" }
-      })
-      .addCase(importPrivateKey.pending, (state) => {
-        return { ...state, importing: "pending" }
-      })
-      .addCase(importKeyring.fulfilled, (state) => {
-        return { ...state, importing: "done", keyringToVerify: null }
-      })
-      .addCase(importPrivateKey.fulfilled, (state) => {
-        return { ...state, importing: "done" }
-=======
       .addCase(importSigner.pending, (state) => {
         return {
           ...state,
@@ -135,7 +122,6 @@
           importing: "done",
           keyringToVerify: null,
         }
->>>>>>> 5629d830
       })
   },
 })

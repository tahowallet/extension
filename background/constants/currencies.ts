import { FiatCurrency } from "../assets"

export const USD: FiatCurrency = {
  name: "United States Dollar",
  symbol: "USD",
  decimals: 10,
}

export const EUR: FiatCurrency = {
  name: "euro",
  symbol: "EUR",
  decimals: 10,
}

export const CNY: FiatCurrency = {
  name: "renminbi",
  symbol: "CNY",
  decimals: 10,
}

<<<<<<< HEAD
export const FIAT_CURRENCIES = [USD, EUR, CNY]
=======
export const FIAT_CURRENCIES = [USD, EUR, CNY]

export const ETH: FungibleAsset = {
  name: "Ether",
  symbol: "ETH",
  decimals: 18,
  metadata: {
    coinGeckoID: "ethereum",
    tokenLists: [],
    websiteURL: "https://ethereum.org",
  },
}

export const MATIC: FungibleAsset = {
  name: "Matic",
  symbol: "MATIC",
  decimals: 18,
  metadata: {
    coinGeckoID: "matic-network",
    tokenLists: [],
    websiteURL: "https://polygon.technology/",
  },
}

export const BTC: FungibleAsset = {
  name: "Bitcoin",
  symbol: "BTC",
  decimals: 8,
  metadata: {
    coinGeckoID: "bitcoin",
    tokenLists: [],
    websiteURL: "https://bitcoin.org",
  },
}

export const BASE_ASSETS = [ETH, BTC, MATIC]

export const BASE_ASSETS_BY_SYMBOL = BASE_ASSETS.reduce<{
  [assetSymbol: string]: FungibleAsset
}>((acc, asset) => {
  const newAcc = {
    ...acc,
  }
  newAcc[asset.symbol] = asset
  return newAcc
}, {})
>>>>>>> 57587e25
<|MERGE_RESOLUTION|>--- conflicted
+++ resolved
@@ -1,4 +1,4 @@
-import { FiatCurrency } from "../assets"
+import { FiatCurrency, FungibleAsset, CoinGeckoAsset } from "../assets"
 
 export const USD: FiatCurrency = {
   name: "United States Dollar",
@@ -18,12 +18,9 @@
   decimals: 10,
 }
 
-<<<<<<< HEAD
-export const FIAT_CURRENCIES = [USD, EUR, CNY]
-=======
 export const FIAT_CURRENCIES = [USD, EUR, CNY]
 
-export const ETH: FungibleAsset = {
+export const ETH: FungibleAsset & CoinGeckoAsset = {
   name: "Ether",
   symbol: "ETH",
   decimals: 18,
@@ -34,7 +31,7 @@
   },
 }
 
-export const MATIC: FungibleAsset = {
+export const MATIC: FungibleAsset & CoinGeckoAsset = {
   name: "Matic",
   symbol: "MATIC",
   decimals: 18,
@@ -45,7 +42,7 @@
   },
 }
 
-export const BTC: FungibleAsset = {
+export const BTC: FungibleAsset & CoinGeckoAsset = {
   name: "Bitcoin",
   symbol: "BTC",
   decimals: 8,
@@ -66,5 +63,4 @@
   }
   newAcc[asset.symbol] = asset
   return newAcc
-}, {})
->>>>>>> 57587e25
+}, {})
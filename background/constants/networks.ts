import { EVMNetwork, Network } from "../networks"
import { AVAX, BNB, BTC, ETH, MATIC, OPTIMISTIC_ETH, RBTC } from "./currencies"

export const ETHEREUM: EVMNetwork = {
  name: "Ethereum",
  baseAsset: ETH,
  chainID: "1",
  family: "EVM",
  coingeckoPlatformID: "ethereum",
}

export const ROOTSTOCK: EVMNetwork = {
  name: "Rootstock",
  baseAsset: RBTC,
  chainID: "30",
  family: "EVM",
  coingeckoPlatformID: "rootstock",
}

export const POLYGON: EVMNetwork = {
  name: "Polygon",
  baseAsset: MATIC,
  chainID: "137",
  family: "EVM",
  coingeckoPlatformID: "polygon-pos",
}

export const ARBITRUM_ONE: EVMNetwork = {
  name: "Arbitrum",
  baseAsset: ETH,
  chainID: "42161",
  family: "EVM",
  coingeckoPlatformID: "arbitrum-one",
}

export const AVALANCHE: EVMNetwork = {
  name: "Avalanche",
  baseAsset: AVAX,
  chainID: "43114",
  family: "EVM",
  coingeckoPlatformID: "avalanche",
}

export const BINANCE_SMART_CHAIN: EVMNetwork = {
  name: "BNB Smart Chain",
  baseAsset: BNB,
  chainID: "56",
  family: "EVM",
  coingeckoPlatformID: "binance-smart-chain",
}

export const OPTIMISM: EVMNetwork = {
  name: "Optimism",
  baseAsset: OPTIMISTIC_ETH,
  chainID: "10",
  family: "EVM",
  coingeckoPlatformID: "optimistic-ethereum",
}

export const GOERLI: EVMNetwork = {
  name: "Goerli",
  baseAsset: ETH,
  chainID: "5",
  family: "EVM",
  coingeckoPlatformID: "ethereum",
}

export const BITCOIN: Network = {
  name: "Bitcoin",
  baseAsset: BTC,
  family: "BTC",
  coingeckoPlatformID: "bitcoin",
}

export const FORK: EVMNetwork = {
  name: "Ethereum",
  baseAsset: ETH,
  chainID: process.env.MAINNET_FORK_CHAIN_ID ?? "1337",
  family: "EVM",
  coingeckoPlatformID: "ethereum",
}

export const EIP_1559_COMPLIANT_CHAIN_IDS = new Set(
  [ETHEREUM, POLYGON, GOERLI, AVALANCHE].map((network) => network.chainID)
)

export const CHAINS_WITH_MEMPOOL = new Set(
  [ETHEREUM, POLYGON, AVALANCHE, GOERLI, BINANCE_SMART_CHAIN].map(
    (network) => network.chainID
  )
)

export const NETWORK_BY_CHAIN_ID = {
  [ETHEREUM.chainID]: ETHEREUM,
  [POLYGON.chainID]: POLYGON,
  [ROOTSTOCK.chainID]: ROOTSTOCK,
  [ARBITRUM_ONE.chainID]: ARBITRUM_ONE,
  [AVALANCHE.chainID]: AVALANCHE,
  [OPTIMISM.chainID]: OPTIMISM,
  [BINANCE_SMART_CHAIN.chainID]: BINANCE_SMART_CHAIN,
  [GOERLI.chainID]: GOERLI,
  [FORK.chainID]: FORK,
}
export const TEST_NETWORK_BY_CHAIN_ID = new Set(
  [GOERLI].map((network) => network.chainID)
)

export const NETWORK_FOR_LEDGER_SIGNING = [ETHEREUM, POLYGON]

// Networks that are not added to this struct will
// not have an in-wallet Swap page
export const CHAIN_ID_TO_0X_API_BASE: {
  [chainID: string]: string | undefined
} = {
  [ETHEREUM.chainID]: "api.0x.org",
  [POLYGON.chainID]: "polygon.api.0x.org",
  [OPTIMISM.chainID]: "optimism.api.0x.org",
  [GOERLI.chainID]: "goerli.api.0x.org",
  [ARBITRUM_ONE.chainID]: "arbitrum.api.0x.org",
  [AVALANCHE.chainID]: "avalanche.api.0x.org",
  [BINANCE_SMART_CHAIN.chainID]: "bsc.api.0x.org",
}

export const NETWORKS_SUPPORTING_SWAPS = new Set(
  Object.keys(CHAIN_ID_TO_0X_API_BASE)
)

export const ALCHEMY_SUPPORTED_CHAIN_IDS = new Set(
  [ETHEREUM, POLYGON, ARBITRUM_ONE, OPTIMISM, GOERLI].map(
    (network) => network.chainID
  )
)

export const CHAIN_ID_TO_RPC_URLS: {
  [chainId: string]: Array<string> | undefined
} = {
  [ROOTSTOCK.chainID]: ["https://public-node.rsk.co"],
  [POLYGON.chainID]: ["https://polygon-rpc.com"],
  [OPTIMISM.chainID]: [
    "https://rpc.ankr.com/optimism",
    "https://optimism-mainnet.public.blastapi.io",
  ],
  [ETHEREUM.chainID]: ["https://rpc.ankr.com/eth"],
  [ARBITRUM_ONE.chainID]: ["https://rpc.ankr.com/arbitrum"],
  [GOERLI.chainID]: ["https://ethereum-goerli-rpc.allthatnode.com"],
  [AVALANCHE.chainID]: ["https://api.avax.network/ext/bc/C/rpc"],
<<<<<<< HEAD
  [BINANCE_SMART_CHAIN.chainID]: ["https://rpc.ankr.com/bsc"],
}
=======
}

/**
 * Method list, to describe which rpc method calls on which networks should
 * prefer alchemy provider over the generic ones.
 *
 * The method names can be full or the starting parts of the method name.
 * This allows us to use "namespaces" for providers eg `alchemy_...` or `qn_...`
 *
 * The structure is network specific with an extra `everyChain` option.
 * The methods in this array will be directed towards alchemy on every network.
 */
export const RPC_METHOD_PROVIDER_ROUTING = {
  everyChain: [
    "alchemy_", // alchemy specific api calls start with this
    "eth_sendRawTransaction", // broadcast should always go to alchemy
    "eth_subscribe", // generic http providers do not support this, but dapps need this
    "eth_estimateGas", // just want to be safe, when setting up a transaction
  ],
  [OPTIMISM.chainID]: [
    "eth_call", // this is causing issues on optimism with ankr and is used heavily by uniswap
  ],
  [ARBITRUM_ONE.chainID]: [
    "eth_call", // this is causing issues on arbitrum with ankr and is used heavily by uniswap
  ],
} as const
>>>>>>> 4299d110
<|MERGE_RESOLUTION|>--- conflicted
+++ resolved
@@ -144,10 +144,7 @@
   [ARBITRUM_ONE.chainID]: ["https://rpc.ankr.com/arbitrum"],
   [GOERLI.chainID]: ["https://ethereum-goerli-rpc.allthatnode.com"],
   [AVALANCHE.chainID]: ["https://api.avax.network/ext/bc/C/rpc"],
-<<<<<<< HEAD
   [BINANCE_SMART_CHAIN.chainID]: ["https://rpc.ankr.com/bsc"],
-}
-=======
 }
 
 /**
@@ -173,5 +170,4 @@
   [ARBITRUM_ONE.chainID]: [
     "eth_call", // this is causing issues on arbitrum with ankr and is used heavily by uniswap
   ],
-} as const
->>>>>>> 4299d110
+} as const
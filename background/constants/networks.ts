--- conflicted
+++ resolved
@@ -41,21 +41,20 @@
   coingeckoPlatformID: "avalanche",
 }
 
-<<<<<<< HEAD
 export const BINANCE_SMART_CHAIN: EVMNetwork = {
   name: "BNB Smart Chain",
   baseAsset: BNB,
   chainID: "56",
   family: "EVM",
   coingeckoPlatformID: "binance-smart-chain",
-=======
+}
+
 export const ARBITRUM_NOVA: EVMNetwork = {
   name: "Arbitrum Nova",
   baseAsset: ETH,
   chainID: "42170",
   family: "EVM",
   coingeckoPlatformID: "arbitrum-nova",
->>>>>>> 8e0c1b33
 }
 
 export const OPTIMISM: EVMNetwork = {

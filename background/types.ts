<<<<<<< HEAD
import { TokenList } from "@uniswap/token-lists"

export type HexString = string
export type URI = string
export type DomainName = string

export interface TokenListCitation {
  name: string
  url: string
  logoURL?: URI
}

export interface TokenListAndReference {
  url: URI
  tokenList: TokenList
}

export interface AssetMetadata {
  coinGeckoId?: string
  logoURL?: URI
  websiteURL?: URI
  tokenLists: TokenListCitation[]
}

export interface Asset {
  symbol: string
  name: string
  metadata?: AssetMetadata
}

export interface CoinGeckoAsset extends Asset {
  metadata: Asset["metadata"] & {
    coinGeckoId: string
  }
}

/*
 * Fungible assets include coins, currencies, and many tokens.
 */
export interface FungibleAsset extends Asset {
  decimals: number
}

export type FiatCurrency = FungibleAsset

export type NetworkFamily = "EVM" | "BTC"

export interface Network {
  name: string
  baseAsset: FungibleAsset
  family: NetworkFamily
  chainID?: string
}

export type NetworkSpecific = {
  homeNetwork: Network
}

export type SmartContract = NetworkSpecific & {
  contractAddress: HexString
}

export type NetworkSpecificAsset = NetworkSpecific & Asset

export type SmartContractAsset = SmartContract & Asset

export type SmartContractFungibleAsset = FungibleAsset & SmartContract

/*
 * The primary type representing amounts in fungible or non-fungible asset
 * transactions.
 */
export interface AssetAmount {
  asset: Asset
  amount: bigint
}

/*
 * The primary type representing amounts in fungible asset transactions.
 */
export interface FungibleAssetAmount {
  asset: FungibleAsset
  amount: bigint
}

/*
 * A union of all assets we expect to price.
 */
export type AnyAsset =
  | Asset
  | NetworkSpecificAsset
  | FiatCurrency
  | FungibleAsset
  | SmartContractFungibleAsset

export function isSmartContractFungibleAsset(
  asset: AnyAsset
): asset is SmartContractFungibleAsset {
  return "homeNetwork" in asset && "contractAddress" in asset
}

/*
 * The primary type representing amounts in fungible asset transactions.
 */
export interface AnyAssetAmount {
  asset: AnyAsset
  amount: bigint
}

/*
 * Represents a price relationship between two assets, fungible or non-fungible,
 * at a given time.
=======
/**
 * Named type for strings that should be hexadecimal numbers.
>>>>>>> c4e733b0
 *
 * Currently *does not offer type safety*, just documentation value; see
 * https://github.com/microsoft/TypeScript/issues/202 and
 * https://github.com/microsoft/TypeScript/issues/41160 for TS features that
 * would give this some more teeth. Right now, any `string` can be assigned
 * into a variable of type `HexString` and vice versa.
 */
export type HexString = string

/*
 * Named type for a number measuring time in seconds since the Unix Epoch,
 * January 1st, 1970 UTC.
 *
 * Currently *does not offer type safety*, just documentation value; see
 * https://github.com/microsoft/TypeScript/issues/202 and for a TS feature that
 * would give this some more teeth. Right now, any `number` can be assigned
 * into a variable of type `UNIXTime` and vice versa.
 */
export type UNIXTime = number

// KEY TYPES

export enum KeyringTypes {
  mnemonicBIP39S128 = "mnemonic#bip39:128",
  mnemonicBIP39S256 = "mnemonic#bip39:256",
  metamaskMnemonic = "mnemonic#metamask",
  singleSECP = "single#secp256k1",
}<|MERGE_RESOLUTION|>--- conflicted
+++ resolved
@@ -1,120 +1,27 @@
-<<<<<<< HEAD
-import { TokenList } from "@uniswap/token-lists"
+/**
+ * Named type for strings that should be URIs.
+ *
+ * Currently *does not offer type safety*, just documentation value; see
+ * https://github.com/microsoft/TypeScript/issues/202 and
+ * https://github.com/microsoft/TypeScript/issues/41160 for TS features that
+ * would give this some more teeth. Right now, any `string` can be assigned
+ * into a variable of type `URI` and vice versa.
+ */
+export type URI = string
 
-export type HexString = string
-export type URI = string
+/**
+ * Named type for strings that should be domain names.
+ *
+ * Currently *does not offer type safety*, just documentation value; see
+ * https://github.com/microsoft/TypeScript/issues/202 and
+ * https://github.com/microsoft/TypeScript/issues/41160 for TS features that
+ * would give this some more teeth. Right now, any `string` can be assigned
+ * into a variable of type `DomainName` and vice versa.
+ */
 export type DomainName = string
 
-export interface TokenListCitation {
-  name: string
-  url: string
-  logoURL?: URI
-}
-
-export interface TokenListAndReference {
-  url: URI
-  tokenList: TokenList
-}
-
-export interface AssetMetadata {
-  coinGeckoId?: string
-  logoURL?: URI
-  websiteURL?: URI
-  tokenLists: TokenListCitation[]
-}
-
-export interface Asset {
-  symbol: string
-  name: string
-  metadata?: AssetMetadata
-}
-
-export interface CoinGeckoAsset extends Asset {
-  metadata: Asset["metadata"] & {
-    coinGeckoId: string
-  }
-}
-
-/*
- * Fungible assets include coins, currencies, and many tokens.
- */
-export interface FungibleAsset extends Asset {
-  decimals: number
-}
-
-export type FiatCurrency = FungibleAsset
-
-export type NetworkFamily = "EVM" | "BTC"
-
-export interface Network {
-  name: string
-  baseAsset: FungibleAsset
-  family: NetworkFamily
-  chainID?: string
-}
-
-export type NetworkSpecific = {
-  homeNetwork: Network
-}
-
-export type SmartContract = NetworkSpecific & {
-  contractAddress: HexString
-}
-
-export type NetworkSpecificAsset = NetworkSpecific & Asset
-
-export type SmartContractAsset = SmartContract & Asset
-
-export type SmartContractFungibleAsset = FungibleAsset & SmartContract
-
-/*
- * The primary type representing amounts in fungible or non-fungible asset
- * transactions.
- */
-export interface AssetAmount {
-  asset: Asset
-  amount: bigint
-}
-
-/*
- * The primary type representing amounts in fungible asset transactions.
- */
-export interface FungibleAssetAmount {
-  asset: FungibleAsset
-  amount: bigint
-}
-
-/*
- * A union of all assets we expect to price.
- */
-export type AnyAsset =
-  | Asset
-  | NetworkSpecificAsset
-  | FiatCurrency
-  | FungibleAsset
-  | SmartContractFungibleAsset
-
-export function isSmartContractFungibleAsset(
-  asset: AnyAsset
-): asset is SmartContractFungibleAsset {
-  return "homeNetwork" in asset && "contractAddress" in asset
-}
-
-/*
- * The primary type representing amounts in fungible asset transactions.
- */
-export interface AnyAssetAmount {
-  asset: AnyAsset
-  amount: bigint
-}
-
-/*
- * Represents a price relationship between two assets, fungible or non-fungible,
- * at a given time.
-=======
 /**
  * Named type for strings that should be hexadecimal numbers.
->>>>>>> c4e733b0
  *
  * Currently *does not offer type safety*, just documentation value; see
  * https://github.com/microsoft/TypeScript/issues/202 and

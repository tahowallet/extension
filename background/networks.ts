import { TransactionRequest as EthersTransactionRequest } from "@ethersproject/abstract-provider"
import { Slip44CoinType } from "./constants/coin-types"
import { HexString, UNIXTime } from "./types"
import type { CoinGeckoAsset } from "./assets"
import type {
  EnrichedEIP1559TransactionSignatureRequest,
  EnrichedEVMTransactionSignatureRequest,
  PartialTransactionRequestWithFrom,
} from "./services/enrichment"

/**
 * Each supported network family is generally incompatible with others from a
 * transaction, consensus, and/or wire format perspective.
 */
export type NetworkFamily = "EVM" | "BTC"

// Should be structurally compatible with FungibleAsset or much code will
// likely explode.
export type NetworkBaseAsset = {
  symbol: string
  name: string
  decimals: number
  coinType: Slip44CoinType
}

/**
 * Represents a cryptocurrency network; these can potentially be L1 or L2.
 */
export type Network = {
  // Considered a primary key; two Networks should never share a name.
  name: string
  baseAsset: NetworkBaseAsset & CoinGeckoAsset
  family: NetworkFamily
  chainID?: string
}

/**
 * Mixed in to any other type, gives it the property of belonging to a
 * particular network. Often used to delineate contracts or assets that are on
 * a single network to distinguish from other versions of them on different
 * networks.
 */
export type NetworkSpecific = {
  homeNetwork: AnyNetwork
}

/**
 * A smart contract on any network that tracks smart contracts via a hex
 * contract address.
 */
export type SmartContract = NetworkSpecific & {
  contractAddress: HexString
}

/**
 * An EVM-style network which *must* include a chainID.
 */
export type EVMNetwork = Network & {
  chainID: string
  family: "EVM"
}

/**
 * Union type that allows narrowing to particular network subtypes.
 */
export type AnyNetwork = EVMNetwork

/**
 * An EVM-style block identifier, including difficulty, block height, and
 * self/parent hash data.
 */
export type EVMBlock = {
  hash: string
  parentHash: string
  difficulty: bigint
  blockHeight: number
  timestamp: UNIXTime
  network: EVMNetwork
}

/**
 * An EVM-style block identifier that includes the base fee, as per EIP-1559.
 */
export type EIP1559Block = EVMBlock & {
  baseFeePerGas: bigint
}

/**
 * A pre- or post-EIP1559 EVM-style block.
 */
export type AnyEVMBlock = EVMBlock | EIP1559Block

/**
 * Base EVM transaction fields; these are further specialized by particular
 * subtypes.
 */
export type EVMTransaction = {
  hash: string
  from: HexString
  to?: HexString
  gasLimit: bigint
  gasPrice: bigint | null
  maxFeePerGas: bigint | null
  maxPriorityFeePerGas: bigint | null
  input: string | null
  nonce: number
  value: bigint
  blockHash: string | null
  blockHeight: number | null
  asset: NetworkBaseAsset
  network: EVMNetwork
  /*
   * 0 - plain jane
   * 1 - EIP-2930
   * 2 - EIP-1559 transactions
   */
  type: 0 | 1 | 2 | null
}

/**
 * A legacy (pre-EIP1559) EVM transaction, whose type is fixed to `0` and whose
 * EIP1559-related fields are mandated to be `null`, while `gasPrice` must be
 * set.
 */
export type LegacyEVMTransaction = EVMTransaction & {
  gasPrice: bigint
  type: 0 | null
  maxFeePerGas: null
  maxPriorityFeePerGas: null
}

/**
 * A legacy (pre-EIP1559) EVM transaction _request_, meaning only fields that
 * are used to post a transaction for inclusion are required, including the gas
 * limit used to limit the gas expenditure on a transaction. This is used to
 * request a signed transaction, and does not include signature fields.
 *
 * Nonce is permitted to be `undefined` as Tally internals can and often do
 * populate the nonce immediately before a request is signed.
 */
export type LegacyEVMTransactionRequest = Pick<
  LegacyEVMTransaction,
  "gasPrice" | "type" | "from" | "to" | "input" | "value" | "network"
> & {
  chainID: LegacyEVMTransaction["network"]["chainID"]
  gasLimit: bigint
  nonce?: number
}

/**
 * An EIP1559 EVM transaction, whose type is set to `1` or `2` per EIP1559 and
 * whose EIP1559-related fields are required, while `gasPrice` (pre-EIP1559) is
 * mandated to be `null`.
 */
export type EIP1559Transaction = EVMTransaction & {
  gasPrice: null
  type: 1 | 2
  maxFeePerGas: bigint
  maxPriorityFeePerGas: bigint
}

/**
 * An EIP1559 EVM transaction _request_, meaning only fields used to post a
 * transaction for inclusion are required, including the gas limit used to
 * limit the gas expenditure on a transaction. This is used to request a signed
 * transaction, and does not include signature fields.
 *
 * Nonce is permitted to be `undefined` as Tally internals can and often do
 * populate the nonce immediately before a request is signed.
 */
export type EIP1559TransactionRequest = Pick<
  EIP1559Transaction,
  | "from"
  | "to"
  | "type"
  | "input"
  | "value"
  | "maxFeePerGas"
  | "maxPriorityFeePerGas"
  | "network"
> & {
  gasLimit: bigint
  chainID: EIP1559Transaction["network"]["chainID"]
  nonce?: number
}

export type TransactionRequest =
  | EIP1559TransactionRequest
  | LegacyEVMTransactionRequest

export type TransactionRequestWithNonce = TransactionRequest & { nonce: number }

/**
 * EVM log metadata, including the contract address that generated the log, the
 * full log data, and the indexed log topics.
 */
export type EVMLog = {
  contractAddress: HexString
  data: HexString
  topics: HexString[]
}

/**
 * A confirmed EVM transaction that has been included in a block. Includes
 * information about the gas actually used to execute the transaction, as well
 * as the block hash and block height at which the transaction was included.
 */
export type ConfirmedEVMTransaction = EVMTransaction & {
  gasUsed: bigint
  status: number
  blockHash: string
  blockHeight: number
  logs: EVMLog[] | undefined
}

/**
 * An EVM transaction that failed to be confirmed. Includes information about
 * the error if available.
 */
export type FailedConfirmationEVMTransaction = EVMTransaction & {
  status: 0
  error?: string
  blockHash: null
  blockHeight: null
}

/**
 * An almost-signed EVM transaction, meaning a transaction that knows about the
 * signature fields but may not have them all populated yet.
 */
export type AlmostSignedEVMTransaction = EVMTransaction & {
  r?: string
  s?: string
  v?: number
}

/**
 * An EVM transaction with signature fields filled in and ready for broadcast
 * to the network.
 */
type SignedEIP1559Transaction = EVMTransaction & {
  r: string
  s: string
  v: number
}

/**
 * A Legacy EVM transaction with signature fields filled in and ready for broadcast
 * to the network.
 */
export type SignedLegacyEVMTransaction = LegacyEVMTransaction & {
  r: string
  s: string
  v: number
}

export type SignedTransaction =
  | SignedEIP1559Transaction
  | SignedLegacyEVMTransaction

/**
 * An EVM transaction that has all signature fields and has been included in a
 * block.
 */
export type SignedConfirmedEVMTransaction = SignedEIP1559Transaction &
  ConfirmedEVMTransaction

/**
 * Any EVM transaction, confirmed or unconfirmed and signed or unsigned.
 */
export type AnyEVMTransaction =
  | EVMTransaction
  | ConfirmedEVMTransaction
  | AlmostSignedEVMTransaction
  | SignedTransaction
  | FailedConfirmationEVMTransaction

/**
 * The estimated gas prices for including a transaction in the next block.
 *
 * The estimated prices include a percentage (confidence) that a transaction with
 * the given `baseFeePerGas` will be included in the next block.
 */
export type BlockPrices = {
  network: Network
  blockNumber: number
  baseFeePerGas: bigint
  /**
   * An estimate of how many transactions will be included in the next block.
   */
  estimatedTransactionCount: number | null
  /**
   * A choice of gas price parameters with associated confidence that a
   * transaction using those parameters will be included in the next block.
   */
  estimatedPrices: BlockEstimate[]
  /**
   * Whether these prices were estimated locally or via a third party provider
   */
  dataSource: "local" | "blocknative"
}

/**
 * An estimate of the confidence that a given set of gas price parameters
 * will result in the inclusion of a transaction in the next block.
 */
export type BlockEstimate = {
  confidence: number
  /**
   * For legacy (pre-EIP1559) transactions, the gas price that results in the
   * above likelihood of inclusion.
   */
  price?: bigint
  /**
   * For EIP1559 transactions, the max priority fee per gas that results in the
   * above likelihood of inclusion.
   */
  maxPriorityFeePerGas: bigint
  /**
   * For EIP1559 transactions, the max fee per gas that results in the above
   * likelihood of inclusion.
   */
  maxFeePerGas: bigint
}

/**
 * Tests whether two networks should be considered the same. Verifies family,
 * chainID, and name.
 */
export function sameNetwork(
  network1: AnyNetwork,
  network2: AnyNetwork
): boolean {
  return (
    network1.family === network2.family &&
    network1.chainID === network2.chainID &&
    network1.name === network2.name
  )
}

/**
 * Returns a 0x-prefixed hexadecimal representation of a number or string chainID
 * while also handling cases where an already hexlified chainID is passed in.
 */
export function toHexChainID(chainID: string | number): string {
  if (typeof chainID === "string" && chainID.startsWith("0x")) {
    return chainID
  }
  return `0x${BigInt(chainID).toString(16)}`
}

<<<<<<< HEAD

/**
 *
 * Safe ChainID
 * @readonly
 * @const MAX_SAFE_CHAIN_ID 
 * @summary This is the upper bound limit on what will be 
 *    accepted for `chainID` by MetaMask. JS can only 
 *    safely represent values in the:
 *     -(2**53 - 1) <= 2**53 - 1 range
 *    MAX_SAFE_CHAIN_ID is calculated by:
 *    floor( ( 2**53 - 39 ) / 2 ) = 4503599627370476
 *
 * For a complete breakdown,
 * @see {@link https://gist.github.com/rekmarks/a47bd5f2525936c4b8eee31a16345553}
 * Metamask reference,
 * @see {@link https://github.com/MetaMask/metamask-extension/blob/aea5c5824f1c0df8b9f18ae9426be9feec649edd/shared/constants/network.js#L40}
 */

 export const MAX_SAFE_CHAIN_ID = 4503599627370476;

 export function validateChainID(chainID: number): void {
   if (!Number.isInteger(chainID) || chainID <= 0 || chainID > MAX_SAFE_CHAIN_ID) {
     throw new Error(`Invalid chainID ${chainID}`)
   }
 }
=======
// There is probably some clever way to combine the following type guards into one function

export const isEIP1559TransactionRequest = (
  transactionRequest:
    | AnyEVMTransaction
    | EthersTransactionRequest
    | Partial<PartialTransactionRequestWithFrom>
): transactionRequest is EIP1559TransactionRequest =>
  "maxFeePerGas" in transactionRequest &&
  "maxPriorityFeePerGas" in transactionRequest

export const isEIP1559SignedTransaction = (
  signedTransaction: SignedTransaction
): signedTransaction is SignedEIP1559Transaction =>
  "maxFeePerGas" in signedTransaction &&
  "maxPriorityFeePerGas" in signedTransaction &&
  signedTransaction.maxFeePerGas !== null &&
  signedTransaction.maxPriorityFeePerGas !== null

export const isEIP1559EnrichedTransactionSignatureRequest = (
  transactionSignatureRequest: EnrichedEVMTransactionSignatureRequest
): transactionSignatureRequest is EnrichedEIP1559TransactionSignatureRequest =>
  "maxFeePerGas" in transactionSignatureRequest &&
  "maxPriorityFeePerGas" in transactionSignatureRequest
>>>>>>> f41caff5
<|MERGE_RESOLUTION|>--- conflicted
+++ resolved
@@ -349,7 +349,7 @@
   return `0x${BigInt(chainID).toString(16)}`
 }
 
-<<<<<<< HEAD
+
 
 /**
  *
@@ -376,7 +376,7 @@
      throw new Error(`Invalid chainID ${chainID}`)
    }
  }
-=======
+
 // There is probably some clever way to combine the following type guards into one function
 
 export const isEIP1559TransactionRequest = (
@@ -401,4 +401,3 @@
 ): transactionSignatureRequest is EnrichedEIP1559TransactionSignatureRequest =>
   "maxFeePerGas" in transactionSignatureRequest &&
   "maxPriorityFeePerGas" in transactionSignatureRequest
->>>>>>> f41caff5

import browser from "webextension-polyfill"
import { alias, wrapStore } from "webext-redux"
import { configureStore, isPlain, Middleware } from "@reduxjs/toolkit"
import devToolsEnhancer from "remote-redux-devtools"
import { PermissionRequest } from "@tallyho/provider-bridge-shared"

import { decodeJSON, encodeJSON, getEthereumNetwork } from "./lib/utils"

import {
  BaseService,
  ChainService,
  EnrichmentService,
  IndexingService,
  InternalEthereumProviderService,
  KeyringService,
  NameService,
  PreferenceService,
  ProviderBridgeService,
  TelemetryService,
  ServiceCreatorFunction,
<<<<<<< HEAD
  ClaimService,
=======
  LedgerService,
  SigningService,
>>>>>>> c57b88c6
} from "./services"

import { EIP712TypedData, HexString, KeyringTypes } from "./types"
import { EIP1559TransactionRequest, SignedEVMTransaction } from "./networks"
import { AddressNetwork, NameNetwork } from "./accounts"
import { Eligible } from "./services/claim/types"

import rootReducer from "./redux-slices"
import {
  loadAccount,
  blockSeen,
  updateAccountBalance,
  updateENSName,
  updateENSAvatar,
} from "./redux-slices/accounts"
import { activityEncountered } from "./redux-slices/activities"
import { assetsLoaded, newPricePoint } from "./redux-slices/assets"
import { setEligibility } from "./redux-slices/claim"
import {
  emitter as keyringSliceEmitter,
  keyringLocked,
  keyringUnlocked,
  updateKeyrings,
  setKeyringToVerify,
} from "./redux-slices/keyrings"
import {
  initializationLoadingTimeHitLimit,
  emitter as uiSliceEmitter,
  setDefaultWallet,
  setSelectedAccount,
  setNewSelectedAccount,
} from "./redux-slices/ui"
import {
  estimatedFeesPerGas,
  emitter as transactionConstructionSliceEmitter,
  transactionRequest,
  signed,
  updateTransactionOptions,
  broadcastOnSign,
  clearTransactionState,
  selectDefaultNetworkFeeSettings,
} from "./redux-slices/transaction-construction"
import { allAliases } from "./redux-slices/utils"
import {
  requestPermission,
  emitter as providerBridgeSliceEmitter,
  initializeAllowedPages,
} from "./redux-slices/dapp-permission"
import { EnrichedEIP1559TransactionRequest } from "./services/enrichment"
import logger from "./lib/logger"
import {
  signedTypedData,
  signingSliceEmitter,
  SignTypedDataRequest,
  typedDataRequest,
} from "./redux-slices/signing"
import { emitter as ledgerSliceEmitter } from "./redux-slices/ledger"
import { ETHEREUM } from "./constants"
import { HIDE_IMPORT_LEDGER } from "./features/features"

// This sanitizer runs on store and action data before serializing for remote
// redux devtools. The goal is to end up with an object that is directly
// JSON-serializable and deserializable; the remote end will display the
// resulting objects without additional processing or decoding logic.
const devToolsSanitizer = (input: unknown) => {
  switch (typeof input) {
    // We can make use of encodeJSON instead of recursively looping through
    // the input
    case "bigint":
    case "object":
      return JSON.parse(encodeJSON(input))
    // We only need to sanitize bigints and objects that may or may not contain
    // them.
    default:
      return input
  }
}

// The version of persisted Redux state the extension is expecting. Any previous
// state without this version, or with a lower version, ought to be migrated.
const REDUX_STATE_VERSION = 2

type Migration = (prevState: Record<string, unknown>) => Record<string, unknown>

// An object mapping a version number to a state migration. Each migration for
// version n is expected to take a state consistent with version n-1, and return
// state consistent with version n.
const REDUX_MIGRATIONS: { [version: number]: Migration } = {
  2: (prevState: Record<string, unknown>) => {
    // Migrate the old currentAccount SelectedAccount type to a bare
    // selectedAccount AddressNetwork type. Note the avoidance of imported types
    // so this migration will work in the future, regardless of other code changes
    type BroadAddressNetwork = {
      address: string
      network: Record<string, unknown>
    }
    type OldState = {
      ui: {
        currentAccount?: {
          addressNetwork: BroadAddressNetwork
          truncatedAddress: string
        }
      }
    }
    const newState = { ...prevState }
    const addressNetwork = (prevState as OldState)?.ui?.currentAccount
      ?.addressNetwork
    delete (newState as OldState)?.ui?.currentAccount
    newState.selectedAccount = addressNetwork as BroadAddressNetwork
    return newState
  },
}

// Migrate a previous version of the Redux state to that expected by the current
// code base.
function migrateReduxState(
  previousState: Record<string, unknown>,
  previousVersion?: number
): Record<string, unknown> {
  const resolvedVersion = previousVersion ?? 1
  let migratedState: Record<string, unknown> = previousState

  if (resolvedVersion < REDUX_STATE_VERSION) {
    const outstandingMigrations = Object.entries(REDUX_MIGRATIONS)
      .sort()
      .filter(([version]) => parseInt(version, 10) > resolvedVersion)
      .map(([, migration]) => migration)
    migratedState = outstandingMigrations.reduce(
      (state: Record<string, unknown>, migration: Migration) => {
        return migration(state)
      },
      migratedState
    )
  }

  return migratedState
}

const reduxCache: Middleware = (store) => (next) => (action) => {
  const result = next(action)
  const state = store.getState()

  if (process.env.WRITE_REDUX_CACHE === "true") {
    // Browser extension storage supports JSON natively, despite that we have
    // to stringify to preserve BigInts
    browser.storage.local.set({
      state: encodeJSON(state),
      version: REDUX_STATE_VERSION,
    })
  }

  return result
}

// Declared out here so ReduxStoreType can be used in Main.store type
// declaration.
const initializeStore = (preloadedState = {}, main: Main) =>
  configureStore({
    preloadedState,
    reducer: rootReducer,
    middleware: (getDefaultMiddleware) => {
      const middleware = getDefaultMiddleware({
        serializableCheck: {
          isSerializable: (value: unknown) =>
            isPlain(value) || typeof value === "bigint",
        },
        thunk: { extraArgument: { main } },
      })

      // It might be tempting to use an array with `...` destructuring, but
      // unfortunately this fails to preserve important type information from
      // `getDefaultMiddleware`. `push` and `pull` preserve the type
      // information in `getDefaultMiddleware`, including adjustments to the
      // dispatch function type, but as a tradeoff nothing added this way can
      // further modify the type signature. For now, that's fine, as these
      // middlewares don't change acceptable dispatch types.
      //
      // Process aliases before all other middleware, and cache the redux store
      // after all middleware gets a chance to run.
      middleware.unshift(alias(allAliases))
      middleware.push(reduxCache)

      return middleware
    },
    devTools: false,
    enhancers:
      process.env.NODE_ENV === "development"
        ? [
            devToolsEnhancer({
              hostname: "localhost",
              port: 8000,
              realtime: true,
              actionSanitizer: devToolsSanitizer,
              stateSanitizer: devToolsSanitizer,
            }),
          ]
        : [],
  })

type ReduxStoreType = ReturnType<typeof initializeStore>

// TODO Rename ReduxService or CoordinationService, move to services/, etc.
export default class Main extends BaseService<never> {
  /**
   * The redux store for the wallet core. Note that the redux store is used to
   * render the UI (via webext-redux), but it is _not_ the source of truth.
   * Services interact with the various external and internal components and
   * create persisted state, and the redux store is simply a view onto those
   * pieces of canonical state.
   */
  store: ReduxStoreType

  static create: ServiceCreatorFunction<never, Main, []> = async () => {
    const preferenceService = PreferenceService.create()
    const chainService = ChainService.create(preferenceService)
    const indexingService = IndexingService.create(
      preferenceService,
      chainService
    )
    const enrichmentService = EnrichmentService.create(
      chainService,
      indexingService
    )
    const keyringService = KeyringService.create()
    const nameService = NameService.create(chainService)
    const internalEthereumProviderService =
      InternalEthereumProviderService.create(chainService, preferenceService)
    const providerBridgeService = ProviderBridgeService.create(
      internalEthereumProviderService,
      preferenceService
    )
    const claimService = ClaimService.create()

    const telemetryService = TelemetryService.create()

    const ledgerService = HIDE_IMPORT_LEDGER
      ? (Promise.resolve(null) as unknown as Promise<LedgerService>)
      : LedgerService.create()

    const signingService = HIDE_IMPORT_LEDGER
      ? (Promise.resolve(null) as unknown as Promise<SigningService>)
      : SigningService.create(keyringService, ledgerService, chainService)

    let savedReduxState = {}
    // Setting READ_REDUX_CACHE to false will start the extension with an empty
    // initial state, which can be useful for development
    if (process.env.READ_REDUX_CACHE === "true") {
      const { state, version } = await browser.storage.local.get([
        "state",
        "version",
      ])

      if (state) {
        const restoredState = decodeJSON(state)
        if (typeof restoredState === "object" && restoredState !== null) {
          // If someone managed to sneak JSON that decodes to typeof "object"
          // but isn't a Record<string, unknown>, there is a very large
          // problem...
          savedReduxState = migrateReduxState(
            restoredState as Record<string, unknown>,
            version || undefined
          )
        } else {
          throw new Error(`Unexpected JSON persisted for state: ${state}`)
        }
      }
    }

    return new this(
      savedReduxState,
      await preferenceService,
      await chainService,
      await enrichmentService,
      await indexingService,
      await keyringService,
      await nameService,
      await internalEthereumProviderService,
      await providerBridgeService,
<<<<<<< HEAD
      await claimService
=======
      await telemetryService,
      await ledgerService,
      await signingService
>>>>>>> c57b88c6
    )
  }

  private constructor(
    savedReduxState: Record<string, unknown>,
    /**
     * A promise to the preference service, a dependency for most other services.
     * The promise will be resolved when the service is initialized.
     */
    private preferenceService: PreferenceService,
    /**
     * A promise to the chain service, keeping track of base asset balances,
     * transactions, and network status. The promise will be resolved when the
     * service is initialized.
     */
    private chainService: ChainService,
    /**
     *
     */
    private enrichmentService: EnrichmentService,
    /**
     * A promise to the indexing service, keeping track of token balances and
     * prices. The promise will be resolved when the service is initialized.
     */
    private indexingService: IndexingService,
    /**
     * A promise to the keyring service, which stores key material, derives
     * accounts, and signs messagees and transactions. The promise will be
     * resolved when the service is initialized.
     */
    private keyringService: KeyringService,
    /**
     * A promise to the name service, responsible for resolving names to
     * addresses and content.
     */
    private nameService: NameService,
    /**
     * A promise to the internal ethereum provider service, which acts as
     * web3 / ethereum provider for the internal and external dApps to use.
     */
    private internalEthereumProviderService: InternalEthereumProviderService,
    /**
     * A promise to the provider bridge service, handling and validating
     * the communication coming from dApps according to EIP-1193 and some tribal
     * knowledge.
     */
    private providerBridgeService: ProviderBridgeService,
    /**
<<<<<<< HEAD
     * A promise to the claim service, which saves the eligibility data
     * for efficient storage and retrieval.
     */
    private claimService: ClaimService
=======
     * A promise to the telemetry service, which keeps track of extension
     * storage usage and (eventually) other statistics.
     */
    private telemetryService: TelemetryService,

    /**
     * A promise to the Ledger service, handling the communication
     * with attached Ledger device according to ledgerjs examples and some
     * tribal knowledge. ;)
     */
    private ledgerService: LedgerService,

    /**
     * A promise to the signing service which will route operations between the UI
     * and the exact signing services.
     */
    private signingService: SigningService
>>>>>>> c57b88c6
  ) {
    super({
      initialLoadWaitExpired: {
        schedule: { delayInMinutes: 2.5 },
        handler: () => this.store.dispatch(initializationLoadingTimeHitLimit()),
      },
    })

    // Start up the redux store and set it up for proxying.
    this.store = initializeStore(savedReduxState, this)

    wrapStore(this.store, {
      serializer: encodeJSON,
      deserializer: decodeJSON,
      dispatchResponder: async (
        dispatchResult: Promise<unknown>,
        send: (param: { error: string | null; value: unknown | null }) => void
      ) => {
        try {
          send({
            error: null,
            value: encodeJSON(await dispatchResult),
          })
        } catch (error) {
          logger.error(
            "Error awaiting and dispatching redux store result: ",
            error
          )
          send({
            error: encodeJSON(error),
            value: null,
          })
        }
      },
    })

    this.initializeRedux()
  }

  protected async internalStartService(): Promise<void> {
    await super.internalStartService()

    this.indexingService.started().then(async () => this.chainService.started())

    const servicesToBeStarted = [
      this.preferenceService.startService(),
      this.chainService.startService(),
      this.indexingService.startService(),
      this.enrichmentService.startService(),
      this.keyringService.startService(),
      this.nameService.startService(),
      this.internalEthereumProviderService.startService(),
      this.providerBridgeService.startService(),
<<<<<<< HEAD
      this.claimService.startService(),
    ])
=======
      this.telemetryService.startService(),
    ]

    if (!HIDE_IMPORT_LEDGER) {
      servicesToBeStarted.push(this.ledgerService.startService())
      servicesToBeStarted.push(this.signingService.startService())
    }

    await Promise.all(servicesToBeStarted)
>>>>>>> c57b88c6
  }

  protected async internalStopService(): Promise<void> {
    const servicesToBeStopped = [
      this.preferenceService.stopService(),
      this.chainService.stopService(),
      this.indexingService.stopService(),
      this.enrichmentService.stopService(),
      this.keyringService.stopService(),
      this.nameService.stopService(),
      this.internalEthereumProviderService.stopService(),
      this.providerBridgeService.stopService(),
<<<<<<< HEAD
      this.claimService.stopService(),
    ])
=======
      this.telemetryService.stopService(),
    ]

    if (!HIDE_IMPORT_LEDGER) {
      servicesToBeStopped.push(this.ledgerService.stopService())
      servicesToBeStopped.push(this.signingService.stopService())
    }
>>>>>>> c57b88c6

    await Promise.all(servicesToBeStopped)
    await super.internalStopService()
  }

  async initializeRedux(): Promise<void> {
    this.connectIndexingService()
    this.connectKeyringService()
    this.connectNameService()
    this.connectInternalEthereumProviderService()
    this.connectProviderBridgeService()
    this.connectPreferenceService()
    this.connectEnrichmentService()
<<<<<<< HEAD
    this.connectChainService()
    this.connectClaimService()
=======
    this.connectTelemetryService()

    if (!HIDE_IMPORT_LEDGER) {
      this.connectLedgerService()
      this.connectSigningService()
    }

    await this.connectChainService()
>>>>>>> c57b88c6
  }

  async addAccount(addressNetwork: AddressNetwork): Promise<void> {
    await this.chainService.addAccountToTrack(addressNetwork)
  }

  async addAccountByName(nameNetwork: NameNetwork): Promise<void> {
    try {
      const address = await this.nameService.lookUpEthereumAddress(
        nameNetwork.name
      )

      if (address) {
        const addressNetwork = {
          address,
          network: nameNetwork.network,
        }
        await this.chainService.addAccountToTrack(addressNetwork)
        this.store.dispatch(loadAccount(address))
        this.store.dispatch(setNewSelectedAccount(addressNetwork))
      } else {
        throw new Error("Name not found")
      }
    } catch (error) {
      throw new Error(
        `Could not resolve name ${nameNetwork.name} for ${nameNetwork.network.name}`
      )
    }
  }

  async connectChainService(): Promise<void> {
    // Wire up chain service to account slice.
    this.chainService.emitter.on("accountBalance", (accountWithBalance) => {
      // The first account balance update will transition the account to loading.
      this.store.dispatch(updateAccountBalance(accountWithBalance))
    })

    this.chainService.emitter.on("block", (block) => {
      this.store.dispatch(blockSeen(block))
    })

    transactionConstructionSliceEmitter.on("updateOptions", async (options) => {
      const {
        values: { maxFeePerGas, maxPriorityFeePerGas },
      } = selectDefaultNetworkFeeSettings(this.store.getState())

      const { transactionRequest: populatedRequest, gasEstimationError } =
        await this.chainService.populatePartialEVMTransactionRequest(
          getEthereumNetwork(),
          {
            ...options,
            maxFeePerGas: options.maxFeePerGas ?? maxFeePerGas,
            maxPriorityFeePerGas:
              options.maxPriorityFeePerGas ?? maxPriorityFeePerGas,
          }
        )

      if (typeof gasEstimationError === "undefined") {
        this.store.dispatch(
          transactionRequest({
            transactionRequest: populatedRequest,
            transactionLikelyFails: false,
          })
        )
      } else {
        this.store.dispatch(
          transactionRequest({
            transactionRequest: populatedRequest,
            transactionLikelyFails: true,
          })
        )
      }
    })

    transactionConstructionSliceEmitter.on(
      "broadcastSignedTransaction",
      async (transaction: SignedEVMTransaction) => {
        this.chainService.broadcastSignedTransaction(transaction)
      }
    )

    transactionConstructionSliceEmitter.on(
      "requestSignature",
      async (
        transaction: EIP1559TransactionRequest & { nonce: number | undefined }
      ) => {
        if (HIDE_IMPORT_LEDGER) {
          const transactionWithNonce =
            await this.chainService.populateEVMTransactionNonce(transaction)

          try {
            const signedTx = await this.keyringService.signTransaction(
              transaction.from,
              transactionWithNonce
            )
            this.store.dispatch(signed(signedTx))
          } catch (exception) {
            logger.error(
              "Error signing transaction; releasing nonce",
              exception
            )
            this.chainService.releaseEVMTransactionNonce(transactionWithNonce)
          }
        } else {
          try {
            const signedTx = await this.signingService.signTransaction(
              transaction.from,
              transaction
            )
            this.store.dispatch(signed(signedTx))
          } catch (exception) {
            logger.error("Error signing transaction", exception)
          }
        }
      }
    )
    signingSliceEmitter.on(
      "requestSignTypedData",
      async ({
        typedData,
        account,
      }: {
        typedData: EIP712TypedData
        account: HexString
      }) => {
        const signedData = await this.keyringService.signTypedData({
          typedData,
          account,
        })
        this.store.dispatch(signedTypedData(signedData))
      }
    )

    // Set up initial state.
    const existingAccounts = await this.chainService.getAccountsToTrack()
    existingAccounts.forEach((addressNetwork) => {
      // Mark as loading and wire things up.
      this.store.dispatch(loadAccount(addressNetwork.address))

      // Force a refresh of the account balance to populate the store.
      this.chainService.getLatestBaseAccountBalance(addressNetwork)
    })

    this.chainService.emitter.on("blockPrices", (blockPrices) => {
      this.store.dispatch(estimatedFeesPerGas(blockPrices))
    })

    // Report on transactions for basic activity. Fancier stuff is handled via
    // connectEnrichmentService
    this.chainService.emitter.on("transaction", async (transactionInfo) => {
      this.store.dispatch(activityEncountered(transactionInfo))
    })
  }

  async connectNameService(): Promise<void> {
    this.nameService.emitter.on(
      "resolvedName",
      async ({ from: { addressNetwork }, resolved: { name } }) => {
        this.store.dispatch(updateENSName({ ...addressNetwork, name }))
      }
    )
    this.nameService.emitter.on(
      "resolvedAvatar",
      async ({ from: { addressNetwork }, resolved: { avatar } }) => {
        this.store.dispatch(
          updateENSAvatar({ ...addressNetwork, avatar: avatar.toString() })
        )
      }
    )
  }

  async connectIndexingService(): Promise<void> {
    this.indexingService.emitter.on(
      "accountBalance",
      async (accountWithBalance) => {
        const assetsToTrack = await this.indexingService.getAssetsToTrack()

        // TODO support multi-network assets
        const doesThisBalanceHaveAnAlreadyTrackedAsset = !!assetsToTrack.filter(
          (t) => t.symbol === accountWithBalance.assetAmount.asset.symbol
        )[0]

        if (
          accountWithBalance.assetAmount.amount > 0 ||
          doesThisBalanceHaveAnAlreadyTrackedAsset
        ) {
          this.store.dispatch(updateAccountBalance(accountWithBalance))
        }
      }
    )

    this.indexingService.emitter.on("assets", (assets) => {
      this.store.dispatch(assetsLoaded(assets))
    })

    this.indexingService.emitter.on("price", (pricePoint) => {
      this.store.dispatch(newPricePoint(pricePoint))
    })
  }

  async connectEnrichmentService(): Promise<void> {
    this.enrichmentService.emitter.on(
      "enrichedEVMTransaction",
      async (transactionData) => {
        this.store.dispatch(activityEncountered(transactionData))
      }
    )
  }

  async connectSigningService(): Promise<void> {
    this.keyringService.emitter.on("address", (address) =>
      this.signingService.addTrackedAddress(address, "keyring")
    )

    this.ledgerService.emitter.on("address", ({ address }) =>
      this.signingService.addTrackedAddress(address, "ledger")
    )
  }

  async connectLedgerService(): Promise<void> {
    ledgerSliceEmitter.on("importLedgerAccounts", async (accounts) => {
      for (let i = 0; i < accounts.length; i += 1) {
        const { path, address } = accounts[i]

        // eslint-disable-next-line no-await-in-loop
        await this.ledgerService.saveAddress(path, address)

        const addressNetwork = {
          address,
          network: ETHEREUM,
        }
        // eslint-disable-next-line no-await-in-loop
        await this.chainService.addAccountToTrack(addressNetwork)
        this.store.dispatch(loadAccount(address))
        this.store.dispatch(setNewSelectedAccount(addressNetwork))
      }
    })

    ledgerSliceEmitter.on("fetchAddress", (input) => {
      this.signingService
        .deriveAddress({ type: "ledger", accountID: input.path })
        .then(input.resolve, input.reject)
    })

    ledgerSliceEmitter.on("connectLedger", (input) => {
      this.ledgerService.connectLedger().then(input.resolve, input.reject)
    })
  }

  async connectKeyringService(): Promise<void> {
    this.keyringService.emitter.on("keyrings", (keyrings) => {
      this.store.dispatch(updateKeyrings(keyrings))
    })

    this.keyringService.emitter.on("address", (address) => {
      // Mark as loading and wire things up.
      this.store.dispatch(loadAccount(address))

      this.chainService.addAccountToTrack({
        address,
        // TODO support other networks
        network: getEthereumNetwork(),
      })
    })

    this.keyringService.emitter.on("locked", async (isLocked) => {
      if (isLocked) {
        this.store.dispatch(keyringLocked())
      } else {
        this.store.dispatch(keyringUnlocked())
      }
    })

    keyringSliceEmitter.on("createPassword", async (password) => {
      await this.keyringService.unlock(password, true)
    })

    keyringSliceEmitter.on("unlockKeyrings", async (password) => {
      await this.keyringService.unlock(password)
    })

    keyringSliceEmitter.on("deriveAddress", async (keyringID) => {
      await this.signingService.deriveAddress({
        type: "keyring",
        accountID: keyringID,
      })
    })

    keyringSliceEmitter.on("generateNewKeyring", async () => {
      // TODO move unlocking to a reasonable place in the initialization flow
      const generated: {
        id: string
        mnemonic: string[]
      } = await this.keyringService.generateNewKeyring(
        KeyringTypes.mnemonicBIP39S256
      )

      this.store.dispatch(setKeyringToVerify(generated))
    })

    keyringSliceEmitter.on("importKeyring", async ({ mnemonic, path }) => {
      await this.keyringService.importKeyring(mnemonic, path)
    })
  }

  async connectInternalEthereumProviderService(): Promise<void> {
    this.enrichmentService.emitter.on(
      "enrichedEVMTransactionSignatureRequest",
      async (enrichedEVMTransactionSignatureRequest) => {
        this.store.dispatch(
          updateTransactionOptions(enrichedEVMTransactionSignatureRequest)
        )
      }
    )

    this.internalEthereumProviderService.emitter.on(
      "transactionSignatureRequest",
      async ({ payload, resolver, rejecter }) => {
        this.store.dispatch(clearTransactionState())
        this.store.dispatch(broadcastOnSign(false))
        this.enrichmentService.enrichTransactionSignature(
          payload,
          2 /* TODO desiredDecimals should be configurable */
        )

        const resolveAndClear = (signedTransaction: SignedEVMTransaction) => {
          this.keyringService.emitter.off("signedTx", resolveAndClear)
          transactionConstructionSliceEmitter.off(
            "signatureRejected",
            // Ye olde mutual dependency.
            // eslint-disable-next-line @typescript-eslint/no-use-before-define
            rejectAndClear
          )
          resolver(signedTransaction)
        }

        const rejectAndClear = () => {
          this.keyringService.emitter.off("signedTx", resolveAndClear)
          transactionConstructionSliceEmitter.off(
            "signatureRejected",
            rejectAndClear
          )
          rejecter()
        }

        this.keyringService.emitter.on("signedTx", resolveAndClear)
        transactionConstructionSliceEmitter.on(
          "signatureRejected",
          rejectAndClear
        )
      }
    )
    this.internalEthereumProviderService.emitter.on(
      "signTypedDataRequest",
      async ({
        payload,
        resolver,
        rejecter,
      }: {
        payload: SignTypedDataRequest
        resolver: (result: string | PromiseLike<string>) => void
        rejecter: () => void
      }) => {
        this.store.dispatch(typedDataRequest(payload))

        const resolveAndClear = (signature: string) => {
          this.keyringService.emitter.off("signedData", resolveAndClear)
          signingSliceEmitter.off(
            "signatureRejected",
            // eslint-disable-next-line @typescript-eslint/no-use-before-define
            rejectAndClear
          )
          resolver(signature)
        }

        const rejectAndClear = () => {
          this.keyringService.emitter.off("signedData", resolveAndClear)
          signingSliceEmitter.off("signatureRejected", rejectAndClear)
          rejecter()
        }

        this.keyringService.emitter.on("signedData", resolveAndClear)
        signingSliceEmitter.on("signatureRejected", rejectAndClear)
      }
    )
  }

  async connectProviderBridgeService(): Promise<void> {
    this.providerBridgeService.emitter.on(
      "requestPermission",
      (permissionRequest: PermissionRequest) => {
        this.store.dispatch(requestPermission(permissionRequest))
      }
    )

    this.providerBridgeService.emitter.on(
      "initializeAllowedPages",
      async (allowedPages: Record<string, PermissionRequest>) => {
        this.store.dispatch(initializeAllowedPages(allowedPages))
      }
    )

    providerBridgeSliceEmitter.on("grantPermission", async (permission) => {
      await this.providerBridgeService.grantPermission(permission)
    })

    providerBridgeSliceEmitter.on(
      "denyOrRevokePermission",
      async (permission) => {
        await this.providerBridgeService.denyOrRevokePermission(permission)
      }
    )
  }

  async connectPreferenceService(): Promise<void> {
    this.preferenceService.emitter.on(
      "initializeDefaultWallet",
      async (isDefaultWallet: boolean) => {
        await this.store.dispatch(setDefaultWallet(isDefaultWallet))
      }
    )

    this.preferenceService.emitter.on(
      "initializeSelectedAccount",
      async (dbAddressNetwork: AddressNetwork) => {
        if (dbAddressNetwork) {
          // TBD: naming the normal reducer and async thunks
          // Initialize redux from the db
          // !!! Important: this action belongs to a regular reducer.
          // NOT to be confused with the setNewCurrentAddress asyncThunk
          this.store.dispatch(setSelectedAccount(dbAddressNetwork))
        } else {
          // Update currentAddress in db if it's not set but it is in the store
          // should run only one time
          const addressNetwork = this.store.getState().ui.selectedAccount

          if (addressNetwork) {
            await this.preferenceService.setSelectedAccount(addressNetwork)
          }
        }
      }
    )

    uiSliceEmitter.on("newSelectedAccount", async (addressNetwork) => {
      await this.preferenceService.setSelectedAccount(addressNetwork)
      await this.claimService.getEligibility(addressNetwork.address)

      this.providerBridgeService.notifyContentScriptsAboutAddressChange(
        addressNetwork.address
      )
    })

    uiSliceEmitter.on(
      "newDefaultWalletValue",
      async (newDefaultWalletValue) => {
        await this.preferenceService.setDefaultWalletValue(
          newDefaultWalletValue
        )

        this.providerBridgeService.notifyContentScriptAboutConfigChange(
          newDefaultWalletValue
        )
      }
    )
  }

<<<<<<< HEAD
  async connectClaimService(): Promise<void> {
    this.claimService.emitter.on(
      "newEligibility",
      async (eligibility: Eligible) => {
        await this.store.dispatch(setEligibility(eligibility))
      }
    )
=======
  connectTelemetryService(): void {
    // Pass the redux store to the telemetry service so we can analyze its size
    this.telemetryService.connectReduxStore(this.store)
>>>>>>> c57b88c6
  }
}<|MERGE_RESOLUTION|>--- conflicted
+++ resolved
@@ -18,12 +18,9 @@
   ProviderBridgeService,
   TelemetryService,
   ServiceCreatorFunction,
-<<<<<<< HEAD
   ClaimService,
-=======
   LedgerService,
   SigningService,
->>>>>>> c57b88c6
 } from "./services"
 
 import { EIP712TypedData, HexString, KeyringTypes } from "./types"
@@ -302,13 +299,10 @@
       await nameService,
       await internalEthereumProviderService,
       await providerBridgeService,
-<<<<<<< HEAD
-      await claimService
-=======
+      await claimService,
       await telemetryService,
       await ledgerService,
       await signingService
->>>>>>> c57b88c6
     )
   }
 
@@ -357,12 +351,11 @@
      */
     private providerBridgeService: ProviderBridgeService,
     /**
-<<<<<<< HEAD
      * A promise to the claim service, which saves the eligibility data
      * for efficient storage and retrieval.
      */
-    private claimService: ClaimService
-=======
+    private claimService: ClaimService,
+    /**
      * A promise to the telemetry service, which keeps track of extension
      * storage usage and (eventually) other statistics.
      */
@@ -380,7 +373,6 @@
      * and the exact signing services.
      */
     private signingService: SigningService
->>>>>>> c57b88c6
   ) {
     super({
       initialLoadWaitExpired: {
@@ -434,10 +426,7 @@
       this.nameService.startService(),
       this.internalEthereumProviderService.startService(),
       this.providerBridgeService.startService(),
-<<<<<<< HEAD
       this.claimService.startService(),
-    ])
-=======
       this.telemetryService.startService(),
     ]
 
@@ -447,7 +436,6 @@
     }
 
     await Promise.all(servicesToBeStarted)
->>>>>>> c57b88c6
   }
 
   protected async internalStopService(): Promise<void> {
@@ -460,10 +448,7 @@
       this.nameService.stopService(),
       this.internalEthereumProviderService.stopService(),
       this.providerBridgeService.stopService(),
-<<<<<<< HEAD
       this.claimService.stopService(),
-    ])
-=======
       this.telemetryService.stopService(),
     ]
 
@@ -471,7 +456,6 @@
       servicesToBeStopped.push(this.ledgerService.stopService())
       servicesToBeStopped.push(this.signingService.stopService())
     }
->>>>>>> c57b88c6
 
     await Promise.all(servicesToBeStopped)
     await super.internalStopService()
@@ -485,10 +469,7 @@
     this.connectProviderBridgeService()
     this.connectPreferenceService()
     this.connectEnrichmentService()
-<<<<<<< HEAD
-    this.connectChainService()
     this.connectClaimService()
-=======
     this.connectTelemetryService()
 
     if (!HIDE_IMPORT_LEDGER) {
@@ -497,7 +478,6 @@
     }
 
     await this.connectChainService()
->>>>>>> c57b88c6
   }
 
   async addAccount(addressNetwork: AddressNetwork): Promise<void> {
@@ -964,7 +944,6 @@
     )
   }
 
-<<<<<<< HEAD
   async connectClaimService(): Promise<void> {
     this.claimService.emitter.on(
       "newEligibility",
@@ -972,10 +951,10 @@
         await this.store.dispatch(setEligibility(eligibility))
       }
     )
-=======
+  }
+
   connectTelemetryService(): void {
     // Pass the redux store to the telemetry service so we can analyze its size
     this.telemetryService.connectReduxStore(this.store)
->>>>>>> c57b88c6
   }
 }
--- conflicted
+++ resolved
@@ -1852,21 +1852,6 @@
     }
   }
 
-<<<<<<< HEAD
-  async importTokenViaContractAddress(
-    asset: SmartContractFungibleAsset
-  ): Promise<void> {
-    // Manually imported tokens are trusted
-    const trustedAsset = { ...asset }
-    trustedAsset.metadata ??= {}
-    trustedAsset.metadata.trusted = true
-
-    await this.indexingService.addCustomAsset(trustedAsset)
-    await this.indexingService.addTokenToTrackByContract(
-      trustedAsset.homeNetwork,
-      trustedAsset.contractAddress
-    )
-=======
   async importAccountCustomToken({
     asset,
     addressNetwork,
@@ -1875,7 +1860,6 @@
     addressNetwork: AddressOnNetwork
   }): Promise<void> {
     await this.indexingService.importAccountCustomToken(asset, addressNetwork)
->>>>>>> 23a8c7b6
   }
 
   private connectPopupMonitor() {

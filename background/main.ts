import browser, { runtime } from "webextension-polyfill"
import { alias, wrapStore } from "webext-redux"
import deepDiff from "webext-redux/lib/strategies/deepDiff/diff"
import { configureStore, isPlain, Middleware } from "@reduxjs/toolkit"
import { devToolsEnhancer } from "@redux-devtools/remote"
import { PermissionRequest } from "@tallyho/provider-bridge-shared"
import { debounce } from "lodash"

import {
  decodeJSON,
  encodeJSON,
  getEthereumNetwork,
  isProbablyEVMAddress,
  normalizeEVMAddress,
  wait,
} from "./lib/utils"

import {
  BaseService,
  ChainService,
  EnrichmentService,
  IndexingService,
  InternalEthereumProviderService,
  KeyringService,
  NameService,
  PreferenceService,
  ProviderBridgeService,
  TelemetryService,
  ServiceCreatorFunction,
  DoggoService,
  LedgerService,
  SigningService,
  NFTsService,
  WalletConnectService,
  AnalyticsService,
  getNoopService,
} from "./services"

import { HexString, KeyringTypes, NormalizedEVMAddress } from "./types"
import { SignedTransaction } from "./networks"
import { AccountBalance, AddressOnNetwork, NameOnNetwork } from "./accounts"
import { Eligible } from "./services/doggo/types"

import rootReducer from "./redux-slices"
import {
  deleteAccount,
  loadAccount,
  updateAccountBalance,
  updateAccountName,
  updateENSAvatar,
} from "./redux-slices/accounts"
import { assetsLoaded, newPricePoint } from "./redux-slices/assets"
import {
  setEligibility,
  setEligibilityLoading,
  setReferrer,
  setReferrerStats,
} from "./redux-slices/claim"
import {
  emitter as keyringSliceEmitter,
  keyringLocked,
  keyringUnlocked,
  updateKeyrings,
  setKeyringToVerify,
} from "./redux-slices/keyrings"
import { blockSeen, setEVMNetworks } from "./redux-slices/networks"
import {
  initializationLoadingTimeHitLimit,
  emitter as uiSliceEmitter,
  setDefaultWallet,
  setSelectedAccount,
  setNewSelectedAccount,
  setSnackbarMessage,
  setAccountsSignerSettings,
  toggleCollectAnalytics,
  setShowAnalyticsNotification,
} from "./redux-slices/ui"
import {
  estimatedFeesPerGas,
  emitter as transactionConstructionSliceEmitter,
  transactionRequest,
  updateTransactionData,
  clearTransactionState,
  TransactionConstructionStatus,
  rejectTransactionSignature,
  transactionSigned,
  clearCustomGas,
  updateRollupEstimates,
} from "./redux-slices/transaction-construction"
import { selectDefaultNetworkFeeSettings } from "./redux-slices/selectors/transactionConstructionSelectors"
import { allAliases } from "./redux-slices/utils"
import {
  requestPermission,
  emitter as providerBridgeSliceEmitter,
  initializePermissions,
  revokePermissionsForAddress,
} from "./redux-slices/dapp"
import logger from "./lib/logger"
import {
  rejectDataSignature,
  clearSigningState,
  signedTypedData,
  signedData as signedDataAction,
  signingSliceEmitter,
  typedDataRequest,
  signDataRequest,
} from "./redux-slices/signing"

import { SignTypedDataRequest, MessageSigningRequest } from "./utils/signing"
import {
  emitter as earnSliceEmitter,
  setVaultsAsStale,
} from "./redux-slices/earn"
import {
  removeDevice,
  resetLedgerState,
  setDeviceConnectionStatus,
  setUsbDeviceCount,
} from "./redux-slices/ledger"
import { OPTIMISM } from "./constants"
import { clearApprovalInProgress, clearSwapQuote } from "./redux-slices/0x-swap"
import {
  AccountSigner,
  SignatureResponse,
  TXSignatureResponse,
} from "./services/signing"
import { ReferrerStats } from "./services/doggo/db"
import {
  migrateReduxState,
  REDUX_STATE_VERSION,
} from "./redux-slices/migrations"
import { PermissionMap } from "./services/provider-bridge/utils"
import { TALLY_INTERNAL_ORIGIN } from "./services/internal-ethereum-provider/constants"
import { deleteNFts } from "./redux-slices/nfts"
import {
  ActivityDetail,
  addActivity,
  initializeActivities,
  initializeActivitiesForAccount,
  removeActivities,
} from "./redux-slices/activities"
import { selectActivitesHashesForEnrichment } from "./redux-slices/selectors"
import { getActivityDetails } from "./redux-slices/utils/activities-utils"
import { getRelevantTransactionAddresses } from "./services/enrichment/utils"
import { AccountSignerWithId } from "./signing"
import { AnalyticsPreferences } from "./services/preferences/types"
import { isSmartContractFungibleAsset } from "./assets"
import { FeatureFlags, isEnabled } from "./features"
import { NFTCollection } from "./nfts"
import {
  initializeNFTs,
  updateNFTsCollections,
  emitter as nftsSliceEmitter,
  updateNFTs,
  deleteNFTsForAddress,
  updateIsReloading,
  deleteTransferredNFTs,
} from "./redux-slices/nfts_update"
import AbilitiesService from "./services/abilities"
<<<<<<< HEAD
import { addAbilities, updateAbility } from "./redux-slices/abilities"
=======
import {
  addAbilities,
  addAccount,
  deleteAccount as deleteAccountFilter,
  deleteAbilitiesForAccount,
  emitter as abilitiesSliceEmitter,
} from "./redux-slices/abilities"
>>>>>>> 476ec89a

// This sanitizer runs on store and action data before serializing for remote
// redux devtools. The goal is to end up with an object that is directly
// JSON-serializable and deserializable; the remote end will display the
// resulting objects without additional processing or decoding logic.
const devToolsSanitizer = (input: unknown) => {
  switch (typeof input) {
    // We can make use of encodeJSON instead of recursively looping through
    // the input
    case "bigint":
    case "object":
      return JSON.parse(encodeJSON(input))
    // We only need to sanitize bigints and objects that may or may not contain
    // them.
    default:
      return input
  }
}

const persistStoreFn = <T>(state: T) => {
  if (process.env.WRITE_REDUX_CACHE === "true") {
    // Browser extension storage supports JSON natively, despite that we have
    // to stringify to preserve BigInts
    browser.storage.local.set({
      state: encodeJSON(state),
      version: REDUX_STATE_VERSION,
    })
  }
}

const persistStoreState = debounce(persistStoreFn, 50, {
  trailing: true,
  maxWait: 50,
})

const reduxCache: Middleware = (store) => (next) => (action) => {
  const result = next(action)
  const state = store.getState()

  persistStoreState(state)
  return result
}

// Declared out here so ReduxStoreType can be used in Main.store type
// declaration.
const initializeStore = (preloadedState = {}, main: Main) =>
  configureStore({
    preloadedState,
    reducer: rootReducer,
    middleware: (getDefaultMiddleware) => {
      const middleware = getDefaultMiddleware({
        serializableCheck: {
          isSerializable: (value: unknown) =>
            isPlain(value) || typeof value === "bigint",
        },
        thunk: { extraArgument: { main } },
      })

      // It might be tempting to use an array with `...` destructuring, but
      // unfortunately this fails to preserve important type information from
      // `getDefaultMiddleware`. `push` and `pull` preserve the type
      // information in `getDefaultMiddleware`, including adjustments to the
      // dispatch function type, but as a tradeoff nothing added this way can
      // further modify the type signature. For now, that's fine, as these
      // middlewares don't change acceptable dispatch types.
      //
      // Process aliases before all other middleware, and cache the redux store
      // after all middleware gets a chance to run.
      middleware.unshift(alias(allAliases))
      middleware.push(reduxCache)

      return middleware
    },
    devTools: false,
    enhancers:
      process.env.NODE_ENV === "development"
        ? [
            devToolsEnhancer({
              hostname: "localhost",
              port: 8000,
              realtime: true,
              actionSanitizer: devToolsSanitizer,
              stateSanitizer: devToolsSanitizer,
            }),
          ]
        : [],
  })

type ReduxStoreType = ReturnType<typeof initializeStore>

export const popupMonitorPortName = "popup-monitor"

// TODO Rename ReduxService or CoordinationService, move to services/, etc.
export default class Main extends BaseService<never> {
  /**
   * The redux store for the wallet core. Note that the redux store is used to
   * render the UI (via webext-redux), but it is _not_ the source of truth.
   * Services interact with the various external and internal components and
   * create persisted state, and the redux store is simply a view onto those
   * pieces of canonical state.
   */
  store: ReduxStoreType

  static create: ServiceCreatorFunction<never, Main, []> = async () => {
    const preferenceService = PreferenceService.create()
    const keyringService = KeyringService.create()
    const chainService = ChainService.create(preferenceService, keyringService)
    const abilitiesService = AbilitiesService.create(chainService)
    const indexingService = IndexingService.create(
      preferenceService,
      chainService
    )
    const nameService = NameService.create(chainService, preferenceService)
    const enrichmentService = EnrichmentService.create(
      chainService,
      indexingService,
      nameService
    )
    const internalEthereumProviderService =
      InternalEthereumProviderService.create(chainService, preferenceService)
    const providerBridgeService = ProviderBridgeService.create(
      internalEthereumProviderService,
      preferenceService
    )
    const doggoService = DoggoService.create(chainService, indexingService)

    const telemetryService = TelemetryService.create()

    const ledgerService = LedgerService.create()

    const signingService = SigningService.create(
      keyringService,
      ledgerService,
      chainService
    )

    const analyticsService = AnalyticsService.create(
      chainService,
      preferenceService
    )

    const nftsService = NFTsService.create(chainService)

    const walletConnectService = isEnabled(FeatureFlags.SUPPORT_WALLET_CONNECT)
      ? WalletConnectService.create(
          providerBridgeService,
          internalEthereumProviderService,
          preferenceService,
          chainService
        )
      : getNoopService<WalletConnectService>()

    let savedReduxState = {}
    // Setting READ_REDUX_CACHE to false will start the extension with an empty
    // initial state, which can be useful for development
    if (process.env.READ_REDUX_CACHE === "true") {
      const { state, version } = await browser.storage.local.get([
        "state",
        "version",
      ])

      if (state) {
        const restoredState = decodeJSON(state)
        if (typeof restoredState === "object" && restoredState !== null) {
          // If someone managed to sneak JSON that decodes to typeof "object"
          // but isn't a Record<string, unknown>, there is a very large
          // problem...
          savedReduxState = migrateReduxState(
            restoredState as Record<string, unknown>,
            version || undefined
          )
        } else {
          throw new Error(`Unexpected JSON persisted for state: ${state}`)
        }
      }
    }

    return new this(
      savedReduxState,
      await preferenceService,
      await chainService,
      await enrichmentService,
      await indexingService,
      await keyringService,
      await nameService,
      await internalEthereumProviderService,
      await providerBridgeService,
      await doggoService,
      await telemetryService,
      await ledgerService,
      await signingService,
      await analyticsService,
      await nftsService,
      await walletConnectService,
      await abilitiesService
    )
  }

  private constructor(
    savedReduxState: Record<string, unknown>,
    /**
     * A promise to the preference service, a dependency for most other services.
     * The promise will be resolved when the service is initialized.
     */
    private preferenceService: PreferenceService,
    /**
     * A promise to the chain service, keeping track of base asset balances,
     * transactions, and network status. The promise will be resolved when the
     * service is initialized.
     */
    private chainService: ChainService,
    /**
     *
     */
    private enrichmentService: EnrichmentService,
    /**
     * A promise to the indexing service, keeping track of token balances and
     * prices. The promise will be resolved when the service is initialized.
     */
    private indexingService: IndexingService,
    /**
     * A promise to the keyring service, which stores key material, derives
     * accounts, and signs messagees and transactions. The promise will be
     * resolved when the service is initialized.
     */
    private keyringService: KeyringService,
    /**
     * A promise to the name service, responsible for resolving names to
     * addresses and content.
     */
    private nameService: NameService,
    /**
     * A promise to the internal ethereum provider service, which acts as
     * web3 / ethereum provider for the internal and external dApps to use.
     */
    private internalEthereumProviderService: InternalEthereumProviderService,
    /**
     * A promise to the provider bridge service, handling and validating
     * the communication coming from dApps according to EIP-1193 and some tribal
     * knowledge.
     */
    private providerBridgeService: ProviderBridgeService,
    /**
     * A promise to the claim service, which saves the eligibility data
     * for efficient storage and retrieval.
     */
    private doggoService: DoggoService,
    /**
     * A promise to the telemetry service, which keeps track of extension
     * storage usage and (eventually) other statistics.
     */
    private telemetryService: TelemetryService,

    /**
     * A promise to the Ledger service, handling the communication
     * with attached Ledger device according to ledgerjs examples and some
     * tribal knowledge. ;)
     */
    private ledgerService: LedgerService,

    /**
     * A promise to the signing service which will route operations between the UI
     * and the exact signing services.
     */
    private signingService: SigningService,

    /**
     * A promise to the analytics service which will be responsible for listening
     * to events and dispatching to our analytics backend
     */
    private analyticsService: AnalyticsService,

    /**
     * A promise to the NFTs service which takes care of NFTs data, fetching, updating
     * details and prices of NFTs for imported accounts.
     */
    private nftsService: NFTsService,

    /**
     * A promise to the Wallet Connect service which takes care of handling wallet connect
     * protocol and communication.
     */
    private walletConnectService: WalletConnectService,

    /**
     * A promise to the Abilities service which takes care of fetching and storing abilities
     */
    private abilitiesService: AbilitiesService
  ) {
    super({
      initialLoadWaitExpired: {
        schedule: { delayInMinutes: 2.5 },
        handler: () => this.store.dispatch(initializationLoadingTimeHitLimit()),
      },
    })

    // Start up the redux store and set it up for proxying.
    this.store = initializeStore(savedReduxState, this)

    wrapStore(this.store, {
      serializer: encodeJSON,
      deserializer: decodeJSON,
      diffStrategy: deepDiff,
      dispatchResponder: async (
        dispatchResult: Promise<unknown>,
        send: (param: { error: string | null; value: unknown | null }) => void
      ) => {
        try {
          send({
            error: null,
            value: encodeJSON(await dispatchResult),
          })
        } catch (error) {
          logger.error(
            "Error awaiting and dispatching redux store result: ",
            error
          )
          send({
            error: encodeJSON(error),
            value: null,
          })
        }
      },
    })

    this.initializeRedux()
  }

  protected override async internalStartService(): Promise<void> {
    await super.internalStartService()

    this.indexingService.started().then(async () => this.chainService.started())

    const servicesToBeStarted = [
      this.preferenceService.startService(),
      this.chainService.startService(),
      this.indexingService.startService(),
      this.enrichmentService.startService(),
      this.keyringService.startService(),
      this.nameService.startService(),
      this.internalEthereumProviderService.startService(),
      this.providerBridgeService.startService(),
      this.doggoService.startService(),
      this.telemetryService.startService(),
      this.ledgerService.startService(),
      this.signingService.startService(),
      this.analyticsService.startService(),
      this.nftsService.startService(),
      this.walletConnectService.startService(),
      this.abilitiesService.startService(),
    ]

    await Promise.all(servicesToBeStarted)
  }

  protected override async internalStopService(): Promise<void> {
    const servicesToBeStopped = [
      this.preferenceService.stopService(),
      this.chainService.stopService(),
      this.indexingService.stopService(),
      this.enrichmentService.stopService(),
      this.keyringService.stopService(),
      this.nameService.stopService(),
      this.internalEthereumProviderService.stopService(),
      this.providerBridgeService.stopService(),
      this.doggoService.stopService(),
      this.telemetryService.stopService(),
      this.ledgerService.stopService(),
      this.signingService.stopService(),
      this.analyticsService.stopService(),
      this.nftsService.stopService(),
      this.walletConnectService.stopService(),
      this.abilitiesService.stopService(),
    ]

    await Promise.all(servicesToBeStopped)
    await super.internalStopService()
  }

  async initializeRedux(): Promise<void> {
    this.connectIndexingService()
    this.connectKeyringService()
    this.connectNameService()
    this.connectInternalEthereumProviderService()
    this.connectProviderBridgeService()
    this.connectPreferenceService()
    this.connectEnrichmentService()
    this.connectDoggoService()
    this.connectTelemetryService()
    this.connectLedgerService()
    this.connectSigningService()
    this.connectAnalyticsService()
    this.connectWalletConnectService()
    this.connectAbilitiesService()

    // Nothing else beside creating a service should happen when feature flag is off
    if (isEnabled(FeatureFlags.SUPPORT_NFT_TAB)) {
      this.connectNFTsService()
    }

    await this.connectChainService()

    // FIXME Should no longer be necessary once transaction queueing enters the
    // FIXME picture.
    this.store.dispatch(
      clearTransactionState(TransactionConstructionStatus.Idle)
    )

    this.store.dispatch(clearApprovalInProgress())

    this.connectPopupMonitor()
  }

  async addAccount(addressNetwork: AddressOnNetwork): Promise<void> {
    await this.chainService.addAccountToTrack(addressNetwork)
  }

  addOrEditAddressName({
    address,
    network,
    name,
  }: AddressOnNetwork & { name: string }): void {
    this.preferenceService.addOrEditNameInAddressBook({
      address,
      network,
      name,
    })
  }

  async removeAccount(
    address: HexString,
    signer: AccountSigner,
    lastAddressInAccount: boolean
  ): Promise<void> {
    this.store.dispatch(deleteAccount(address))

    if (signer.type !== "read-only" && lastAddressInAccount) {
      await this.preferenceService.deleteAccountSignerSettings(signer)
    }

    if (signer.type === "ledger" && lastAddressInAccount) {
      this.store.dispatch(removeDevice(signer.deviceID))
    }

    this.store.dispatch(removeActivities(address))
    this.store.dispatch(deleteNFts(address))

    // remove NFTs
    if (isEnabled(FeatureFlags.SUPPORT_NFT_TAB)) {
      this.store.dispatch(deleteNFTsForAddress(address))
      await this.nftsService.removeNFTsForAddress(address)
    }
    // remove abilities
    if (isEnabled(FeatureFlags.SUPPORT_ABILITIES)) {
      this.store.dispatch(deleteAccountFilter(address))
      this.store.dispatch(deleteAbilitiesForAccount(address))
      await this.abilitiesService.deleteAbilitiesForAccount(address)
    }
    // remove dApp premissions
    this.store.dispatch(revokePermissionsForAddress(address))
    await this.providerBridgeService.revokePermissionsForAddress(address)
    // TODO Adjust to handle specific network.
    await this.signingService.removeAccount(address, signer.type)
  }

  async importLedgerAccounts(
    accounts: Array<{
      path: string
      address: string
    }>
  ): Promise<void> {
    const trackedNetworks = await this.chainService.getTrackedNetworks()
    await Promise.all(
      accounts.map(async ({ path, address }) => {
        await this.ledgerService.saveAddress(path, address)

        await Promise.all(
          trackedNetworks.map(async (network) => {
            const addressNetwork = {
              address,
              network,
            }
            await this.chainService.addAccountToTrack(addressNetwork)
            this.store.dispatch(loadAccount(addressNetwork))
          })
        )
      })
    )
    this.store.dispatch(
      setNewSelectedAccount({
        address: accounts[0].address,
        network:
          await this.internalEthereumProviderService.getCurrentOrDefaultNetworkForOrigin(
            TALLY_INTERNAL_ORIGIN
          ),
      })
    )
  }

  async deriveLedgerAddress(
    deviceID: string,
    derivationPath: string
  ): Promise<string> {
    return this.signingService.deriveAddress({
      type: "ledger",
      deviceID,
      path: derivationPath,
    })
  }

  async connectLedger(): Promise<string | null> {
    return this.ledgerService.refreshConnectedLedger()
  }

  async getAccountEthBalanceUncached(
    addressNetwork: AddressOnNetwork
  ): Promise<bigint> {
    const accountBalance = await this.chainService.getLatestBaseAccountBalance(
      addressNetwork
    )

    return accountBalance.assetAmount.amount
  }

  async enrichActivitiesForSelectedAccount(): Promise<void> {
    const addressNetwork = this.store.getState().ui.selectedAccount
    if (addressNetwork) {
      await this.enrichActivities(addressNetwork)
    }
  }

  async enrichActivities(addressNetwork: AddressOnNetwork): Promise<void> {
    const accountsToTrack = await this.chainService.getAccountsToTrack()
    const activitiesToEnrich = selectActivitesHashesForEnrichment(
      this.store.getState()
    )

    activitiesToEnrich.forEach(async (txHash) => {
      const transaction = await this.chainService.getTransaction(
        addressNetwork.network,
        txHash
      )
      const enrichedTransaction =
        await this.enrichmentService.enrichTransaction(transaction, 2)

      this.store.dispatch(
        addActivity({
          transaction: enrichedTransaction,
          forAccounts: getRelevantTransactionAddresses(
            enrichedTransaction,
            accountsToTrack
          ),
        })
      )
    })
  }

  async connectChainService(): Promise<void> {
    // Initialize activities for all accounts once on and then
    // initialize for each account when it is needed
    this.chainService.emitter.on("initializeActivities", async (payload) => {
      this.store.dispatch(initializeActivities(payload))
      await this.enrichActivitiesForSelectedAccount()

      this.chainService.emitter.on(
        "initializeActivitiesForAccount",
        async (payloadForAccount) => {
          this.store.dispatch(initializeActivitiesForAccount(payloadForAccount))
          await this.enrichActivitiesForSelectedAccount()
        }
      )

      // Set up initial state.
      const existingAccounts = await this.chainService.getAccountsToTrack()
      existingAccounts.forEach(async (addressNetwork) => {
        // Mark as loading and wire things up.
        this.store.dispatch(loadAccount(addressNetwork))

        // Force a refresh of the account balance to populate the store.
        this.chainService.getLatestBaseAccountBalance(addressNetwork)
      })
    })

    // Wire up chain service to account slice.
    this.chainService.emitter.on(
      "accountsWithBalances",
      (accountWithBalance) => {
        // The first account balance update will transition the account to loading.
        this.store.dispatch(updateAccountBalance(accountWithBalance))
      }
    )

    this.chainService.emitter.on("supportedNetworks", (supportedNetworks) => {
      this.store.dispatch(setEVMNetworks(supportedNetworks))
    })

    this.chainService.emitter.on("block", (block) => {
      this.store.dispatch(blockSeen(block))
    })

    this.chainService.emitter.on("transactionSend", () => {
      this.store.dispatch(
        setSnackbarMessage("Transaction signed, broadcasting...")
      )
    })

    earnSliceEmitter.on("earnDeposit", (message) => {
      this.store.dispatch(setSnackbarMessage(message))
    })

    this.chainService.emitter.on("transactionSendFailure", () => {
      this.store.dispatch(
        setSnackbarMessage("Transaction failed to broadcast.")
      )
    })

    transactionConstructionSliceEmitter.on(
      "updateTransaction",
      async (transaction) => {
        const { network } = transaction

        const {
          values: { maxFeePerGas, maxPriorityFeePerGas },
        } = selectDefaultNetworkFeeSettings(this.store.getState())

        const { transactionRequest: populatedRequest, gasEstimationError } =
          await this.chainService.populatePartialTransactionRequest(
            network,
            { ...transaction },
            { maxFeePerGas, maxPriorityFeePerGas }
          )

        // Create promise to pass into Promise.race
        const getAnnotation = async () => {
          const { annotation } =
            await this.enrichmentService.enrichTransactionSignature(
              network,
              populatedRequest,
              2 /* TODO desiredDecimals should be configurable */
            )
          return annotation
        }

        const maybeEnrichedAnnotation = await Promise.race([
          getAnnotation(),
          // Wait 10 seconds before discarding enrichment
          wait(10_000),
        ])

        if (maybeEnrichedAnnotation) {
          populatedRequest.annotation = maybeEnrichedAnnotation
        }

        if (typeof gasEstimationError === "undefined") {
          this.store.dispatch(
            transactionRequest({
              transactionRequest: populatedRequest,
              transactionLikelyFails: false,
            })
          )
        } else {
          this.store.dispatch(
            transactionRequest({
              transactionRequest: populatedRequest,
              transactionLikelyFails: true,
            })
          )
        }
      }
    )

    transactionConstructionSliceEmitter.on(
      "broadcastSignedTransaction",
      async (transaction: SignedTransaction) => {
        this.chainService.broadcastSignedTransaction(transaction)
      }
    )

    transactionConstructionSliceEmitter.on(
      "requestSignature",
      async ({ request, accountSigner }) => {
        try {
          const signedTransactionResult =
            await this.signingService.signTransaction(request, accountSigner)
          await this.store.dispatch(transactionSigned(signedTransactionResult))
        } catch (exception) {
          logger.error("Error signing transaction", exception)
          this.store.dispatch(
            clearTransactionState(TransactionConstructionStatus.Idle)
          )
        }
      }
    )
    signingSliceEmitter.on(
      "requestSignTypedData",
      async ({ typedData, account, accountSigner }) => {
        try {
          const signedData = await this.signingService.signTypedData({
            typedData,
            account,
            accountSigner,
          })
          this.store.dispatch(signedTypedData(signedData))
        } catch (err) {
          logger.error("Error signing typed data", typedData, "error: ", err)
          this.store.dispatch(clearSigningState)
        }
      }
    )
    signingSliceEmitter.on(
      "requestSignData",
      async ({ rawSigningData, account, accountSigner }) => {
        const signedData = await this.signingService.signData(
          account,
          rawSigningData,
          accountSigner
        )
        this.store.dispatch(signedDataAction(signedData))
      }
    )

    this.chainService.emitter.on(
      "blockPrices",
      async ({ blockPrices, network }) => {
        if (network.chainID === OPTIMISM.chainID) {
          const { transactionRequest: currentTransactionRequest } =
            this.store.getState().transactionConstruction
          if (currentTransactionRequest?.network.chainID === OPTIMISM.chainID) {
            // If there is a currently pending transaction request on Optimism,
            // we need to update its L1 rollup fee as well as the current estimated fees per gas
            const estimatedRollupFee =
              await this.chainService.estimateL1RollupFeeForOptimism(
                currentTransactionRequest.network,
                currentTransactionRequest
              )
            const estimatedRollupGwei =
              await this.chainService.estimateL1RollupGasPrice(network)

            this.store.dispatch(
              updateRollupEstimates({ estimatedRollupFee, estimatedRollupGwei })
            )
          }
        }
        this.store.dispatch(
          estimatedFeesPerGas({ estimatedFeesPerGas: blockPrices, network })
        )
      }
    )

    // Report on transactions for basic activity. Fancier stuff is handled via
    // connectEnrichmentService
    this.chainService.emitter.on("transaction", async (transactionInfo) => {
      this.store.dispatch(addActivity(transactionInfo))
    })

    uiSliceEmitter.on("userActivityEncountered", (addressOnNetwork) => {
      this.chainService.markAccountActivity(addressOnNetwork)
    })
  }

  async connectNameService(): Promise<void> {
    this.nameService.emitter.on(
      "resolvedName",
      async ({
        from: { addressOnNetwork },
        resolved: {
          nameOnNetwork: { name },
        },
      }) => {
        this.store.dispatch(updateAccountName({ ...addressOnNetwork, name }))
      }
    )
    this.nameService.emitter.on(
      "resolvedAvatar",
      async ({ from: { addressOnNetwork }, resolved: { avatar } }) => {
        this.store.dispatch(
          updateENSAvatar({ ...addressOnNetwork, avatar: avatar.toString() })
        )
      }
    )
  }

  async connectIndexingService(): Promise<void> {
    this.indexingService.emitter.on(
      "accountsWithBalances",
      async ({ balances, addressOnNetwork }) => {
        const assetsToTrack = await this.indexingService.getAssetsToTrack()
        const trackedAccounts = await this.chainService.getAccountsToTrack()
        const allTrackedAddresses = new Set(
          trackedAccounts.map((account) => account.address)
        )

        if (!allTrackedAddresses.has(addressOnNetwork.address)) {
          return
        }

        const filteredBalancesToDispatch: AccountBalance[] = []

        balances.forEach((balance) => {
          // TODO support multi-network assets
          const balanceHasAnAlreadyTrackedAsset = assetsToTrack.some(
            (tracked) =>
              tracked.symbol === balance.assetAmount.asset.symbol &&
              isSmartContractFungibleAsset(balance.assetAmount.asset) &&
              normalizeEVMAddress(tracked.contractAddress) ===
                normalizeEVMAddress(balance.assetAmount.asset.contractAddress)
          )

          if (
            balance.assetAmount.amount > 0 ||
            balanceHasAnAlreadyTrackedAsset
          ) {
            filteredBalancesToDispatch.push(balance)
          }
        })

        this.store.dispatch(
          updateAccountBalance({
            balances: filteredBalancesToDispatch,
            addressOnNetwork,
          })
        )
      }
    )

    this.indexingService.emitter.on("assets", (assets) => {
      this.store.dispatch(assetsLoaded(assets))
    })

    this.indexingService.emitter.on("price", (pricePoint) => {
      this.store.dispatch(newPricePoint(pricePoint))
    })
  }

  async connectEnrichmentService(): Promise<void> {
    this.enrichmentService.emitter.on(
      "enrichedEVMTransaction",
      (transactionData) => {
        this.indexingService.notifyEnrichedTransaction(
          transactionData.transaction
        )
        this.store.dispatch(addActivity(transactionData))
      }
    )
  }

  async connectSigningService(): Promise<void> {
    this.keyringService.emitter.on("address", (address) =>
      this.signingService.addTrackedAddress(address, "keyring")
    )

    this.ledgerService.emitter.on("address", ({ address }) =>
      this.signingService.addTrackedAddress(address, "ledger")
    )
  }

  async connectLedgerService(): Promise<void> {
    this.store.dispatch(resetLedgerState())

    this.ledgerService.emitter.on("connected", ({ id, metadata }) => {
      this.store.dispatch(
        setDeviceConnectionStatus({
          deviceID: id,
          status: "available",
          isArbitraryDataSigningEnabled: metadata.isArbitraryDataSigningEnabled,
          displayDetails: metadata.displayDetails,
        })
      )
    })

    this.ledgerService.emitter.on("disconnected", ({ id }) => {
      this.store.dispatch(
        setDeviceConnectionStatus({
          deviceID: id,
          status: "disconnected",
          isArbitraryDataSigningEnabled: false /* dummy */,
          displayDetails: undefined,
        })
      )
    })

    this.ledgerService.emitter.on("usbDeviceCount", (usbDeviceCount) => {
      this.store.dispatch(setUsbDeviceCount({ usbDeviceCount }))
    })
  }

  async connectKeyringService(): Promise<void> {
    this.keyringService.emitter.on("keyrings", (keyrings) => {
      this.store.dispatch(updateKeyrings(keyrings))
    })

    this.keyringService.emitter.on("address", async (address) => {
      const trackedNetworks = await this.chainService.getTrackedNetworks()
      trackedNetworks.forEach((network) => {
        // Mark as loading and wire things up.
        this.store.dispatch(
          loadAccount({
            address,
            network,
          })
        )

        this.chainService.addAccountToTrack({
          address,
          network,
        })
      })
    })

    this.keyringService.emitter.on("locked", async (isLocked) => {
      if (isLocked) {
        this.store.dispatch(keyringLocked())
      } else {
        this.store.dispatch(keyringUnlocked())
      }
    })

    keyringSliceEmitter.on("createPassword", async (password) => {
      await this.keyringService.unlock(password, true)
    })

    keyringSliceEmitter.on("unlockKeyrings", async (password) => {
      await this.keyringService.unlock(password)
    })

    keyringSliceEmitter.on("lockKeyrings", async () => {
      await this.keyringService.lock()
    })

    keyringSliceEmitter.on("deriveAddress", async (keyringID) => {
      await this.signingService.deriveAddress({
        type: "keyring",
        keyringID,
      })
    })

    keyringSliceEmitter.on("generateNewKeyring", async (path) => {
      // TODO move unlocking to a reasonable place in the initialization flow
      const generated: {
        id: string
        mnemonic: string[]
      } = await this.keyringService.generateNewKeyring(
        KeyringTypes.mnemonicBIP39S256,
        path
      )

      this.store.dispatch(setKeyringToVerify(generated))
    })

    keyringSliceEmitter.on(
      "importKeyring",
      async ({ mnemonic, path, source }) => {
        await this.keyringService.importKeyring(mnemonic, source, path)
      }
    )
  }

  async connectInternalEthereumProviderService(): Promise<void> {
    this.internalEthereumProviderService.emitter.on(
      "transactionSignatureRequest",
      async ({ payload, resolver, rejecter }) => {
        /**
         * There is a case in which the user changes the settings on the ledger after connection.
         * For example, it sets disabled blind signing. Before the transaction signature request
         * ledger should be connected again to refresh the state. Without reconnection,
         * the user doesn't receive an error message on how to fix it.
         */
        const isArbitraryDataSigningEnabled =
          await this.ledgerService.isArbitraryDataSigningEnabled()
        if (!isArbitraryDataSigningEnabled) {
          this.connectLedger()
        }
        this.store.dispatch(
          clearTransactionState(TransactionConstructionStatus.Pending)
        )
        this.store.dispatch(updateTransactionData(payload))

        const clear = () => {
          // Mutual dependency to handleAndClear.
          // eslint-disable-next-line @typescript-eslint/no-use-before-define
          this.signingService.emitter.off("signingTxResponse", handleAndClear)

          transactionConstructionSliceEmitter.off(
            "signatureRejected",
            // Mutual dependency to rejectAndClear.
            // eslint-disable-next-line @typescript-eslint/no-use-before-define
            rejectAndClear
          )
        }

        const handleAndClear = (response: TXSignatureResponse) => {
          clear()
          switch (response.type) {
            case "success-tx":
              resolver(response.signedTx)
              break
            default:
              rejecter()
              break
          }
        }

        const rejectAndClear = () => {
          clear()
          rejecter()
        }

        this.signingService.emitter.on("signingTxResponse", handleAndClear)

        transactionConstructionSliceEmitter.on(
          "signatureRejected",
          rejectAndClear
        )
      }
    )
    this.internalEthereumProviderService.emitter.on(
      "signTypedDataRequest",
      async ({
        payload,
        resolver,
        rejecter,
      }: {
        payload: SignTypedDataRequest
        resolver: (result: string | PromiseLike<string>) => void
        rejecter: () => void
      }) => {
        const enrichedsignTypedDataRequest =
          await this.enrichmentService.enrichSignTypedDataRequest(payload)
        this.store.dispatch(typedDataRequest(enrichedsignTypedDataRequest))

        const clear = () => {
          this.signingService.emitter.off(
            "signingDataResponse",
            // Mutual dependency to handleAndClear.
            // eslint-disable-next-line @typescript-eslint/no-use-before-define
            handleAndClear
          )

          signingSliceEmitter.off(
            "signatureRejected",
            // Mutual dependency to rejectAndClear.
            // eslint-disable-next-line @typescript-eslint/no-use-before-define
            rejectAndClear
          )
        }

        const handleAndClear = (response: SignatureResponse) => {
          clear()
          switch (response.type) {
            case "success-data":
              resolver(response.signedData)
              break
            default:
              rejecter()
              break
          }
        }

        const rejectAndClear = () => {
          clear()
          rejecter()
        }

        this.signingService.emitter.on("signingDataResponse", handleAndClear)

        signingSliceEmitter.on("signatureRejected", rejectAndClear)
      }
    )
    this.internalEthereumProviderService.emitter.on(
      "signDataRequest",
      async ({
        payload,
        resolver,
        rejecter,
      }: {
        payload: MessageSigningRequest
        resolver: (result: string | PromiseLike<string>) => void
        rejecter: () => void
      }) => {
        this.chainService.pollBlockPricesForNetwork(
          payload.account.network.chainID
        )
        this.store.dispatch(signDataRequest(payload))

        const clear = () => {
          this.signingService.emitter.off(
            "personalSigningResponse",
            // Mutual dependency to handleAndClear.
            // eslint-disable-next-line @typescript-eslint/no-use-before-define
            handleAndClear
          )

          signingSliceEmitter.off(
            "signatureRejected",
            // Mutual dependency to rejectAndClear.
            // eslint-disable-next-line @typescript-eslint/no-use-before-define
            rejectAndClear
          )
        }

        const handleAndClear = (response: SignatureResponse) => {
          clear()
          switch (response.type) {
            case "success-data":
              resolver(response.signedData)
              break
            default:
              rejecter()
              break
          }
        }

        const rejectAndClear = () => {
          clear()
          rejecter()
        }

        this.signingService.emitter.on(
          "personalSigningResponse",
          handleAndClear
        )

        signingSliceEmitter.on("signatureRejected", rejectAndClear)
      }
    )

    uiSliceEmitter.on("newSelectedNetwork", (network) => {
      this.internalEthereumProviderService.routeSafeRPCRequest(
        "wallet_switchEthereumChain",
        [{ chainId: network.chainID }],
        TALLY_INTERNAL_ORIGIN
      )
      this.chainService.pollBlockPricesForNetwork(network.chainID)
      this.store.dispatch(clearCustomGas())
    })
  }

  async connectProviderBridgeService(): Promise<void> {
    this.providerBridgeService.emitter.on(
      "requestPermission",
      (permissionRequest: PermissionRequest) => {
        this.store.dispatch(requestPermission(permissionRequest))
      }
    )

    this.providerBridgeService.emitter.on(
      "initializeAllowedPages",
      async (allowedPages: PermissionMap) => {
        this.store.dispatch(initializePermissions(allowedPages))
      }
    )

    this.providerBridgeService.emitter.on(
      "setClaimReferrer",
      async (referral: string) => {
        const isAddress = isProbablyEVMAddress(referral)
        const network = getEthereumNetwork()
        const ensName = isAddress
          ? (
              await this.nameService.lookUpName({
                address: referral,
                network,
              })
            )?.resolved?.nameOnNetwork?.name
          : referral
        const address = isAddress
          ? referral
          : (
              await this.nameService.lookUpEthereumAddress({
                name: referral,
                network,
              })
            )?.resolved?.addressOnNetwork?.address

        if (typeof address !== "undefined") {
          this.store.dispatch(
            setReferrer({
              address,
              ensName,
            })
          )
        }
      }
    )

    providerBridgeSliceEmitter.on("grantPermission", async (permission) => {
      await Promise.all(
        this.chainService.supportedNetworks.map(async (network) => {
          await this.providerBridgeService.grantPermission({
            ...permission,
            chainID: network.chainID,
          })
        })
      )
    })

    providerBridgeSliceEmitter.on(
      "denyOrRevokePermission",
      async (permission) => {
        await Promise.all(
          this.chainService.supportedNetworks.map(async (network) => {
            await this.providerBridgeService.denyOrRevokePermission({
              ...permission,
              chainID: network.chainID,
            })
          })
        )
      }
    )
  }

  async connectPreferenceService(): Promise<void> {
    this.preferenceService.emitter.on(
      "initializeDefaultWallet",
      async (isDefaultWallet: boolean) => {
        await this.store.dispatch(setDefaultWallet(isDefaultWallet))
      }
    )

    this.preferenceService.emitter.on(
      "initializeSelectedAccount",
      async (dbAddressNetwork: AddressOnNetwork) => {
        if (dbAddressNetwork) {
          // TBD: naming the normal reducer and async thunks
          // Initialize redux from the db
          // !!! Important: this action belongs to a regular reducer.
          // NOT to be confused with the setNewCurrentAddress asyncThunk
          this.store.dispatch(setSelectedAccount(dbAddressNetwork))
        } else {
          // Update currentAddress in db if it's not set but it is in the store
          // should run only one time
          const addressNetwork = this.store.getState().ui.selectedAccount

          if (addressNetwork) {
            await this.preferenceService.setSelectedAccount(addressNetwork)
          }
        }
      }
    )

    this.preferenceService.emitter.on(
      "updatedSignerSettings",
      (accountSignerSettings) => {
        this.store.dispatch(setAccountsSignerSettings(accountSignerSettings))
      }
    )

    uiSliceEmitter.on("newSelectedAccount", async (addressNetwork) => {
      await this.preferenceService.setSelectedAccount(addressNetwork)

      this.store.dispatch(clearSwapQuote())
      this.store.dispatch(setEligibilityLoading())
      this.doggoService.getEligibility(addressNetwork.address)

      this.store.dispatch(setVaultsAsStale())

      await this.chainService.markAccountActivity(addressNetwork)

      const referrerStats = await this.doggoService.getReferrerStats(
        addressNetwork
      )
      this.store.dispatch(setReferrerStats(referrerStats))

      this.providerBridgeService.notifyContentScriptsAboutAddressChange(
        addressNetwork.address
      )
    })

    uiSliceEmitter.on("newSelectedAccountSwitched", async (addressNetwork) => {
      this.enrichActivities(addressNetwork)
    })

    uiSliceEmitter.on(
      "newDefaultWalletValue",
      async (newDefaultWalletValue) => {
        await this.preferenceService.setDefaultWalletValue(
          newDefaultWalletValue
        )

        this.providerBridgeService.notifyContentScriptAboutConfigChange(
          newDefaultWalletValue
        )
      }
    )

    uiSliceEmitter.on("refreshBackgroundPage", async () => {
      window.location.reload()
    })
  }

  async connectDoggoService(): Promise<void> {
    this.doggoService.emitter.on(
      "newEligibility",
      async (eligibility: Eligible) => {
        await this.store.dispatch(setEligibility(eligibility))
      }
    )

    this.doggoService.emitter.on(
      "newReferral",
      async (
        referral: {
          referrer: AddressOnNetwork
        } & ReferrerStats
      ) => {
        const { referrer, referredUsers, bonusTotal } = referral
        const { selectedAccount } = this.store.getState().ui

        if (
          normalizeEVMAddress(referrer.address) ===
          normalizeEVMAddress(selectedAccount.address)
        ) {
          this.store.dispatch(
            setReferrerStats({
              referredUsers,
              bonusTotal,
            })
          )
        }
      }
    )
  }

  connectTelemetryService(): void {
    // Pass the redux store to the telemetry service so we can analyze its size
    this.telemetryService.connectReduxStore(this.store)
  }

  connectNFTsService(): void {
    this.nftsService.emitter.on(
      "initializeNFTs",
      (collections: NFTCollection[]) => {
        this.store.dispatch(initializeNFTs(collections))
      }
    )
    this.nftsService.emitter.on(
      "updateCollections",
      (collections: NFTCollection[]) => {
        this.store.dispatch(updateNFTsCollections(collections))
      }
    )
    this.nftsService.emitter.on("updateNFTs", async (payload) => {
      await this.store.dispatch(updateNFTs(payload))
    })
    this.nftsService.emitter.on("removeTransferredNFTs", async (payload) => {
      this.store.dispatch(deleteTransferredNFTs(payload))
    })
    this.nftsService.emitter.on("isReloadingNFTs", async (payload) => {
      this.store.dispatch(updateIsReloading(payload))
    })
    nftsSliceEmitter.on("fetchNFTs", ({ collectionID, account }) =>
      this.nftsService.fetchNFTsFromCollection(collectionID, account)
    )
    nftsSliceEmitter.on("refetchNFTs", ({ collectionID, account }) =>
      this.nftsService.refreshNFTsFromCollection(collectionID, account)
    )
    nftsSliceEmitter.on("fetchMoreNFTs", ({ collectionID, account }) =>
      this.nftsService.fetchNFTsFromNextPage(collectionID, account)
    )
    nftsSliceEmitter.on("refetchCollections", () =>
      this.nftsService.refreshCollections()
    )
  }

  // eslint-disable-next-line class-methods-use-this
  connectWalletConnectService(): void {
    // TODO: here comes the glue between the UI and service layer
  }

  connectAbilitiesService(): void {
    this.abilitiesService.emitter.on("newAbilities", async (newAbilities) => {
      this.store.dispatch(addAbilities(newAbilities))
    })
<<<<<<< HEAD

    this.abilitiesService.emitter.on("updatedAbility", (ability) => {
      this.store.dispatch(updateAbility(ability))
    })
=======
    this.abilitiesService.emitter.on("newAccount", async (address) => {
      this.store.dispatch(addAccount(address))
    })
    abilitiesSliceEmitter.on(
      "reportSpam",
      ({ address, abilitySlug, reason }) => {
        this.abilitiesService.reportSpam(address, abilitySlug, reason)
      }
    )
>>>>>>> 476ec89a
  }

  async getActivityDetails(txHash: string): Promise<ActivityDetail[]> {
    const addressNetwork = this.store.getState().ui.selectedAccount
    const transaction = await this.chainService.getTransaction(
      addressNetwork.network,
      txHash
    )
    const enrichedTransaction = await this.enrichmentService.enrichTransaction(
      transaction,
      2
    )

    return getActivityDetails(enrichedTransaction)
  }

  async connectAnalyticsService(): Promise<void> {
    this.analyticsService.emitter.on("enableDefaultOn", () => {
      this.store.dispatch(setShowAnalyticsNotification(true))
    })

    this.preferenceService.emitter.on(
      "updateAnalyticsPreferences",
      async (analyticsPreferences: AnalyticsPreferences) => {
        // This event is used on initialization and data change
        this.store.dispatch(
          toggleCollectAnalytics(
            // we are using only this field on the UI atm
            // it's expected that more detailed analytics settings will come
            analyticsPreferences.isEnabled
          )
        )
      }
    )

    uiSliceEmitter.on(
      "updateAnalyticsPreferences",
      async (analyticsPreferences: Partial<AnalyticsPreferences>) => {
        await this.preferenceService.updateAnalyticsPreferences(
          analyticsPreferences
        )
      }
    )
  }

  async updateSignerTitle(
    signer: AccountSignerWithId,
    title: string
  ): Promise<void> {
    return this.preferenceService.updateAccountSignerTitle(signer, title)
  }

  async resolveNameOnNetwork(
    nameOnNetwork: NameOnNetwork
  ): Promise<AddressOnNetwork | undefined> {
    try {
      return (await this.nameService.lookUpEthereumAddress(nameOnNetwork))
        ?.resolved?.addressOnNetwork
    } catch (error) {
      logger.info("Error looking up Ethereum address: ", error)
      return undefined
    }
  }

  async markAbilityAsCompleted(
    address: NormalizedEVMAddress,
    abilityId: string
  ): Promise<void> {
    return this.abilitiesService.markAbilityAsCompleted(address, abilityId)
  }

  async markAbilityAsRemoved(
    address: NormalizedEVMAddress,
    abilityId: string
  ): Promise<void> {
    return this.abilitiesService.markAbilityAsRemoved(address, abilityId)
  }

  async reportAndRemoveAbility(
    address: NormalizedEVMAddress,
    abilitySlug: string,
    abilityId: string,
    reason: string
  ): Promise<void> {
    this.abilitiesService.reportAndRemoveAbility(
      address,
      abilitySlug,
      abilityId,
      reason
    )
  }

  private connectPopupMonitor() {
    runtime.onConnect.addListener((port) => {
      if (port.name !== popupMonitorPortName) return

      const openTime = Date.now()

      port.onDisconnect.addListener(() => {
        this.analyticsService.sendAnalyticsEvent("UI shown", {
          openTime: new Date(openTime).toISOString(),
          closeTime: new Date().toISOString(),
          openLength: (Date.now() - openTime) / 1e3,
          unit: "s",
        })
        this.onPopupDisconnected()
      })
    })
  }

  private onPopupDisconnected() {
    this.store.dispatch(rejectTransactionSignature())
    this.store.dispatch(rejectDataSignature())
  }
}<|MERGE_RESOLUTION|>--- conflicted
+++ resolved
@@ -157,17 +157,13 @@
   deleteTransferredNFTs,
 } from "./redux-slices/nfts_update"
 import AbilitiesService from "./services/abilities"
-<<<<<<< HEAD
-import { addAbilities, updateAbility } from "./redux-slices/abilities"
-=======
 import {
   addAbilities,
+  updateAbility,
   addAccount,
   deleteAccount as deleteAccountFilter,
   deleteAbilitiesForAccount,
-  emitter as abilitiesSliceEmitter,
 } from "./redux-slices/abilities"
->>>>>>> 476ec89a
 
 // This sanitizer runs on store and action data before serializing for remote
 // redux devtools. The goal is to end up with an object that is directly
@@ -1541,22 +1537,13 @@
     this.abilitiesService.emitter.on("newAbilities", async (newAbilities) => {
       this.store.dispatch(addAbilities(newAbilities))
     })
-<<<<<<< HEAD
 
     this.abilitiesService.emitter.on("updatedAbility", (ability) => {
       this.store.dispatch(updateAbility(ability))
     })
-=======
     this.abilitiesService.emitter.on("newAccount", async (address) => {
       this.store.dispatch(addAccount(address))
     })
-    abilitiesSliceEmitter.on(
-      "reportSpam",
-      ({ address, abilitySlug, reason }) => {
-        this.abilitiesService.reportSpam(address, abilitySlug, reason)
-      }
-    )
->>>>>>> 476ec89a
   }
 
   async getActivityDetails(txHash: string): Promise<ActivityDetail[]> {

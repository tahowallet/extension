import browser, { runtime } from "webextension-polyfill"
import { alias, wrapStore } from "webext-redux"
import deepDiff from "webext-redux/lib/strategies/deepDiff/diff"
import { configureStore, isPlain, Middleware } from "@reduxjs/toolkit"
import { devToolsEnhancer } from "@redux-devtools/remote"
import { PermissionRequest } from "@tallyho/provider-bridge-shared"
import { debounce } from "lodash"

import {
  decodeJSON,
  encodeJSON,
  getEthereumNetwork,
  isProbablyEVMAddress,
  normalizeEVMAddress,
  wait,
} from "./lib/utils"

import {
  BaseService,
  ChainService,
  EnrichmentService,
  IndexingService,
  InternalEthereumProviderService,
  KeyringService,
  NameService,
  PreferenceService,
  ProviderBridgeService,
  TelemetryService,
  ServiceCreatorFunction,
  DoggoService,
  LedgerService,
  SigningService,
  NFTsService,
  WalletConnectService,
  AnalyticsService,
  getNoopService,
} from "./services"

import { HexString, KeyringTypes, NormalizedEVMAddress } from "./types"
import { SignedTransaction } from "./networks"
import { AccountBalance, AddressOnNetwork, NameOnNetwork } from "./accounts"
import { Eligible } from "./services/doggo/types"

import rootReducer from "./redux-slices"
import {
  deleteAccount,
  loadAccount,
  updateAccountBalance,
  updateAccountName,
  updateENSAvatar,
} from "./redux-slices/accounts"
import { assetsLoaded, newPricePoint } from "./redux-slices/assets"
import {
  setEligibility,
  setEligibilityLoading,
  setReferrer,
  setReferrerStats,
} from "./redux-slices/claim"
import {
  emitter as keyringSliceEmitter,
  keyringLocked,
  keyringUnlocked,
  updateKeyrings,
  setKeyringToVerify,
} from "./redux-slices/keyrings"
import { blockSeen, setEVMNetworks } from "./redux-slices/networks"
import {
  initializationLoadingTimeHitLimit,
  emitter as uiSliceEmitter,
  setDefaultWallet,
  setSelectedAccount,
  setNewSelectedAccount,
  setSnackbarMessage,
  setAccountsSignerSettings,
  toggleCollectAnalytics,
  setShowAnalyticsNotification,
} from "./redux-slices/ui"
import {
  estimatedFeesPerGas,
  emitter as transactionConstructionSliceEmitter,
  transactionRequest,
  updateTransactionData,
  clearTransactionState,
  TransactionConstructionStatus,
  rejectTransactionSignature,
  transactionSigned,
  clearCustomGas,
  updateRollupEstimates,
} from "./redux-slices/transaction-construction"
import { selectDefaultNetworkFeeSettings } from "./redux-slices/selectors/transactionConstructionSelectors"
import { allAliases } from "./redux-slices/utils"
import {
  requestPermission,
  emitter as providerBridgeSliceEmitter,
  initializePermissions,
  revokePermissionsForAddress,
} from "./redux-slices/dapp"
import logger from "./lib/logger"
import {
  rejectDataSignature,
  clearSigningState,
  signedTypedData,
  signedData as signedDataAction,
  signingSliceEmitter,
  typedDataRequest,
  signDataRequest,
} from "./redux-slices/signing"

import { SignTypedDataRequest, MessageSigningRequest } from "./utils/signing"
import {
  emitter as earnSliceEmitter,
  setVaultsAsStale,
} from "./redux-slices/earn"
import {
  removeDevice,
  resetLedgerState,
  setDeviceConnectionStatus,
  setUsbDeviceCount,
} from "./redux-slices/ledger"
import { OPTIMISM } from "./constants"
import { clearApprovalInProgress, clearSwapQuote } from "./redux-slices/0x-swap"
import {
  AccountSigner,
  SignatureResponse,
  TXSignatureResponse,
} from "./services/signing"
import { ReferrerStats } from "./services/doggo/db"
import {
  migrateReduxState,
  REDUX_STATE_VERSION,
} from "./redux-slices/migrations"
import { PermissionMap } from "./services/provider-bridge/utils"
import { TALLY_INTERNAL_ORIGIN } from "./services/internal-ethereum-provider/constants"
import { deleteNFts } from "./redux-slices/nfts"
import {
  ActivityDetail,
  addActivity,
  initializeActivities,
  initializeActivitiesForAccount,
  removeActivities,
} from "./redux-slices/activities"
import { selectActivitesHashesForEnrichment } from "./redux-slices/selectors"
import { getActivityDetails } from "./redux-slices/utils/activities-utils"
import { getRelevantTransactionAddresses } from "./services/enrichment/utils"
import { AccountSignerWithId } from "./signing"
import { AnalyticsPreferences } from "./services/preferences/types"
import { isSmartContractFungibleAsset } from "./assets"
import { FeatureFlags, isEnabled } from "./features"
import { NFTCollection } from "./nfts"
import {
  initializeNFTs,
  updateNFTsCollections,
  emitter as nftsSliceEmitter,
  updateNFTs,
  deleteNFTsForAddress,
  updateIsReloading,
  deleteTransferredNFTs,
} from "./redux-slices/nfts_update"
import AbilitiesService from "./services/abilities"
import {
  addAbilities,
<<<<<<< HEAD
  addAccount as addAccountFilter,
=======
  updateAbility,
  addAccount,
>>>>>>> ab6e787f
  deleteAccount as deleteAccountFilter,
  deleteAbilitiesForAccount,
} from "./redux-slices/abilities"

// This sanitizer runs on store and action data before serializing for remote
// redux devtools. The goal is to end up with an object that is directly
// JSON-serializable and deserializable; the remote end will display the
// resulting objects without additional processing or decoding logic.
const devToolsSanitizer = (input: unknown) => {
  switch (typeof input) {
    // We can make use of encodeJSON instead of recursively looping through
    // the input
    case "bigint":
    case "object":
      return JSON.parse(encodeJSON(input))
    // We only need to sanitize bigints and objects that may or may not contain
    // them.
    default:
      return input
  }
}

const persistStoreFn = <T>(state: T) => {
  if (process.env.WRITE_REDUX_CACHE === "true") {
    // Browser extension storage supports JSON natively, despite that we have
    // to stringify to preserve BigInts
    browser.storage.local.set({
      state: encodeJSON(state),
      version: REDUX_STATE_VERSION,
    })
  }
}

const persistStoreState = debounce(persistStoreFn, 50, {
  trailing: true,
  maxWait: 50,
})

const reduxCache: Middleware = (store) => (next) => (action) => {
  const result = next(action)
  const state = store.getState()

  persistStoreState(state)
  return result
}

// Declared out here so ReduxStoreType can be used in Main.store type
// declaration.
const initializeStore = (preloadedState = {}, main: Main) =>
  configureStore({
    preloadedState,
    reducer: rootReducer,
    middleware: (getDefaultMiddleware) => {
      const middleware = getDefaultMiddleware({
        serializableCheck: {
          isSerializable: (value: unknown) =>
            isPlain(value) || typeof value === "bigint",
        },
        thunk: { extraArgument: { main } },
      })

      // It might be tempting to use an array with `...` destructuring, but
      // unfortunately this fails to preserve important type information from
      // `getDefaultMiddleware`. `push` and `pull` preserve the type
      // information in `getDefaultMiddleware`, including adjustments to the
      // dispatch function type, but as a tradeoff nothing added this way can
      // further modify the type signature. For now, that's fine, as these
      // middlewares don't change acceptable dispatch types.
      //
      // Process aliases before all other middleware, and cache the redux store
      // after all middleware gets a chance to run.
      middleware.unshift(alias(allAliases))
      middleware.push(reduxCache)

      return middleware
    },
    devTools: false,
    enhancers:
      process.env.NODE_ENV === "development"
        ? [
            devToolsEnhancer({
              hostname: "localhost",
              port: 8000,
              realtime: true,
              actionSanitizer: devToolsSanitizer,
              stateSanitizer: devToolsSanitizer,
            }),
          ]
        : [],
  })

type ReduxStoreType = ReturnType<typeof initializeStore>

export const popupMonitorPortName = "popup-monitor"

// TODO Rename ReduxService or CoordinationService, move to services/, etc.
export default class Main extends BaseService<never> {
  /**
   * The redux store for the wallet core. Note that the redux store is used to
   * render the UI (via webext-redux), but it is _not_ the source of truth.
   * Services interact with the various external and internal components and
   * create persisted state, and the redux store is simply a view onto those
   * pieces of canonical state.
   */
  store: ReduxStoreType

  static create: ServiceCreatorFunction<never, Main, []> = async () => {
    const preferenceService = PreferenceService.create()
    const keyringService = KeyringService.create()
    const chainService = ChainService.create(preferenceService, keyringService)
    const abilitiesService = AbilitiesService.create(chainService)
    const indexingService = IndexingService.create(
      preferenceService,
      chainService
    )
    const nameService = NameService.create(chainService, preferenceService)
    const enrichmentService = EnrichmentService.create(
      chainService,
      indexingService,
      nameService
    )
    const internalEthereumProviderService =
      InternalEthereumProviderService.create(chainService, preferenceService)
    const providerBridgeService = ProviderBridgeService.create(
      internalEthereumProviderService,
      preferenceService
    )
    const doggoService = DoggoService.create(chainService, indexingService)

    const telemetryService = TelemetryService.create()

    const ledgerService = LedgerService.create()

    const signingService = SigningService.create(
      keyringService,
      ledgerService,
      chainService
    )

    const analyticsService = AnalyticsService.create(
      chainService,
      preferenceService
    )

    const nftsService = NFTsService.create(chainService)

    const walletConnectService = isEnabled(FeatureFlags.SUPPORT_WALLET_CONNECT)
      ? WalletConnectService.create(
          providerBridgeService,
          internalEthereumProviderService,
          preferenceService,
          chainService
        )
      : getNoopService<WalletConnectService>()

    let savedReduxState = {}
    // Setting READ_REDUX_CACHE to false will start the extension with an empty
    // initial state, which can be useful for development
    if (process.env.READ_REDUX_CACHE === "true") {
      const { state, version } = await browser.storage.local.get([
        "state",
        "version",
      ])

      if (state) {
        const restoredState = decodeJSON(state)
        if (typeof restoredState === "object" && restoredState !== null) {
          // If someone managed to sneak JSON that decodes to typeof "object"
          // but isn't a Record<string, unknown>, there is a very large
          // problem...
          savedReduxState = migrateReduxState(
            restoredState as Record<string, unknown>,
            version || undefined
          )
        } else {
          throw new Error(`Unexpected JSON persisted for state: ${state}`)
        }
      }
    }

    return new this(
      savedReduxState,
      await preferenceService,
      await chainService,
      await enrichmentService,
      await indexingService,
      await keyringService,
      await nameService,
      await internalEthereumProviderService,
      await providerBridgeService,
      await doggoService,
      await telemetryService,
      await ledgerService,
      await signingService,
      await analyticsService,
      await nftsService,
      await walletConnectService,
      await abilitiesService
    )
  }

  private constructor(
    savedReduxState: Record<string, unknown>,
    /**
     * A promise to the preference service, a dependency for most other services.
     * The promise will be resolved when the service is initialized.
     */
    private preferenceService: PreferenceService,
    /**
     * A promise to the chain service, keeping track of base asset balances,
     * transactions, and network status. The promise will be resolved when the
     * service is initialized.
     */
    private chainService: ChainService,
    /**
     *
     */
    private enrichmentService: EnrichmentService,
    /**
     * A promise to the indexing service, keeping track of token balances and
     * prices. The promise will be resolved when the service is initialized.
     */
    private indexingService: IndexingService,
    /**
     * A promise to the keyring service, which stores key material, derives
     * accounts, and signs messagees and transactions. The promise will be
     * resolved when the service is initialized.
     */
    private keyringService: KeyringService,
    /**
     * A promise to the name service, responsible for resolving names to
     * addresses and content.
     */
    private nameService: NameService,
    /**
     * A promise to the internal ethereum provider service, which acts as
     * web3 / ethereum provider for the internal and external dApps to use.
     */
    private internalEthereumProviderService: InternalEthereumProviderService,
    /**
     * A promise to the provider bridge service, handling and validating
     * the communication coming from dApps according to EIP-1193 and some tribal
     * knowledge.
     */
    private providerBridgeService: ProviderBridgeService,
    /**
     * A promise to the claim service, which saves the eligibility data
     * for efficient storage and retrieval.
     */
    private doggoService: DoggoService,
    /**
     * A promise to the telemetry service, which keeps track of extension
     * storage usage and (eventually) other statistics.
     */
    private telemetryService: TelemetryService,

    /**
     * A promise to the Ledger service, handling the communication
     * with attached Ledger device according to ledgerjs examples and some
     * tribal knowledge. ;)
     */
    private ledgerService: LedgerService,

    /**
     * A promise to the signing service which will route operations between the UI
     * and the exact signing services.
     */
    private signingService: SigningService,

    /**
     * A promise to the analytics service which will be responsible for listening
     * to events and dispatching to our analytics backend
     */
    private analyticsService: AnalyticsService,

    /**
     * A promise to the NFTs service which takes care of NFTs data, fetching, updating
     * details and prices of NFTs for imported accounts.
     */
    private nftsService: NFTsService,

    /**
     * A promise to the Wallet Connect service which takes care of handling wallet connect
     * protocol and communication.
     */
    private walletConnectService: WalletConnectService,

    /**
     * A promise to the Abilities service which takes care of fetching and storing abilities
     */
    private abilitiesService: AbilitiesService
  ) {
    super({
      initialLoadWaitExpired: {
        schedule: { delayInMinutes: 2.5 },
        handler: () => this.store.dispatch(initializationLoadingTimeHitLimit()),
      },
    })

    // Start up the redux store and set it up for proxying.
    this.store = initializeStore(savedReduxState, this)

    wrapStore(this.store, {
      serializer: encodeJSON,
      deserializer: decodeJSON,
      diffStrategy: deepDiff,
      dispatchResponder: async (
        dispatchResult: Promise<unknown>,
        send: (param: { error: string | null; value: unknown | null }) => void
      ) => {
        try {
          send({
            error: null,
            value: encodeJSON(await dispatchResult),
          })
        } catch (error) {
          logger.error(
            "Error awaiting and dispatching redux store result: ",
            error
          )
          send({
            error: encodeJSON(error),
            value: null,
          })
        }
      },
    })

    this.initializeRedux()
  }

  protected override async internalStartService(): Promise<void> {
    await super.internalStartService()

    this.indexingService.started().then(async () => this.chainService.started())

    const servicesToBeStarted = [
      this.preferenceService.startService(),
      this.chainService.startService(),
      this.indexingService.startService(),
      this.enrichmentService.startService(),
      this.keyringService.startService(),
      this.nameService.startService(),
      this.internalEthereumProviderService.startService(),
      this.providerBridgeService.startService(),
      this.doggoService.startService(),
      this.telemetryService.startService(),
      this.ledgerService.startService(),
      this.signingService.startService(),
      this.analyticsService.startService(),
      this.nftsService.startService(),
      this.walletConnectService.startService(),
      this.abilitiesService.startService(),
    ]

    await Promise.all(servicesToBeStarted)
  }

  protected override async internalStopService(): Promise<void> {
    const servicesToBeStopped = [
      this.preferenceService.stopService(),
      this.chainService.stopService(),
      this.indexingService.stopService(),
      this.enrichmentService.stopService(),
      this.keyringService.stopService(),
      this.nameService.stopService(),
      this.internalEthereumProviderService.stopService(),
      this.providerBridgeService.stopService(),
      this.doggoService.stopService(),
      this.telemetryService.stopService(),
      this.ledgerService.stopService(),
      this.signingService.stopService(),
      this.analyticsService.stopService(),
      this.nftsService.stopService(),
      this.walletConnectService.stopService(),
      this.abilitiesService.stopService(),
    ]

    await Promise.all(servicesToBeStopped)
    await super.internalStopService()
  }

  async initializeRedux(): Promise<void> {
    this.connectIndexingService()
    this.connectKeyringService()
    this.connectNameService()
    this.connectInternalEthereumProviderService()
    this.connectProviderBridgeService()
    this.connectPreferenceService()
    this.connectEnrichmentService()
    this.connectDoggoService()
    this.connectTelemetryService()
    this.connectLedgerService()
    this.connectSigningService()
    this.connectAnalyticsService()
    this.connectWalletConnectService()
    this.connectAbilitiesService()

    // Nothing else beside creating a service should happen when feature flag is off
    if (isEnabled(FeatureFlags.SUPPORT_NFT_TAB)) {
      this.connectNFTsService()
    }

    await this.connectChainService()

    // FIXME Should no longer be necessary once transaction queueing enters the
    // FIXME picture.
    this.store.dispatch(
      clearTransactionState(TransactionConstructionStatus.Idle)
    )

    this.store.dispatch(clearApprovalInProgress())

    this.connectPopupMonitor()
  }

  async addAccount(addressNetwork: AddressOnNetwork): Promise<void> {
    await this.chainService.addAccountToTrack(addressNetwork)
  }

  addOrEditAddressName({
    address,
    network,
    name,
  }: AddressOnNetwork & { name: string }): void {
    this.preferenceService.addOrEditNameInAddressBook({
      address,
      network,
      name,
    })
  }

  async removeAccount(
    address: HexString,
    signer: AccountSigner,
    lastAddressInAccount: boolean
  ): Promise<void> {
    this.store.dispatch(deleteAccount(address))

    if (signer.type !== "read-only" && lastAddressInAccount) {
      await this.preferenceService.deleteAccountSignerSettings(signer)
    }

    if (signer.type === "ledger" && lastAddressInAccount) {
      this.store.dispatch(removeDevice(signer.deviceID))
    }

    this.store.dispatch(removeActivities(address))
    this.store.dispatch(deleteNFts(address))

    // remove NFTs
    if (isEnabled(FeatureFlags.SUPPORT_NFT_TAB)) {
      this.store.dispatch(deleteNFTsForAddress(address))
      await this.nftsService.removeNFTsForAddress(address)
    }
    // remove abilities
    if (isEnabled(FeatureFlags.SUPPORT_ABILITIES)) {
      await this.abilitiesService.deleteAbilitiesForAccount(address)
    }
    // remove dApp premissions
    this.store.dispatch(revokePermissionsForAddress(address))
    await this.providerBridgeService.revokePermissionsForAddress(address)
    // TODO Adjust to handle specific network.
    await this.signingService.removeAccount(address, signer.type)
  }

  async importLedgerAccounts(
    accounts: Array<{
      path: string
      address: string
    }>
  ): Promise<void> {
    const trackedNetworks = await this.chainService.getTrackedNetworks()
    await Promise.all(
      accounts.map(async ({ path, address }) => {
        await this.ledgerService.saveAddress(path, address)

        await Promise.all(
          trackedNetworks.map(async (network) => {
            const addressNetwork = {
              address,
              network,
            }
            await this.chainService.addAccountToTrack(addressNetwork)
            this.store.dispatch(loadAccount(addressNetwork))
          })
        )
      })
    )
    this.store.dispatch(
      setNewSelectedAccount({
        address: accounts[0].address,
        network:
          await this.internalEthereumProviderService.getCurrentOrDefaultNetworkForOrigin(
            TALLY_INTERNAL_ORIGIN
          ),
      })
    )
  }

  async deriveLedgerAddress(
    deviceID: string,
    derivationPath: string
  ): Promise<string> {
    return this.signingService.deriveAddress({
      type: "ledger",
      deviceID,
      path: derivationPath,
    })
  }

  async connectLedger(): Promise<string | null> {
    return this.ledgerService.refreshConnectedLedger()
  }

  async getAccountEthBalanceUncached(
    addressNetwork: AddressOnNetwork
  ): Promise<bigint> {
    const accountBalance = await this.chainService.getLatestBaseAccountBalance(
      addressNetwork
    )

    return accountBalance.assetAmount.amount
  }

  async enrichActivitiesForSelectedAccount(): Promise<void> {
    const addressNetwork = this.store.getState().ui.selectedAccount
    if (addressNetwork) {
      await this.enrichActivities(addressNetwork)
    }
  }

  async enrichActivities(addressNetwork: AddressOnNetwork): Promise<void> {
    const accountsToTrack = await this.chainService.getAccountsToTrack()
    const activitiesToEnrich = selectActivitesHashesForEnrichment(
      this.store.getState()
    )

    activitiesToEnrich.forEach(async (txHash) => {
      const transaction = await this.chainService.getTransaction(
        addressNetwork.network,
        txHash
      )
      const enrichedTransaction =
        await this.enrichmentService.enrichTransaction(transaction, 2)

      this.store.dispatch(
        addActivity({
          transaction: enrichedTransaction,
          forAccounts: getRelevantTransactionAddresses(
            enrichedTransaction,
            accountsToTrack
          ),
        })
      )
    })
  }

  async connectChainService(): Promise<void> {
    // Initialize activities for all accounts once on and then
    // initialize for each account when it is needed
    this.chainService.emitter.on("initializeActivities", async (payload) => {
      this.store.dispatch(initializeActivities(payload))
      await this.enrichActivitiesForSelectedAccount()

      this.chainService.emitter.on(
        "initializeActivitiesForAccount",
        async (payloadForAccount) => {
          this.store.dispatch(initializeActivitiesForAccount(payloadForAccount))
          await this.enrichActivitiesForSelectedAccount()
        }
      )

      // Set up initial state.
      const existingAccounts = await this.chainService.getAccountsToTrack()
      existingAccounts.forEach(async (addressNetwork) => {
        // Mark as loading and wire things up.
        this.store.dispatch(loadAccount(addressNetwork))

        // Force a refresh of the account balance to populate the store.
        this.chainService.getLatestBaseAccountBalance(addressNetwork)
      })
    })

    // Wire up chain service to account slice.
    this.chainService.emitter.on(
      "accountsWithBalances",
      (accountWithBalance) => {
        // The first account balance update will transition the account to loading.
        this.store.dispatch(updateAccountBalance(accountWithBalance))
      }
    )

    this.chainService.emitter.on("supportedNetworks", (supportedNetworks) => {
      this.store.dispatch(setEVMNetworks(supportedNetworks))
    })

    this.chainService.emitter.on("block", (block) => {
      this.store.dispatch(blockSeen(block))
    })

    this.chainService.emitter.on("transactionSend", () => {
      this.store.dispatch(
        setSnackbarMessage("Transaction signed, broadcasting...")
      )
    })

    earnSliceEmitter.on("earnDeposit", (message) => {
      this.store.dispatch(setSnackbarMessage(message))
    })

    this.chainService.emitter.on("transactionSendFailure", () => {
      this.store.dispatch(
        setSnackbarMessage("Transaction failed to broadcast.")
      )
    })

    transactionConstructionSliceEmitter.on(
      "updateTransaction",
      async (transaction) => {
        const { network } = transaction

        const {
          values: { maxFeePerGas, maxPriorityFeePerGas },
        } = selectDefaultNetworkFeeSettings(this.store.getState())

        const { transactionRequest: populatedRequest, gasEstimationError } =
          await this.chainService.populatePartialTransactionRequest(
            network,
            { ...transaction },
            { maxFeePerGas, maxPriorityFeePerGas }
          )

        // Create promise to pass into Promise.race
        const getAnnotation = async () => {
          const { annotation } =
            await this.enrichmentService.enrichTransactionSignature(
              network,
              populatedRequest,
              2 /* TODO desiredDecimals should be configurable */
            )
          return annotation
        }

        const maybeEnrichedAnnotation = await Promise.race([
          getAnnotation(),
          // Wait 10 seconds before discarding enrichment
          wait(10_000),
        ])

        if (maybeEnrichedAnnotation) {
          populatedRequest.annotation = maybeEnrichedAnnotation
        }

        if (typeof gasEstimationError === "undefined") {
          this.store.dispatch(
            transactionRequest({
              transactionRequest: populatedRequest,
              transactionLikelyFails: false,
            })
          )
        } else {
          this.store.dispatch(
            transactionRequest({
              transactionRequest: populatedRequest,
              transactionLikelyFails: true,
            })
          )
        }
      }
    )

    transactionConstructionSliceEmitter.on(
      "broadcastSignedTransaction",
      async (transaction: SignedTransaction) => {
        this.chainService.broadcastSignedTransaction(transaction)
      }
    )

    transactionConstructionSliceEmitter.on(
      "requestSignature",
      async ({ request, accountSigner }) => {
        try {
          const signedTransactionResult =
            await this.signingService.signTransaction(request, accountSigner)
          await this.store.dispatch(transactionSigned(signedTransactionResult))
        } catch (exception) {
          logger.error("Error signing transaction", exception)
          this.store.dispatch(
            clearTransactionState(TransactionConstructionStatus.Idle)
          )
        }
      }
    )
    signingSliceEmitter.on(
      "requestSignTypedData",
      async ({ typedData, account, accountSigner }) => {
        try {
          const signedData = await this.signingService.signTypedData({
            typedData,
            account,
            accountSigner,
          })
          this.store.dispatch(signedTypedData(signedData))
        } catch (err) {
          logger.error("Error signing typed data", typedData, "error: ", err)
          this.store.dispatch(clearSigningState)
        }
      }
    )
    signingSliceEmitter.on(
      "requestSignData",
      async ({ rawSigningData, account, accountSigner }) => {
        const signedData = await this.signingService.signData(
          account,
          rawSigningData,
          accountSigner
        )
        this.store.dispatch(signedDataAction(signedData))
      }
    )

    this.chainService.emitter.on(
      "blockPrices",
      async ({ blockPrices, network }) => {
        if (network.chainID === OPTIMISM.chainID) {
          const { transactionRequest: currentTransactionRequest } =
            this.store.getState().transactionConstruction
          if (currentTransactionRequest?.network.chainID === OPTIMISM.chainID) {
            // If there is a currently pending transaction request on Optimism,
            // we need to update its L1 rollup fee as well as the current estimated fees per gas
            const estimatedRollupFee =
              await this.chainService.estimateL1RollupFeeForOptimism(
                currentTransactionRequest.network,
                currentTransactionRequest
              )
            const estimatedRollupGwei =
              await this.chainService.estimateL1RollupGasPrice(network)

            this.store.dispatch(
              updateRollupEstimates({ estimatedRollupFee, estimatedRollupGwei })
            )
          }
        }
        this.store.dispatch(
          estimatedFeesPerGas({ estimatedFeesPerGas: blockPrices, network })
        )
      }
    )

    // Report on transactions for basic activity. Fancier stuff is handled via
    // connectEnrichmentService
    this.chainService.emitter.on("transaction", async (transactionInfo) => {
      this.store.dispatch(addActivity(transactionInfo))
    })

    uiSliceEmitter.on("userActivityEncountered", (addressOnNetwork) => {
      this.chainService.markAccountActivity(addressOnNetwork)
    })
  }

  async connectNameService(): Promise<void> {
    this.nameService.emitter.on(
      "resolvedName",
      async ({
        from: { addressOnNetwork },
        resolved: {
          nameOnNetwork: { name },
        },
      }) => {
        this.store.dispatch(updateAccountName({ ...addressOnNetwork, name }))
      }
    )
    this.nameService.emitter.on(
      "resolvedAvatar",
      async ({ from: { addressOnNetwork }, resolved: { avatar } }) => {
        this.store.dispatch(
          updateENSAvatar({ ...addressOnNetwork, avatar: avatar.toString() })
        )
      }
    )
  }

  async connectIndexingService(): Promise<void> {
    this.indexingService.emitter.on(
      "accountsWithBalances",
      async ({ balances, addressOnNetwork }) => {
        const assetsToTrack = await this.indexingService.getAssetsToTrack()
        const trackedAccounts = await this.chainService.getAccountsToTrack()
        const allTrackedAddresses = new Set(
          trackedAccounts.map((account) => account.address)
        )

        if (!allTrackedAddresses.has(addressOnNetwork.address)) {
          return
        }

        const filteredBalancesToDispatch: AccountBalance[] = []

        balances.forEach((balance) => {
          // TODO support multi-network assets
          const balanceHasAnAlreadyTrackedAsset = assetsToTrack.some(
            (tracked) =>
              tracked.symbol === balance.assetAmount.asset.symbol &&
              isSmartContractFungibleAsset(balance.assetAmount.asset) &&
              normalizeEVMAddress(tracked.contractAddress) ===
                normalizeEVMAddress(balance.assetAmount.asset.contractAddress)
          )

          if (
            balance.assetAmount.amount > 0 ||
            balanceHasAnAlreadyTrackedAsset
          ) {
            filteredBalancesToDispatch.push(balance)
          }
        })

        this.store.dispatch(
          updateAccountBalance({
            balances: filteredBalancesToDispatch,
            addressOnNetwork,
          })
        )
      }
    )

    this.indexingService.emitter.on("assets", (assets) => {
      this.store.dispatch(assetsLoaded(assets))
    })

    this.indexingService.emitter.on("price", (pricePoint) => {
      this.store.dispatch(newPricePoint(pricePoint))
    })
  }

  async connectEnrichmentService(): Promise<void> {
    this.enrichmentService.emitter.on(
      "enrichedEVMTransaction",
      (transactionData) => {
        this.indexingService.notifyEnrichedTransaction(
          transactionData.transaction
        )
        this.store.dispatch(addActivity(transactionData))
      }
    )
  }

  async connectSigningService(): Promise<void> {
    this.keyringService.emitter.on("address", (address) =>
      this.signingService.addTrackedAddress(address, "keyring")
    )

    this.ledgerService.emitter.on("address", ({ address }) =>
      this.signingService.addTrackedAddress(address, "ledger")
    )
  }

  async connectLedgerService(): Promise<void> {
    this.store.dispatch(resetLedgerState())

    this.ledgerService.emitter.on("connected", ({ id, metadata }) => {
      this.store.dispatch(
        setDeviceConnectionStatus({
          deviceID: id,
          status: "available",
          isArbitraryDataSigningEnabled: metadata.isArbitraryDataSigningEnabled,
          displayDetails: metadata.displayDetails,
        })
      )
    })

    this.ledgerService.emitter.on("disconnected", ({ id }) => {
      this.store.dispatch(
        setDeviceConnectionStatus({
          deviceID: id,
          status: "disconnected",
          isArbitraryDataSigningEnabled: false /* dummy */,
          displayDetails: undefined,
        })
      )
    })

    this.ledgerService.emitter.on("usbDeviceCount", (usbDeviceCount) => {
      this.store.dispatch(setUsbDeviceCount({ usbDeviceCount }))
    })
  }

  async connectKeyringService(): Promise<void> {
    this.keyringService.emitter.on("keyrings", (keyrings) => {
      this.store.dispatch(updateKeyrings(keyrings))
    })

    this.keyringService.emitter.on("address", async (address) => {
      const trackedNetworks = await this.chainService.getTrackedNetworks()
      trackedNetworks.forEach((network) => {
        // Mark as loading and wire things up.
        this.store.dispatch(
          loadAccount({
            address,
            network,
          })
        )

        this.chainService.addAccountToTrack({
          address,
          network,
        })
      })
    })

    this.keyringService.emitter.on("locked", async (isLocked) => {
      if (isLocked) {
        this.store.dispatch(keyringLocked())
      } else {
        this.store.dispatch(keyringUnlocked())
      }
    })

    keyringSliceEmitter.on("createPassword", async (password) => {
      await this.keyringService.unlock(password, true)
    })

    keyringSliceEmitter.on("unlockKeyrings", async (password) => {
      await this.keyringService.unlock(password)
    })

    keyringSliceEmitter.on("lockKeyrings", async () => {
      await this.keyringService.lock()
    })

    keyringSliceEmitter.on("deriveAddress", async (keyringID) => {
      await this.signingService.deriveAddress({
        type: "keyring",
        keyringID,
      })
    })

    keyringSliceEmitter.on("generateNewKeyring", async (path) => {
      // TODO move unlocking to a reasonable place in the initialization flow
      const generated: {
        id: string
        mnemonic: string[]
      } = await this.keyringService.generateNewKeyring(
        KeyringTypes.mnemonicBIP39S256,
        path
      )

      this.store.dispatch(setKeyringToVerify(generated))
    })

    keyringSliceEmitter.on(
      "importKeyring",
      async ({ mnemonic, path, source }) => {
        await this.keyringService.importKeyring(mnemonic, source, path)
      }
    )
  }

  async connectInternalEthereumProviderService(): Promise<void> {
    this.internalEthereumProviderService.emitter.on(
      "transactionSignatureRequest",
      async ({ payload, resolver, rejecter }) => {
        /**
         * There is a case in which the user changes the settings on the ledger after connection.
         * For example, it sets disabled blind signing. Before the transaction signature request
         * ledger should be connected again to refresh the state. Without reconnection,
         * the user doesn't receive an error message on how to fix it.
         */
        const isArbitraryDataSigningEnabled =
          await this.ledgerService.isArbitraryDataSigningEnabled()
        if (!isArbitraryDataSigningEnabled) {
          this.connectLedger()
        }
        this.store.dispatch(
          clearTransactionState(TransactionConstructionStatus.Pending)
        )
        this.store.dispatch(updateTransactionData(payload))

        const clear = () => {
          // Mutual dependency to handleAndClear.
          // eslint-disable-next-line @typescript-eslint/no-use-before-define
          this.signingService.emitter.off("signingTxResponse", handleAndClear)

          transactionConstructionSliceEmitter.off(
            "signatureRejected",
            // Mutual dependency to rejectAndClear.
            // eslint-disable-next-line @typescript-eslint/no-use-before-define
            rejectAndClear
          )
        }

        const handleAndClear = (response: TXSignatureResponse) => {
          clear()
          switch (response.type) {
            case "success-tx":
              resolver(response.signedTx)
              break
            default:
              rejecter()
              break
          }
        }

        const rejectAndClear = () => {
          clear()
          rejecter()
        }

        this.signingService.emitter.on("signingTxResponse", handleAndClear)

        transactionConstructionSliceEmitter.on(
          "signatureRejected",
          rejectAndClear
        )
      }
    )
    this.internalEthereumProviderService.emitter.on(
      "signTypedDataRequest",
      async ({
        payload,
        resolver,
        rejecter,
      }: {
        payload: SignTypedDataRequest
        resolver: (result: string | PromiseLike<string>) => void
        rejecter: () => void
      }) => {
        const enrichedsignTypedDataRequest =
          await this.enrichmentService.enrichSignTypedDataRequest(payload)
        this.store.dispatch(typedDataRequest(enrichedsignTypedDataRequest))

        const clear = () => {
          this.signingService.emitter.off(
            "signingDataResponse",
            // Mutual dependency to handleAndClear.
            // eslint-disable-next-line @typescript-eslint/no-use-before-define
            handleAndClear
          )

          signingSliceEmitter.off(
            "signatureRejected",
            // Mutual dependency to rejectAndClear.
            // eslint-disable-next-line @typescript-eslint/no-use-before-define
            rejectAndClear
          )
        }

        const handleAndClear = (response: SignatureResponse) => {
          clear()
          switch (response.type) {
            case "success-data":
              resolver(response.signedData)
              break
            default:
              rejecter()
              break
          }
        }

        const rejectAndClear = () => {
          clear()
          rejecter()
        }

        this.signingService.emitter.on("signingDataResponse", handleAndClear)

        signingSliceEmitter.on("signatureRejected", rejectAndClear)
      }
    )
    this.internalEthereumProviderService.emitter.on(
      "signDataRequest",
      async ({
        payload,
        resolver,
        rejecter,
      }: {
        payload: MessageSigningRequest
        resolver: (result: string | PromiseLike<string>) => void
        rejecter: () => void
      }) => {
        this.chainService.pollBlockPricesForNetwork(
          payload.account.network.chainID
        )
        this.store.dispatch(signDataRequest(payload))

        const clear = () => {
          this.signingService.emitter.off(
            "personalSigningResponse",
            // Mutual dependency to handleAndClear.
            // eslint-disable-next-line @typescript-eslint/no-use-before-define
            handleAndClear
          )

          signingSliceEmitter.off(
            "signatureRejected",
            // Mutual dependency to rejectAndClear.
            // eslint-disable-next-line @typescript-eslint/no-use-before-define
            rejectAndClear
          )
        }

        const handleAndClear = (response: SignatureResponse) => {
          clear()
          switch (response.type) {
            case "success-data":
              resolver(response.signedData)
              break
            default:
              rejecter()
              break
          }
        }

        const rejectAndClear = () => {
          clear()
          rejecter()
        }

        this.signingService.emitter.on(
          "personalSigningResponse",
          handleAndClear
        )

        signingSliceEmitter.on("signatureRejected", rejectAndClear)
      }
    )

    uiSliceEmitter.on("newSelectedNetwork", (network) => {
      this.internalEthereumProviderService.routeSafeRPCRequest(
        "wallet_switchEthereumChain",
        [{ chainId: network.chainID }],
        TALLY_INTERNAL_ORIGIN
      )
      this.chainService.pollBlockPricesForNetwork(network.chainID)
      this.store.dispatch(clearCustomGas())
    })
  }

  async connectProviderBridgeService(): Promise<void> {
    this.providerBridgeService.emitter.on(
      "requestPermission",
      (permissionRequest: PermissionRequest) => {
        this.store.dispatch(requestPermission(permissionRequest))
      }
    )

    this.providerBridgeService.emitter.on(
      "initializeAllowedPages",
      async (allowedPages: PermissionMap) => {
        this.store.dispatch(initializePermissions(allowedPages))
      }
    )

    this.providerBridgeService.emitter.on(
      "setClaimReferrer",
      async (referral: string) => {
        const isAddress = isProbablyEVMAddress(referral)
        const network = getEthereumNetwork()
        const ensName = isAddress
          ? (
              await this.nameService.lookUpName({
                address: referral,
                network,
              })
            )?.resolved?.nameOnNetwork?.name
          : referral
        const address = isAddress
          ? referral
          : (
              await this.nameService.lookUpEthereumAddress({
                name: referral,
                network,
              })
            )?.resolved?.addressOnNetwork?.address

        if (typeof address !== "undefined") {
          this.store.dispatch(
            setReferrer({
              address,
              ensName,
            })
          )
        }
      }
    )

    providerBridgeSliceEmitter.on("grantPermission", async (permission) => {
      await Promise.all(
        this.chainService.supportedNetworks.map(async (network) => {
          await this.providerBridgeService.grantPermission({
            ...permission,
            chainID: network.chainID,
          })
        })
      )
    })

    providerBridgeSliceEmitter.on(
      "denyOrRevokePermission",
      async (permission) => {
        await Promise.all(
          this.chainService.supportedNetworks.map(async (network) => {
            await this.providerBridgeService.denyOrRevokePermission({
              ...permission,
              chainID: network.chainID,
            })
          })
        )
      }
    )
  }

  async connectPreferenceService(): Promise<void> {
    this.preferenceService.emitter.on(
      "initializeDefaultWallet",
      async (isDefaultWallet: boolean) => {
        await this.store.dispatch(setDefaultWallet(isDefaultWallet))
      }
    )

    this.preferenceService.emitter.on(
      "initializeSelectedAccount",
      async (dbAddressNetwork: AddressOnNetwork) => {
        if (dbAddressNetwork) {
          // TBD: naming the normal reducer and async thunks
          // Initialize redux from the db
          // !!! Important: this action belongs to a regular reducer.
          // NOT to be confused with the setNewCurrentAddress asyncThunk
          this.store.dispatch(setSelectedAccount(dbAddressNetwork))
        } else {
          // Update currentAddress in db if it's not set but it is in the store
          // should run only one time
          const addressNetwork = this.store.getState().ui.selectedAccount

          if (addressNetwork) {
            await this.preferenceService.setSelectedAccount(addressNetwork)
          }
        }
      }
    )

    this.preferenceService.emitter.on(
      "updatedSignerSettings",
      (accountSignerSettings) => {
        this.store.dispatch(setAccountsSignerSettings(accountSignerSettings))
      }
    )

    uiSliceEmitter.on("newSelectedAccount", async (addressNetwork) => {
      await this.preferenceService.setSelectedAccount(addressNetwork)

      this.store.dispatch(clearSwapQuote())
      this.store.dispatch(setEligibilityLoading())
      this.doggoService.getEligibility(addressNetwork.address)

      this.store.dispatch(setVaultsAsStale())

      await this.chainService.markAccountActivity(addressNetwork)

      const referrerStats = await this.doggoService.getReferrerStats(
        addressNetwork
      )
      this.store.dispatch(setReferrerStats(referrerStats))

      this.providerBridgeService.notifyContentScriptsAboutAddressChange(
        addressNetwork.address
      )
    })

    uiSliceEmitter.on("newSelectedAccountSwitched", async (addressNetwork) => {
      this.enrichActivities(addressNetwork)
    })

    uiSliceEmitter.on(
      "newDefaultWalletValue",
      async (newDefaultWalletValue) => {
        await this.preferenceService.setDefaultWalletValue(
          newDefaultWalletValue
        )

        this.providerBridgeService.notifyContentScriptAboutConfigChange(
          newDefaultWalletValue
        )
      }
    )

    uiSliceEmitter.on("refreshBackgroundPage", async () => {
      window.location.reload()
    })
  }

  async connectDoggoService(): Promise<void> {
    this.doggoService.emitter.on(
      "newEligibility",
      async (eligibility: Eligible) => {
        await this.store.dispatch(setEligibility(eligibility))
      }
    )

    this.doggoService.emitter.on(
      "newReferral",
      async (
        referral: {
          referrer: AddressOnNetwork
        } & ReferrerStats
      ) => {
        const { referrer, referredUsers, bonusTotal } = referral
        const { selectedAccount } = this.store.getState().ui

        if (
          normalizeEVMAddress(referrer.address) ===
          normalizeEVMAddress(selectedAccount.address)
        ) {
          this.store.dispatch(
            setReferrerStats({
              referredUsers,
              bonusTotal,
            })
          )
        }
      }
    )
  }

  connectTelemetryService(): void {
    // Pass the redux store to the telemetry service so we can analyze its size
    this.telemetryService.connectReduxStore(this.store)
  }

  connectNFTsService(): void {
    this.nftsService.emitter.on(
      "initializeNFTs",
      (collections: NFTCollection[]) => {
        this.store.dispatch(initializeNFTs(collections))
      }
    )
    this.nftsService.emitter.on(
      "updateCollections",
      (collections: NFTCollection[]) => {
        this.store.dispatch(updateNFTsCollections(collections))
      }
    )
    this.nftsService.emitter.on("updateNFTs", async (payload) => {
      await this.store.dispatch(updateNFTs(payload))
    })
    this.nftsService.emitter.on("removeTransferredNFTs", async (payload) => {
      this.store.dispatch(deleteTransferredNFTs(payload))
    })
    this.nftsService.emitter.on("isReloadingNFTs", async (payload) => {
      this.store.dispatch(updateIsReloading(payload))
    })
    nftsSliceEmitter.on("fetchNFTs", ({ collectionID, account }) =>
      this.nftsService.fetchNFTsFromCollection(collectionID, account)
    )
    nftsSliceEmitter.on("refetchNFTs", ({ collectionID, account }) =>
      this.nftsService.refreshNFTsFromCollection(collectionID, account)
    )
    nftsSliceEmitter.on("fetchMoreNFTs", ({ collectionID, account }) =>
      this.nftsService.fetchNFTsFromNextPage(collectionID, account)
    )
    nftsSliceEmitter.on("refetchCollections", () =>
      this.nftsService.refreshCollections()
    )
  }

  // eslint-disable-next-line class-methods-use-this
  connectWalletConnectService(): void {
    // TODO: here comes the glue between the UI and service layer
  }

  connectAbilitiesService(): void {
    this.abilitiesService.emitter.on("newAbilities", (newAbilities) => {
      this.store.dispatch(addAbilities(newAbilities))
    })
<<<<<<< HEAD
    this.abilitiesService.emitter.on("newAccount", async (address) => {
      if (isEnabled(FeatureFlags.SUPPORT_ABILITIES)) {
        this.store.dispatch(addAccountFilter(address))
      }
=======

    this.abilitiesService.emitter.on("updatedAbility", (ability) => {
      this.store.dispatch(updateAbility(ability))
    })
    this.abilitiesService.emitter.on("newAccount", (address) => {
      this.store.dispatch(addAccount(address))
>>>>>>> ab6e787f
    })
    this.abilitiesService.emitter.on("deleteAccount", (address) => {
      this.store.dispatch(deleteAccountFilter(address))
      this.store.dispatch(deleteAbilitiesForAccount(address))
    })
  }

  async getActivityDetails(txHash: string): Promise<ActivityDetail[]> {
    const addressNetwork = this.store.getState().ui.selectedAccount
    const transaction = await this.chainService.getTransaction(
      addressNetwork.network,
      txHash
    )
    const enrichedTransaction = await this.enrichmentService.enrichTransaction(
      transaction,
      2
    )

    return getActivityDetails(enrichedTransaction)
  }

  async connectAnalyticsService(): Promise<void> {
    this.analyticsService.emitter.on("enableDefaultOn", () => {
      this.store.dispatch(setShowAnalyticsNotification(true))
    })

    this.preferenceService.emitter.on(
      "updateAnalyticsPreferences",
      async (analyticsPreferences: AnalyticsPreferences) => {
        // This event is used on initialization and data change
        this.store.dispatch(
          toggleCollectAnalytics(
            // we are using only this field on the UI atm
            // it's expected that more detailed analytics settings will come
            analyticsPreferences.isEnabled
          )
        )
      }
    )

    uiSliceEmitter.on(
      "updateAnalyticsPreferences",
      async (analyticsPreferences: Partial<AnalyticsPreferences>) => {
        await this.preferenceService.updateAnalyticsPreferences(
          analyticsPreferences
        )
      }
    )
  }

  async updateSignerTitle(
    signer: AccountSignerWithId,
    title: string
  ): Promise<void> {
    return this.preferenceService.updateAccountSignerTitle(signer, title)
  }

  async resolveNameOnNetwork(
    nameOnNetwork: NameOnNetwork
  ): Promise<AddressOnNetwork | undefined> {
    try {
      return (await this.nameService.lookUpEthereumAddress(nameOnNetwork))
        ?.resolved?.addressOnNetwork
    } catch (error) {
      logger.info("Error looking up Ethereum address: ", error)
      return undefined
    }
  }

  async markAbilityAsCompleted(
    address: NormalizedEVMAddress,
    abilityId: string
  ): Promise<void> {
    return this.abilitiesService.markAbilityAsCompleted(address, abilityId)
  }

  async markAbilityAsRemoved(
    address: NormalizedEVMAddress,
    abilityId: string
  ): Promise<void> {
    return this.abilitiesService.markAbilityAsRemoved(address, abilityId)
  }

  async reportAndRemoveAbility(
    address: NormalizedEVMAddress,
    abilitySlug: string,
    abilityId: string,
    reason: string
  ): Promise<void> {
    this.abilitiesService.reportAndRemoveAbility(
      address,
      abilitySlug,
      abilityId,
      reason
    )
  }

  private connectPopupMonitor() {
    runtime.onConnect.addListener((port) => {
      if (port.name !== popupMonitorPortName) return

      const openTime = Date.now()

      port.onDisconnect.addListener(() => {
        this.analyticsService.sendAnalyticsEvent("UI shown", {
          openTime: new Date(openTime).toISOString(),
          closeTime: new Date().toISOString(),
          openLength: (Date.now() - openTime) / 1e3,
          unit: "s",
        })
        this.onPopupDisconnected()
      })
    })
  }

  private onPopupDisconnected() {
    this.store.dispatch(rejectTransactionSignature())
    this.store.dispatch(rejectDataSignature())
  }
}<|MERGE_RESOLUTION|>--- conflicted
+++ resolved
@@ -159,12 +159,8 @@
 import AbilitiesService from "./services/abilities"
 import {
   addAbilities,
-<<<<<<< HEAD
+  updateAbility,
   addAccount as addAccountFilter,
-=======
-  updateAbility,
-  addAccount,
->>>>>>> ab6e787f
   deleteAccount as deleteAccountFilter,
   deleteAbilitiesForAccount,
 } from "./redux-slices/abilities"
@@ -1539,19 +1535,14 @@
     this.abilitiesService.emitter.on("newAbilities", (newAbilities) => {
       this.store.dispatch(addAbilities(newAbilities))
     })
-<<<<<<< HEAD
-    this.abilitiesService.emitter.on("newAccount", async (address) => {
+
+    this.abilitiesService.emitter.on("updatedAbility", (ability) => {
+      this.store.dispatch(updateAbility(ability))
+    })
+    this.abilitiesService.emitter.on("newAccount", (address) => {
       if (isEnabled(FeatureFlags.SUPPORT_ABILITIES)) {
         this.store.dispatch(addAccountFilter(address))
       }
-=======
-
-    this.abilitiesService.emitter.on("updatedAbility", (ability) => {
-      this.store.dispatch(updateAbility(ability))
-    })
-    this.abilitiesService.emitter.on("newAccount", (address) => {
-      this.store.dispatch(addAccount(address))
->>>>>>> ab6e787f
     })
     this.abilitiesService.emitter.on("deleteAccount", (address) => {
       this.store.dispatch(deleteAccountFilter(address))

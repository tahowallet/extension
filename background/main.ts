--- conflicted
+++ resolved
@@ -2,12 +2,9 @@
 import { wrapStore } from "webext-redux"
 import { configureStore, isPlain } from "@reduxjs/toolkit"
 import devToolsEnhancer from "remote-redux-devtools"
-<<<<<<< HEAD
-=======
+
+import { ETHEREUM } from "./constants/networks"
 import { jsonEncodeBigInt, jsonDecodeBigInt } from "./lib/utils"
-
->>>>>>> a8e3c0b7
-import { ETHEREUM } from "./constants/networks"
 
 import {
   startService as startPreferences,

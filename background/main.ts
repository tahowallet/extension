import browser, { runtime } from "webextension-polyfill"
import { alias, wrapStore } from "webext-redux"
import { configureStore, isPlain, Middleware } from "@reduxjs/toolkit"
import devToolsEnhancer from "remote-redux-devtools"
import { PermissionRequest } from "@tallyho/provider-bridge-shared"

import { decodeJSON, encodeJSON } from "./lib/utils"

import {
  BaseService,
  ChainService,
  EnrichmentService,
  IndexingService,
  InternalEthereumProviderService,
  KeyringService,
  NameService,
  PreferenceService,
  ProviderBridgeService,
  TelemetryService,
  ServiceCreatorFunction,
  ClaimService,
  LedgerService,
  SigningService,
} from "./services"

import { EIP712TypedData, HexString, KeyringTypes } from "./types"
import { SignedEVMTransaction } from "./networks"
<<<<<<< HEAD
import { AddressOnNetwork, NameOnNetwork } from "./accounts"
import { Eligible } from "./services/claim/types"
=======
import { AccountBalance, AddressOnNetwork, NameOnNetwork } from "./accounts"
>>>>>>> 1afd45e4

import rootReducer from "./redux-slices"
import {
  loadAccount,
  updateAccountBalance,
  updateENSName,
  updateENSAvatar,
} from "./redux-slices/accounts"
import { activityEncountered } from "./redux-slices/activities"
import { assetsLoaded, newPricePoint } from "./redux-slices/assets"
import { setEligibility, setReferrer } from "./redux-slices/claim"
import {
  emitter as keyringSliceEmitter,
  keyringLocked,
  keyringUnlocked,
  updateKeyrings,
  setKeyringToVerify,
} from "./redux-slices/keyrings"
import { blockSeen } from "./redux-slices/networks"
import {
  initializationLoadingTimeHitLimit,
  emitter as uiSliceEmitter,
  setDefaultWallet,
  setSelectedAccount,
  setNewSelectedAccount,
  setSnackbarMessage,
} from "./redux-slices/ui"
import {
  estimatedFeesPerGas,
  emitter as transactionConstructionSliceEmitter,
  transactionRequest,
  updateTransactionOptions,
  clearTransactionState,
  selectDefaultNetworkFeeSettings,
  TransactionConstructionStatus,
  rejectTransactionSignature,
  transactionSigned,
} from "./redux-slices/transaction-construction"
import { allAliases } from "./redux-slices/utils"
import {
  requestPermission,
  emitter as providerBridgeSliceEmitter,
  initializeAllowedPages,
} from "./redux-slices/dapp-permission"
import logger from "./lib/logger"
import {
  rejectDataSignature,
  clearSigningState,
  signedTypedData,
  signedData as signedDataAction,
  signingSliceEmitter,
  typedDataRequest,
  signDataRequest,
} from "./redux-slices/signing"

import {
  SigningMethod,
  SignTypedDataRequest,
  SignDataRequest,
} from "./utils/signing"
import { emitter as earnSliceEmitter } from "./redux-slices/earn"
import {
  resetLedgerState,
  setDeviceConnectionStatus,
  setUsbDeviceCount,
} from "./redux-slices/ledger"
import { ETHEREUM } from "./constants"
import { clearApprovalInProgress } from "./redux-slices/0x-swap"
import { SignatureResponse, TXSignatureResponse } from "./services/signing"

// This sanitizer runs on store and action data before serializing for remote
// redux devtools. The goal is to end up with an object that is directly
// JSON-serializable and deserializable; the remote end will display the
// resulting objects without additional processing or decoding logic.
const devToolsSanitizer = (input: unknown) => {
  switch (typeof input) {
    // We can make use of encodeJSON instead of recursively looping through
    // the input
    case "bigint":
    case "object":
      return JSON.parse(encodeJSON(input))
    // We only need to sanitize bigints and objects that may or may not contain
    // them.
    default:
      return input
  }
}

// The version of persisted Redux state the extension is expecting. Any previous
// state without this version, or with a lower version, ought to be migrated.
const REDUX_STATE_VERSION = 6

type Migration = (prevState: Record<string, unknown>) => Record<string, unknown>

// An object mapping a version number to a state migration. Each migration for
// version n is expected to take a state consistent with version n-1, and return
// state consistent with version n.
const REDUX_MIGRATIONS: { [version: number]: Migration } = {
  2: (prevState: Record<string, unknown>) => {
    // Migrate the old currentAccount SelectedAccount type to a bare
    // selectedAccount AddressNetwork type. Note the avoidance of imported types
    // so this migration will work in the future, regardless of other code changes
    type BroadAddressNetwork = {
      address: string
      network: Record<string, unknown>
    }
    type OldState = {
      ui: {
        currentAccount?: {
          addressNetwork: BroadAddressNetwork
          truncatedAddress: string
        }
      }
    }
    const newState = { ...prevState }
    const addressNetwork = (prevState as OldState)?.ui?.currentAccount
      ?.addressNetwork
    delete (newState as OldState)?.ui?.currentAccount
    newState.selectedAccount = addressNetwork as BroadAddressNetwork
    return newState
  },
  3: (prevState: Record<string, unknown>) => {
    const { assets, ...newState } = prevState

    // Clear assets collection; these should be immediately repopulated by the
    // IndexingService in startService.
    newState.assets = []

    return newState
  },
  4: (prevState: Record<string, unknown>) => {
    // Migrate the ETH-only block data in store.accounts.blocks[blockHeight] to
    // a new networks slice. Block data is now network-specific, keyed by EVM
    // chainID in store.networks.networkData[chainId].blocks
    type OldState = {
      account?: {
        blocks?: { [blockHeight: number]: unknown }
      }
    }
    type NetworkState = {
      evm: {
        [chainID: string]: {
          blockHeight: number | null
          blocks: {
            [blockHeight: number]: unknown
          }
        }
      }
    }

    const oldState = prevState as OldState

    const networks: NetworkState = {
      evm: {
        "1": {
          blocks: { ...oldState.account?.blocks },
          blockHeight:
            Math.max(
              ...Object.keys(oldState.account?.blocks ?? {}).map((s) =>
                parseInt(s, 10)
              )
            ) || null,
        },
      },
    }

    const { blocks, ...oldStateAccountWithoutBlocks } = oldState.account ?? {
      blocks: undefined,
    }

    return {
      ...prevState,
      // Drop blocks from account slice.
      account: oldStateAccountWithoutBlocks,
      // Add new networks slice data.
      networks,
    }
  },
  // eslint-disable-next-line @typescript-eslint/no-explicit-any
  5: (prevState: any) => {
    const { ...newState } = prevState
    newState.keyrings.keyringMetadata = {}

    return newState
  },
  // eslint-disable-next-line @typescript-eslint/no-explicit-any
  6: (prevState: any) => {
    const { ...newState } = prevState
    newState.ledger.isArbitraryDataSigningEnabled = false

    return newState
  },
}

// Migrate a previous version of the Redux state to that expected by the current
// code base.
function migrateReduxState(
  previousState: Record<string, unknown>,
  previousVersion?: number
): Record<string, unknown> {
  const resolvedVersion = previousVersion ?? 1
  let migratedState: Record<string, unknown> = previousState

  if (resolvedVersion < REDUX_STATE_VERSION) {
    const outstandingMigrations = Object.entries(REDUX_MIGRATIONS)
      .sort()
      .filter(([version]) => parseInt(version, 10) > resolvedVersion)
      .map(([, migration]) => migration)
    migratedState = outstandingMigrations.reduce(
      (state: Record<string, unknown>, migration: Migration) => {
        return migration(state)
      },
      migratedState
    )
  }

  return migratedState
}

const reduxCache: Middleware = (store) => (next) => (action) => {
  const result = next(action)
  const state = store.getState()
  if (process.env.WRITE_REDUX_CACHE === "true") {
    // Browser extension storage supports JSON natively, despite that we have
    // to stringify to preserve BigInts
    browser.storage.local.set({
      state: encodeJSON(state),
      version: REDUX_STATE_VERSION,
    })
  }

  return result
}

// Declared out here so ReduxStoreType can be used in Main.store type
// declaration.
const initializeStore = (preloadedState = {}, main: Main) =>
  configureStore({
    preloadedState,
    reducer: rootReducer,
    middleware: (getDefaultMiddleware) => {
      const middleware = getDefaultMiddleware({
        serializableCheck: {
          isSerializable: (value: unknown) =>
            isPlain(value) || typeof value === "bigint",
        },
        thunk: { extraArgument: { main } },
      })

      // It might be tempting to use an array with `...` destructuring, but
      // unfortunately this fails to preserve important type information from
      // `getDefaultMiddleware`. `push` and `pull` preserve the type
      // information in `getDefaultMiddleware`, including adjustments to the
      // dispatch function type, but as a tradeoff nothing added this way can
      // further modify the type signature. For now, that's fine, as these
      // middlewares don't change acceptable dispatch types.
      //
      // Process aliases before all other middleware, and cache the redux store
      // after all middleware gets a chance to run.
      middleware.unshift(alias(allAliases))
      middleware.push(reduxCache)

      return middleware
    },
    devTools: false,
    enhancers:
      process.env.NODE_ENV === "development"
        ? [
            devToolsEnhancer({
              hostname: "localhost",
              port: 8000,
              realtime: true,
              actionSanitizer: devToolsSanitizer,
              stateSanitizer: devToolsSanitizer,
            }),
          ]
        : [],
  })

type ReduxStoreType = ReturnType<typeof initializeStore>

export const popupMonitorPortName = "popup-monitor"

// TODO Rename ReduxService or CoordinationService, move to services/, etc.
export default class Main extends BaseService<never> {
  /**
   * The redux store for the wallet core. Note that the redux store is used to
   * render the UI (via webext-redux), but it is _not_ the source of truth.
   * Services interact with the various external and internal components and
   * create persisted state, and the redux store is simply a view onto those
   * pieces of canonical state.
   */
  store: ReduxStoreType

  static create: ServiceCreatorFunction<never, Main, []> = async () => {
    const preferenceService = PreferenceService.create()
    const chainService = ChainService.create(preferenceService)
    const indexingService = IndexingService.create(
      preferenceService,
      chainService
    )
    const nameService = NameService.create(chainService)
    const enrichmentService = EnrichmentService.create(
      chainService,
      indexingService,
      nameService
    )
    const keyringService = KeyringService.create()
    const internalEthereumProviderService =
      InternalEthereumProviderService.create(chainService, preferenceService)
    const providerBridgeService = ProviderBridgeService.create(
      internalEthereumProviderService,
      preferenceService
    )
    const claimService = ClaimService.create()

    const telemetryService = TelemetryService.create()

    const ledgerService = LedgerService.create()

    const signingService = SigningService.create(
      keyringService,
      ledgerService,
      chainService
    )

    let savedReduxState = {}
    // Setting READ_REDUX_CACHE to false will start the extension with an empty
    // initial state, which can be useful for development
    if (process.env.READ_REDUX_CACHE === "true") {
      const { state, version } = await browser.storage.local.get([
        "state",
        "version",
      ])

      if (state) {
        const restoredState = decodeJSON(state)
        if (typeof restoredState === "object" && restoredState !== null) {
          // If someone managed to sneak JSON that decodes to typeof "object"
          // but isn't a Record<string, unknown>, there is a very large
          // problem...
          savedReduxState = migrateReduxState(
            restoredState as Record<string, unknown>,
            version || undefined
          )
        } else {
          throw new Error(`Unexpected JSON persisted for state: ${state}`)
        }
      }
    }

    return new this(
      savedReduxState,
      await preferenceService,
      await chainService,
      await enrichmentService,
      await indexingService,
      await keyringService,
      await nameService,
      await internalEthereumProviderService,
      await providerBridgeService,
      await claimService,
      await telemetryService,
      await ledgerService,
      await signingService
    )
  }

  private constructor(
    savedReduxState: Record<string, unknown>,
    /**
     * A promise to the preference service, a dependency for most other services.
     * The promise will be resolved when the service is initialized.
     */
    private preferenceService: PreferenceService,
    /**
     * A promise to the chain service, keeping track of base asset balances,
     * transactions, and network status. The promise will be resolved when the
     * service is initialized.
     */
    private chainService: ChainService,
    /**
     *
     */
    private enrichmentService: EnrichmentService,
    /**
     * A promise to the indexing service, keeping track of token balances and
     * prices. The promise will be resolved when the service is initialized.
     */
    private indexingService: IndexingService,
    /**
     * A promise to the keyring service, which stores key material, derives
     * accounts, and signs messagees and transactions. The promise will be
     * resolved when the service is initialized.
     */
    private keyringService: KeyringService,
    /**
     * A promise to the name service, responsible for resolving names to
     * addresses and content.
     */
    private nameService: NameService,
    /**
     * A promise to the internal ethereum provider service, which acts as
     * web3 / ethereum provider for the internal and external dApps to use.
     */
    private internalEthereumProviderService: InternalEthereumProviderService,
    /**
     * A promise to the provider bridge service, handling and validating
     * the communication coming from dApps according to EIP-1193 and some tribal
     * knowledge.
     */
    private providerBridgeService: ProviderBridgeService,
    /**
     * A promise to the claim service, which saves the eligibility data
     * for efficient storage and retrieval.
     */
    private claimService: ClaimService,
    /**
     * A promise to the telemetry service, which keeps track of extension
     * storage usage and (eventually) other statistics.
     */
    private telemetryService: TelemetryService,

    /**
     * A promise to the Ledger service, handling the communication
     * with attached Ledger device according to ledgerjs examples and some
     * tribal knowledge. ;)
     */
    private ledgerService: LedgerService,

    /**
     * A promise to the signing service which will route operations between the UI
     * and the exact signing services.
     */
    private signingService: SigningService
  ) {
    super({
      initialLoadWaitExpired: {
        schedule: { delayInMinutes: 2.5 },
        handler: () => this.store.dispatch(initializationLoadingTimeHitLimit()),
      },
    })

    // Start up the redux store and set it up for proxying.
    this.store = initializeStore(savedReduxState, this)

    wrapStore(this.store, {
      serializer: encodeJSON,
      deserializer: decodeJSON,
      dispatchResponder: async (
        dispatchResult: Promise<unknown>,
        send: (param: { error: string | null; value: unknown | null }) => void
      ) => {
        try {
          send({
            error: null,
            value: encodeJSON(await dispatchResult),
          })
        } catch (error) {
          logger.error(
            "Error awaiting and dispatching redux store result: ",
            error
          )
          send({
            error: encodeJSON(error),
            value: null,
          })
        }
      },
    })

    this.initializeRedux()
  }

  protected async internalStartService(): Promise<void> {
    await super.internalStartService()

    this.indexingService.started().then(async () => this.chainService.started())

    const servicesToBeStarted = [
      this.preferenceService.startService(),
      this.chainService.startService(),
      this.indexingService.startService(),
      this.enrichmentService.startService(),
      this.keyringService.startService(),
      this.nameService.startService(),
      this.internalEthereumProviderService.startService(),
      this.providerBridgeService.startService(),
      this.claimService.startService(),
      this.telemetryService.startService(),
      this.ledgerService.startService(),
      this.signingService.startService(),
    ]

    await Promise.all(servicesToBeStarted)
  }

  protected async internalStopService(): Promise<void> {
    const servicesToBeStopped = [
      this.preferenceService.stopService(),
      this.chainService.stopService(),
      this.indexingService.stopService(),
      this.enrichmentService.stopService(),
      this.keyringService.stopService(),
      this.nameService.stopService(),
      this.internalEthereumProviderService.stopService(),
      this.providerBridgeService.stopService(),
      this.claimService.stopService(),
      this.telemetryService.stopService(),
      this.ledgerService.stopService(),
      this.signingService.stopService(),
    ]

    await Promise.all(servicesToBeStopped)
    await super.internalStopService()
  }

  async initializeRedux(): Promise<void> {
    this.connectIndexingService()
    this.connectKeyringService()
    this.connectNameService()
    this.connectInternalEthereumProviderService()
    this.connectProviderBridgeService()
    this.connectPreferenceService()
    this.connectEnrichmentService()
    this.connectClaimService()
    this.connectTelemetryService()
    this.connectLedgerService()
    this.connectSigningService()

    await this.connectChainService()

    // FIXME Should no longer be necessary once transaction queueing enters the
    // FIXME picture.
    this.store.dispatch(
      clearTransactionState(TransactionConstructionStatus.Idle)
    )

    this.store.dispatch(clearApprovalInProgress())

    this.connectPopupMonitor()
  }

  async addAccount(addressNetwork: AddressOnNetwork): Promise<void> {
    await this.chainService.addAccountToTrack(addressNetwork)
  }

  async removeAccount(
    address: HexString,
    signingMethod: SigningMethod
  ): Promise<void> {
    await this.signingService.removeAccount(address, signingMethod)
  }

  async addAccountByName(nameNetwork: NameOnNetwork): Promise<void> {
    try {
      const address = await this.nameService.lookUpEthereumAddress(
        nameNetwork.name
      )

      if (address) {
        const addressNetwork = {
          address,
          network: nameNetwork.network,
        }
        await this.chainService.addAccountToTrack(addressNetwork)
        this.store.dispatch(loadAccount(address))
        this.store.dispatch(setNewSelectedAccount(addressNetwork))
      } else {
        throw new Error("Name not found")
      }
    } catch (error) {
      throw new Error(
        `Could not resolve name ${nameNetwork.name} for ${nameNetwork.network.name}`
      )
    }
  }

  async importLedgerAccounts(
    accounts: Array<{
      path: string
      address: string
    }>
  ): Promise<void> {
    for (let i = 0; i < accounts.length; i += 1) {
      const { path, address } = accounts[i]

      // eslint-disable-next-line no-await-in-loop
      await this.ledgerService.saveAddress(path, address)

      const addressNetwork = {
        address,
        network: ETHEREUM,
      }
      this.store.dispatch(loadAccount(address))
      // eslint-disable-next-line no-await-in-loop
      await this.chainService.addAccountToTrack(addressNetwork)
      this.store.dispatch(setNewSelectedAccount(addressNetwork))
    }
  }

  async deriveLedgerAddress(path: string): Promise<string> {
    return this.signingService.deriveAddress({
      type: "ledger",
      accountID: path,
    })
  }

  async connectLedger(): Promise<string | null> {
    return this.ledgerService.refreshConnectedLedger()
  }

  async getAccountEthBalanceUncached(address: string): Promise<bigint> {
    const amountBigNumber =
      await this.chainService.providers.ethereum.getBalance(address)
    return amountBigNumber.toBigInt()
  }

  async connectChainService(): Promise<void> {
    // Wire up chain service to account slice.
    this.chainService.emitter.on(
      "accountsWithBalances",
      (accountWithBalance) => {
        // The first account balance update will transition the account to loading.
        this.store.dispatch(updateAccountBalance(accountWithBalance))
      }
    )

    this.chainService.emitter.on("block", (block) => {
      this.store.dispatch(blockSeen(block))
    })

    this.chainService.emitter.on("transactionSend", () => {
      this.store.dispatch(
        setSnackbarMessage("Transaction signed, broadcasting...")
      )
    })

    earnSliceEmitter.on("earnDeposit", (message) => {
      this.store.dispatch(setSnackbarMessage(message))
    })

    this.chainService.emitter.on("transactionSendFailure", () => {
      this.store.dispatch(
        setSnackbarMessage("Transaction failed to broadcast.")
      )
    })

    transactionConstructionSliceEmitter.on("updateOptions", async (options) => {
      const {
        values: { maxFeePerGas, maxPriorityFeePerGas },
      } = selectDefaultNetworkFeeSettings(this.store.getState())

      const { transactionRequest: populatedRequest, gasEstimationError } =
        await this.chainService.populatePartialEVMTransactionRequest(
          this.chainService.ethereumNetwork,
          {
            ...options,
            maxFeePerGas: options.maxFeePerGas ?? maxFeePerGas,
            maxPriorityFeePerGas:
              options.maxPriorityFeePerGas ?? maxPriorityFeePerGas,
          }
        )

      const { annotation } =
        await this.enrichmentService.enrichTransactionSignature(
          this.chainService.ethereumNetwork,
          populatedRequest,
          2 /* TODO desiredDecimals should be configurable */
        )
      const enrichedPopulatedRequest = { ...populatedRequest, annotation }

      if (typeof gasEstimationError === "undefined") {
        this.store.dispatch(
          transactionRequest({
            transactionRequest: enrichedPopulatedRequest,
            transactionLikelyFails: false,
          })
        )
      } else {
        this.store.dispatch(
          transactionRequest({
            transactionRequest: enrichedPopulatedRequest,
            transactionLikelyFails: true,
          })
        )
      }
    })

    transactionConstructionSliceEmitter.on(
      "broadcastSignedTransaction",
      async (transaction: SignedEVMTransaction) => {
        this.chainService.broadcastSignedTransaction(transaction)
      }
    )

    transactionConstructionSliceEmitter.on(
      "requestSignature",
      async ({ transaction, method }) => {
        try {
          const signedTransactionResult =
            await this.signingService.signTransaction(transaction, method)
          await this.store.dispatch(transactionSigned(signedTransactionResult))
        } catch (exception) {
          logger.error("Error signing transaction", exception)
          this.store.dispatch(
            clearTransactionState(TransactionConstructionStatus.Idle)
          )
        }
      }
    )
    signingSliceEmitter.on(
      "requestSignTypedData",
      async ({
        typedData,
        account,
        signingMethod,
      }: {
        typedData: EIP712TypedData
        account: HexString
        signingMethod: SigningMethod
      }) => {
        try {
          const signedData = await this.signingService.signTypedData({
            typedData,
            account,
            signingMethod,
          })
          this.store.dispatch(signedTypedData(signedData))
        } catch (err) {
          logger.error("Error signing typed data", typedData, "error: ", err)
          this.store.dispatch(clearSigningState)
        }
      }
    )
    signingSliceEmitter.on(
      "requestSignData",
      async ({ rawSigningData, account, signingMethod }) => {
        const signedData = await this.signingService.signData(
          account,
          rawSigningData,
          signingMethod
        )
        this.store.dispatch(signedDataAction(signedData))
      }
    )

    // Set up initial state.
    const existingAccounts = await this.chainService.getAccountsToTrack()
    existingAccounts.forEach((addressNetwork) => {
      // Mark as loading and wire things up.
      this.store.dispatch(loadAccount(addressNetwork.address))

      // Force a refresh of the account balance to populate the store.
      this.chainService.getLatestBaseAccountBalance(addressNetwork)
    })

    this.chainService.emitter.on("blockPrices", (blockPrices) => {
      this.store.dispatch(estimatedFeesPerGas(blockPrices))
    })

    // Report on transactions for basic activity. Fancier stuff is handled via
    // connectEnrichmentService
    this.chainService.emitter.on("transaction", async (transactionInfo) => {
      this.store.dispatch(activityEncountered(transactionInfo))
    })
  }

  async connectNameService(): Promise<void> {
    this.nameService.emitter.on(
      "resolvedName",
      async ({ from: { addressNetwork }, resolved: { name } }) => {
        this.store.dispatch(updateENSName({ ...addressNetwork, name }))
      }
    )
    this.nameService.emitter.on(
      "resolvedAvatar",
      async ({ from: { addressNetwork }, resolved: { avatar } }) => {
        this.store.dispatch(
          updateENSAvatar({ ...addressNetwork, avatar: avatar.toString() })
        )
      }
    )
  }

  async connectIndexingService(): Promise<void> {
    this.indexingService.emitter.on(
      "accountsWithBalances",
      async (accountsWithBalances) => {
        const assetsToTrack = await this.indexingService.getAssetsToTrack()

        const filteredBalancesToDispatch: AccountBalance[] = []

        accountsWithBalances.forEach((balance) => {
          // TODO support multi-network assets
          const doesThisBalanceHaveAnAlreadyTrackedAsset =
            !!assetsToTrack.filter(
              (t) => t.symbol === balance.assetAmount.asset.symbol
            )[0]

          if (
            balance.assetAmount.amount > 0 ||
            doesThisBalanceHaveAnAlreadyTrackedAsset
          ) {
            filteredBalancesToDispatch.push(balance)
          }
        })

        this.store.dispatch(updateAccountBalance(filteredBalancesToDispatch))
      }
    )

    this.indexingService.emitter.on("assets", (assets) => {
      this.store.dispatch(assetsLoaded(assets))
    })

    this.indexingService.emitter.on("price", (pricePoint) => {
      this.store.dispatch(newPricePoint(pricePoint))
    })
  }

  async connectEnrichmentService(): Promise<void> {
    this.enrichmentService.emitter.on(
      "enrichedEVMTransaction",
      async (transactionData) => {
        this.indexingService.notifyEnrichedTransaction(
          transactionData.transaction
        )
        this.store.dispatch(activityEncountered(transactionData))
      }
    )
  }

  async connectSigningService(): Promise<void> {
    this.keyringService.emitter.on("address", (address) =>
      this.signingService.addTrackedAddress(address, "keyring")
    )

    this.ledgerService.emitter.on("address", ({ address }) =>
      this.signingService.addTrackedAddress(address, "ledger")
    )
  }

  async connectLedgerService(): Promise<void> {
    this.store.dispatch(resetLedgerState())

    this.ledgerService.emitter.on("connected", ({ id, metadata }) => {
      this.store.dispatch(
        setDeviceConnectionStatus({
          deviceID: id,
          status: "available",
          isArbitraryDataSigningEnabled: metadata.isArbitraryDataSigningEnabled,
        })
      )
    })

    this.ledgerService.emitter.on("disconnected", ({ id }) => {
      this.store.dispatch(
        setDeviceConnectionStatus({
          deviceID: id,
          status: "disconnected",
          isArbitraryDataSigningEnabled: false /* dummy */,
        })
      )
    })

    this.ledgerService.emitter.on("usbDeviceCount", (usbDeviceCount) => {
      this.store.dispatch(setUsbDeviceCount({ usbDeviceCount }))
    })
  }

  async connectKeyringService(): Promise<void> {
    this.keyringService.emitter.on("keyrings", (keyrings) => {
      this.store.dispatch(updateKeyrings(keyrings))
    })

    this.keyringService.emitter.on("address", (address) => {
      // Mark as loading and wire things up.
      this.store.dispatch(loadAccount(address))

      this.chainService.addAccountToTrack({
        address,
        // TODO support other networks
        network: this.chainService.ethereumNetwork,
      })
    })

    this.keyringService.emitter.on("locked", async (isLocked) => {
      if (isLocked) {
        this.store.dispatch(keyringLocked())
      } else {
        this.store.dispatch(keyringUnlocked())
      }
    })

    keyringSliceEmitter.on("createPassword", async (password) => {
      await this.keyringService.unlock(password, true)
    })

    keyringSliceEmitter.on("unlockKeyrings", async (password) => {
      await this.keyringService.unlock(password)
    })

    keyringSliceEmitter.on("deriveAddress", async (keyringID) => {
      await this.signingService.deriveAddress({
        type: "keyring",
        accountID: keyringID,
      })
    })

    keyringSliceEmitter.on("generateNewKeyring", async () => {
      // TODO move unlocking to a reasonable place in the initialization flow
      const generated: {
        id: string
        mnemonic: string[]
      } = await this.keyringService.generateNewKeyring(
        KeyringTypes.mnemonicBIP39S256
      )

      this.store.dispatch(setKeyringToVerify(generated))
    })

    keyringSliceEmitter.on(
      "importKeyring",
      async ({ mnemonic, path, source }) => {
        await this.keyringService.importKeyring(mnemonic, source, path)
      }
    )
  }

  async connectInternalEthereumProviderService(): Promise<void> {
    this.internalEthereumProviderService.emitter.on(
      "transactionSignatureRequest",
      async ({ payload, resolver, rejecter }) => {
        this.store.dispatch(
          clearTransactionState(TransactionConstructionStatus.Pending)
        )
        this.store.dispatch(updateTransactionOptions(payload))

        const clear = () => {
          // eslint-disable-next-line @typescript-eslint/no-use-before-define
          this.signingService.emitter.off("signingTxResponse", handleAndClear)

          transactionConstructionSliceEmitter.off(
            "signatureRejected",
            // eslint-disable-next-line @typescript-eslint/no-use-before-define
            rejectAndClear
          )
        }

        const handleAndClear = (response: TXSignatureResponse) => {
          clear()
          switch (response.type) {
            case "success-tx":
              resolver(response.signedTx)
              break
            default:
              rejecter()
              break
          }
        }

        const resolveAndClear = (
          signedTransactionResult: SignedEVMTransaction
        ) => {
          clear()
          resolver(signedTransactionResult)
        }

        const rejectAndClear = () => {
          clear()
          rejecter()
        }

        this.signingService.emitter.on("signingTxResponse", handleAndClear)

        transactionConstructionSliceEmitter.on(
          "signatureRejected",
          rejectAndClear
        )
      }
    )
    this.internalEthereumProviderService.emitter.on(
      "signTypedDataRequest",
      async ({
        payload,
        resolver,
        rejecter,
      }: {
        payload: SignTypedDataRequest
        resolver: (result: string | PromiseLike<string>) => void
        rejecter: () => void
      }) => {
        const enrichedsignTypedDataRequest =
          await this.enrichmentService.enrichSignTypedDataRequest(payload)
        this.store.dispatch(typedDataRequest(enrichedsignTypedDataRequest))

        const clear = () => {
          this.signingService.emitter.off(
            "signingDataResponse",
            // eslint-disable-next-line @typescript-eslint/no-use-before-define
            handleAndClear
          )

          signingSliceEmitter.off(
            "signatureRejected",
            // eslint-disable-next-line @typescript-eslint/no-use-before-define
            rejectAndClear
          )
        }

        const handleAndClear = (response: SignatureResponse) => {
          clear()
          switch (response.type) {
            case "success-data":
              resolver(response.signedData)
              break
            default:
              rejecter()
              break
          }
        }

        const resolveAndClear = (signedData: string) => {
          clear()
          resolver(signedData)
        }

        const rejectAndClear = () => {
          clear()
          rejecter()
        }

        this.signingService.emitter.on("signingDataResponse", handleAndClear)

        signingSliceEmitter.on("signatureRejected", rejectAndClear)
      }
    )
    this.internalEthereumProviderService.emitter.on(
      "signDataRequest",
      async ({
        payload,
        resolver,
        rejecter,
      }: {
        payload: SignDataRequest
        resolver: (result: string | PromiseLike<string>) => void
        rejecter: () => void
      }) => {
        this.store.dispatch(signDataRequest(payload))

        const clear = () => {
          this.signingService.emitter.off(
            "personalSigningResponse",
            // eslint-disable-next-line @typescript-eslint/no-use-before-define
            handleAndClear
          )

          signingSliceEmitter.off(
            "signatureRejected",
            // eslint-disable-next-line @typescript-eslint/no-use-before-define
            rejectAndClear
          )
        }

        const handleAndClear = (response: SignatureResponse) => {
          clear()
          switch (response.type) {
            case "success-data":
              resolver(response.signedData)
              break
            default:
              rejecter()
              break
          }
        }

        const resolveAndClear = (signedData: string) => {
          clear()
          resolver(signedData)
        }

        const rejectAndClear = () => {
          clear()
          rejecter()
        }

        this.signingService.emitter.on(
          "personalSigningResponse",
          handleAndClear
        )

        signingSliceEmitter.on("signatureRejected", rejectAndClear)
      }
    )
  }

  async connectProviderBridgeService(): Promise<void> {
    this.providerBridgeService.emitter.on(
      "requestPermission",
      (permissionRequest: PermissionRequest) => {
        this.store.dispatch(requestPermission(permissionRequest))
      }
    )

    this.providerBridgeService.emitter.on(
      "initializeAllowedPages",
      async (allowedPages: Record<string, PermissionRequest>) => {
        this.store.dispatch(initializeAllowedPages(allowedPages))
      }
    )

    this.providerBridgeService.emitter.on("setClaimReferrer", (referral) => {
      this.store.dispatch(setReferrer(referral))
    })

    providerBridgeSliceEmitter.on("grantPermission", async (permission) => {
      await this.providerBridgeService.grantPermission(permission)
    })

    providerBridgeSliceEmitter.on(
      "denyOrRevokePermission",
      async (permission) => {
        await this.providerBridgeService.denyOrRevokePermission(permission)
      }
    )
  }

  async connectPreferenceService(): Promise<void> {
    this.preferenceService.emitter.on(
      "initializeDefaultWallet",
      async (isDefaultWallet: boolean) => {
        await this.store.dispatch(setDefaultWallet(isDefaultWallet))
      }
    )

    this.preferenceService.emitter.on(
      "initializeSelectedAccount",
      async (dbAddressNetwork: AddressOnNetwork) => {
        if (dbAddressNetwork) {
          // TBD: naming the normal reducer and async thunks
          // Initialize redux from the db
          // !!! Important: this action belongs to a regular reducer.
          // NOT to be confused with the setNewCurrentAddress asyncThunk
          this.store.dispatch(setSelectedAccount(dbAddressNetwork))
        } else {
          // Update currentAddress in db if it's not set but it is in the store
          // should run only one time
          const addressNetwork = this.store.getState().ui.selectedAccount

          if (addressNetwork) {
            await this.preferenceService.setSelectedAccount(addressNetwork)
          }
        }
      }
    )

    uiSliceEmitter.on("newSelectedAccount", async (addressNetwork) => {
      await this.preferenceService.setSelectedAccount(addressNetwork)
      await this.claimService.getEligibility(addressNetwork.address)

      this.providerBridgeService.notifyContentScriptsAboutAddressChange(
        addressNetwork.address
      )
    })

    uiSliceEmitter.on(
      "newDefaultWalletValue",
      async (newDefaultWalletValue) => {
        await this.preferenceService.setDefaultWalletValue(
          newDefaultWalletValue
        )

        this.providerBridgeService.notifyContentScriptAboutConfigChange(
          newDefaultWalletValue
        )
      }
    )

    uiSliceEmitter.on("refreshBackgroundPage", async () => {
      window.location.reload()
    })
  }

  async connectClaimService(): Promise<void> {
    this.claimService.emitter.on(
      "newEligibility",
      async (eligibility: Eligible) => {
        await this.store.dispatch(setEligibility(eligibility))
      }
    )
  }

  connectTelemetryService(): void {
    // Pass the redux store to the telemetry service so we can analyze its size
    this.telemetryService.connectReduxStore(this.store)
  }

  private connectPopupMonitor() {
    runtime.onConnect.addListener((port) => {
      if (port.name !== popupMonitorPortName) return
      port.onDisconnect.addListener(() => {
        this.onPopupDisconnected()
      })
    })
  }

  private onPopupDisconnected() {
    this.store.dispatch(rejectTransactionSignature())
    this.store.dispatch(rejectDataSignature())
  }
}<|MERGE_RESOLUTION|>--- conflicted
+++ resolved
@@ -25,12 +25,8 @@
 
 import { EIP712TypedData, HexString, KeyringTypes } from "./types"
 import { SignedEVMTransaction } from "./networks"
-<<<<<<< HEAD
-import { AddressOnNetwork, NameOnNetwork } from "./accounts"
+import { AccountBalance, AddressOnNetwork, NameOnNetwork } from "./accounts"
 import { Eligible } from "./services/claim/types"
-=======
-import { AccountBalance, AddressOnNetwork, NameOnNetwork } from "./accounts"
->>>>>>> 1afd45e4
 
 import rootReducer from "./redux-slices"
 import {

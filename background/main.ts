--- conflicted
+++ resolved
@@ -1659,7 +1659,6 @@
       this.store.dispatch(setShowAnalyticsNotification(true))
     })
 
-<<<<<<< HEAD
     this.chainService.emitter.on("networkSubscribed", (network) => {
       this.analyticsService.sendOneTimeAnalyticsEvent(
         OneTimeAnalyticsEvent.CHAIN_ADDED,
@@ -1667,7 +1666,10 @@
           chainId: network.chainID,
           name: network.name,
           description: `This event is fired when a chain is subscribed to from the wallet for the first time.`,
-=======
+        }
+      )
+    })
+
     // ⚠️ Note: We NEVER send addresses to analytics!
     this.chainService.emitter.on("newAccountToTrack", () => {
       this.analyticsService.sendAnalyticsEvent(
@@ -1692,7 +1694,6 @@
                 `,
           chainInfo: chainInfo.chainName,
           chainId: chainInfo.chainId,
->>>>>>> 30c9f59c
         }
       )
     })

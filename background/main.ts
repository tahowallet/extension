--- conflicted
+++ resolved
@@ -487,14 +487,15 @@
     })
   }
 
-  async addAccountToAllNetworks(address: string): Promise<void> {
-    await Promise.allSettled(
-      this.chainService.supportedNetworks.map(async (network) => {
+  async addAccountToActiveNetworks(address: string): Promise<void> {
+    const activeNetworks = await this.chainService.getActiveNetworks()
+    await Promise.all(
+      activeNetworks.map(async (network) => {
         const addressNetwork = {
           address,
           network,
         }
-        await this.chainService.addAccountToTrack(addressNetwork)
+        await this.addAccountToTrack(addressNetwork)
         this.store.dispatch(loadAccount(addressNetwork))
       })
     )
@@ -516,25 +517,10 @@
       address: string
     }>
   ): Promise<void> {
-    const activeNetworks = await this.chainService.getActiveNetworks()
     await Promise.all(
       accounts.map(async ({ path, address }) => {
         await this.ledgerService.saveAddress(path, address)
-<<<<<<< HEAD
-
-        await Promise.all(
-          activeNetworks.map(async (network) => {
-            const addressNetwork = {
-              address,
-              network,
-            }
-            await this.chainService.addAccountToTrack(addressNetwork)
-            this.store.dispatch(loadAccount(addressNetwork))
-          })
-        )
-=======
-        await this.addAccountToAllNetworks(address)
->>>>>>> 983a30c0
+        await this.addAccountToActiveNetworks(address)
       })
     )
     this.store.dispatch(
@@ -860,27 +846,8 @@
       this.store.dispatch(updateKeyrings(keyrings))
     })
 
-<<<<<<< HEAD
     this.keyringService.emitter.on("address", async (address) => {
-      const activeNetworks = await this.chainService.getActiveNetworks()
-      activeNetworks.forEach((network) => {
-        // Mark as loading and wire things up.
-        this.store.dispatch(
-          loadAccount({
-            address,
-            network,
-          })
-        )
-
-        this.chainService.addAccountToTrack({
-          address,
-          network,
-        })
-      })
-=======
-    this.keyringService.emitter.on("address", (address) => {
-      this.addAccountToAllNetworks(address)
->>>>>>> 983a30c0
+      await this.addAccountToActiveNetworks(address)
     })
 
     this.keyringService.emitter.on("locked", async (isLocked) => {

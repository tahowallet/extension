--- conflicted
+++ resolved
@@ -136,321 +136,6 @@
   }
 }
 
-<<<<<<< HEAD
-// The version of persisted Redux state the extension is expecting. Any previous
-// state without this version, or with a lower version, ought to be migrated.
-const REDUX_STATE_VERSION = 9
-
-type Migration = (prevState: Record<string, unknown>) => Record<string, unknown>
-
-// An object mapping a version number to a state migration. Each migration for
-// version n is expected to take a state consistent with version n-1, and return
-// state consistent with version n.
-const REDUX_MIGRATIONS: { [version: number]: Migration } = {
-  2: (prevState: Record<string, unknown>) => {
-    // Migrate the old currentAccount SelectedAccount type to a bare
-    // selectedAccount AddressNetwork type. Note the avoidance of imported types
-    // so this migration will work in the future, regardless of other code changes
-    type BroadAddressNetwork = {
-      address: string
-      network: Record<string, unknown>
-    }
-    type OldState = {
-      ui: {
-        currentAccount?: {
-          addressNetwork: BroadAddressNetwork
-          truncatedAddress: string
-        }
-      }
-    }
-    const newState = { ...prevState }
-    const addressNetwork = (prevState as OldState)?.ui?.currentAccount
-      ?.addressNetwork
-    delete (newState as OldState)?.ui?.currentAccount
-    newState.selectedAccount = addressNetwork as BroadAddressNetwork
-    return newState
-  },
-  3: (prevState: Record<string, unknown>) => {
-    const { assets, ...newState } = prevState
-
-    // Clear assets collection; these should be immediately repopulated by the
-    // IndexingService in startService.
-    newState.assets = []
-
-    return newState
-  },
-  4: (prevState: Record<string, unknown>) => {
-    // Migrate the ETH-only block data in store.accounts.blocks[blockHeight] to
-    // a new networks slice. Block data is now network-specific, keyed by EVM
-    // chainID in store.networks.networkData[chainId].blocks
-    type OldState = {
-      account?: {
-        blocks?: { [blockHeight: number]: unknown }
-      }
-    }
-    type NetworkState = {
-      evm: {
-        [chainID: string]: {
-          blockHeight: number | null
-          blocks: {
-            [blockHeight: number]: unknown
-          }
-        }
-      }
-    }
-
-    const oldState = prevState as OldState
-
-    const networks: NetworkState = {
-      evm: {
-        "1": {
-          blocks: { ...oldState.account?.blocks },
-          blockHeight:
-            Math.max(
-              ...Object.keys(oldState.account?.blocks ?? {}).map((s) =>
-                parseInt(s, 10)
-              )
-            ) || null,
-        },
-      },
-    }
-
-    const { blocks, ...oldStateAccountWithoutBlocks } = oldState.account ?? {
-      blocks: undefined,
-    }
-
-    return {
-      ...prevState,
-      // Drop blocks from account slice.
-      account: oldStateAccountWithoutBlocks,
-      // Add new networks slice data.
-      networks,
-    }
-  },
-  // eslint-disable-next-line @typescript-eslint/no-explicit-any
-  5: (prevState: any) => {
-    const { ...newState } = prevState
-    newState.keyrings.keyringMetadata = {}
-
-    return newState
-  },
-  // eslint-disable-next-line @typescript-eslint/no-explicit-any
-  6: (prevState: any) => {
-    const { ...newState } = prevState
-
-    // A user might be upgrading from version without the `ledger` key in the redux store - so we
-    // initialize it here if that is the case.
-    if (!newState.ledger) {
-      newState.ledger = {
-        currentDeviceID: null,
-        devices: {},
-        usbDeviceCount: 0,
-      }
-      return newState
-    }
-
-    Object.keys(newState.ledger.devices).forEach((deviceId) => {
-      ;(newState.ledger as LedgerState).devices[
-        deviceId
-      ].isArbitraryDataSigningEnabled = false
-    })
-
-    return newState
-  },
-  // eslint-disable-next-line @typescript-eslint/no-explicit-any
-  7: (prevState: any) => {
-    type OldState = {
-      activities: {
-        [address: string]: {
-          ids: string[]
-          entities: {
-            [id: string]: {
-              blockHeight: number | null
-              annotation: Record<string, unknown>
-            }
-          }
-        }
-      }
-      networks: {
-        evm: {
-          "1": {
-            blocks?: {
-              [blockHeight: number]: {
-                timestamp: number | undefined
-              }
-            }
-            blockHeight: number
-          }
-        }
-      }
-    }
-
-    const oldState = prevState as OldState
-    const { activities } = oldState
-
-    type NewEntity = {
-      [id: string]: {
-        blockHeight: number | null
-        annotation: {
-          blockTimestamp?: number
-        }
-      }
-    }
-    type NewActivitiesState = {
-      [address: string]: {
-        ids: string[]
-        entities: NewEntity
-      }
-    }
-
-    const newActivitiesState: NewActivitiesState = {}
-
-    const { blocks } = oldState.networks.evm["1"]
-
-    // Grab timestamps off of blocks, add them as activity annotations
-    Object.keys(activities).forEach((accountActivitiesAddress: string) => {
-      const accountActivities = activities[accountActivitiesAddress]
-      const newEntities: NewEntity = {}
-      accountActivities.ids.forEach((activityItemID: string) => {
-        const activityItem = accountActivities.entities[activityItemID]
-        newEntities[activityItemID] = {
-          ...activityItem,
-          annotation: {
-            ...activityItem.annotation,
-            blockTimestamp: activityItem.blockHeight
-              ? blocks && blocks[activityItem.blockHeight]?.timestamp
-              : undefined,
-          },
-        }
-      })
-      newActivitiesState[accountActivitiesAddress] = {
-        ids: accountActivities.ids,
-        entities: newEntities,
-      }
-    })
-
-    const { ...newState } = oldState
-    // Remove blocks
-    delete newState.networks.evm["1"].blocks // Only mainnet exists at this time
-    return {
-      ...newState,
-      activities: newActivitiesState,
-    }
-  },
-  8: (prevState: Record<string, unknown>) => {
-    // Migrate the by-address-keyed account data in the accounts slice to be
-    // keyed by account AND network chainID, as well as nested under an `evm`
-    // key.
-    type OldAccountState = {
-      accountsData: {
-        [address: string]: unknown
-      }
-      [others: string]: unknown
-    }
-    type NewAccountState = {
-      accountsData: {
-        evm: {
-          [address: string]: {
-            [chainID: string]: unknown
-          }
-        }
-      }
-      [others: string]: unknown
-    }
-
-    const { accountsData: oldAccountsData, ...oldAccountState } =
-      prevState.account as OldAccountState
-
-    const newAccountState: NewAccountState = {
-      ...oldAccountState,
-      accountsData: {
-        evm: Object.fromEntries(
-          Object.entries(oldAccountsData).map(([address, data]) => [
-            normalizeEVMAddress(address),
-            { [ETHEREUM.chainID]: data },
-          ])
-        ),
-      },
-    }
-
-    return {
-      ...prevState,
-      account: newAccountState,
-    }
-  },
-  // eslint-disable-next-line @typescript-eslint/no-explicit-any
-  9: (prevState: any) => {
-    const { ...newState } = prevState
-    newState.transactionConstruction.estimatedFeesPerGas = {
-      ...newState.transactionConstruction.estimatedFeesPerGas,
-      custom: {
-        maxFeePerGas: 1n,
-        confidence: 0,
-        maxPriorityFeePerGas: 1n,
-      },
-    }
-
-    return newState
-  },
-  10: (prevState: Record<string, unknown>) => {
-    // Migrate the by-address-keyed account data in the accounts slice to be
-    // keyed by account AND network chainID, as well as nested under an `evm`
-    // key.
-    type OldTransactionConstructionState = {
-      estimatedFeesPerGas: EstimatedFeesPerGas | unknown
-      [others: string]: unknown
-    }
-    type NewTransactionConstructionState = {
-      estimatedFeesPerGas: {
-        [chainId: string]: EstimatedFeesPerGas | unknown
-      }
-      [others: string]: unknown
-    }
-
-    const oldTransactionConstructionState =
-      prevState.transactionConstruction as OldTransactionConstructionState
-
-    const newTransactionConstructionState: NewTransactionConstructionState = {
-      ...oldTransactionConstructionState,
-      estimatedFeesPerGas: {
-        [ETHEREUM.chainID]: oldTransactionConstructionState.estimatedFeesPerGas,
-      },
-    }
-
-    return {
-      ...prevState,
-      transactionConstruction: newTransactionConstructionState,
-    }
-  },
-}
-
-// Migrate a previous version of the Redux state to that expected by the current
-// code base.
-function migrateReduxState(
-  previousState: Record<string, unknown>,
-  previousVersion?: number
-): Record<string, unknown> {
-  const resolvedVersion = previousVersion ?? 1
-  let migratedState: Record<string, unknown> = previousState
-
-  if (resolvedVersion < REDUX_STATE_VERSION) {
-    const outstandingMigrations = Object.entries(REDUX_MIGRATIONS)
-      .sort()
-      .filter(([version]) => parseInt(version, 10) > resolvedVersion)
-      .map(([, migration]) => migration)
-    migratedState = outstandingMigrations.reduce(
-      (state: Record<string, unknown>, migration: Migration) => {
-        return migration(state)
-      },
-      migratedState
-    )
-  }
-
-  return migratedState
-}
-
-=======
->>>>>>> 178f7f00
 const reduxCache: Middleware = (store) => (next) => (action) => {
   const result = next(action)
   const state = store.getState()

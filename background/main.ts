--- conflicted
+++ resolved
@@ -187,18 +187,14 @@
   isOneTimeAnalyticsEvent,
   OneTimeAnalyticsEvent,
 } from "./lib/posthog"
-<<<<<<< HEAD
-import { isBuiltInNetworkBaseAsset } from "./redux-slices/utils/asset-utils"
+import {
+  isBuiltInNetworkBaseAsset,
+  isSameAsset,
+} from "./redux-slices/utils/asset-utils"
 import {
   SignerImportMetadata,
   SignerInternalTypes,
 } from "./services/internal-signer"
-=======
-import {
-  isBuiltInNetworkBaseAsset,
-  isSameAsset,
-} from "./redux-slices/utils/asset-utils"
->>>>>>> 874e6847
 import { getPricePoint, getTokenPrices } from "./lib/prices"
 import { DismissableItem } from "./services/preferences"
 

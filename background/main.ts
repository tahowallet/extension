import browser, { runtime } from "webextension-polyfill"
import { alias, wrapStore } from "webext-redux"
import deepDiff from "webext-redux/lib/strategies/deepDiff/diff"
import { configureStore, isPlain, Middleware } from "@reduxjs/toolkit"
import { devToolsEnhancer } from "@redux-devtools/remote"
import { PermissionRequest } from "@tallyho/provider-bridge-shared"
import { debounce } from "lodash"

import {
  decodeJSON,
  encodeJSON,
  getEthereumNetwork,
  isProbablyEVMAddress,
  normalizeEVMAddress,
  wait,
} from "./lib/utils"

import {
  BaseService,
  ChainService,
  EnrichmentService,
  IndexingService,
  InternalEthereumProviderService,
  KeyringService,
  NameService,
  PreferenceService,
  ProviderBridgeService,
  TelemetryService,
  ServiceCreatorFunction,
  DoggoService,
  LedgerService,
  SigningService,
  NFTsService,
  WalletConnectService,
  AnalyticsService,
  getNoopService,
} from "./services"

import { HexString, KeyringTypes, NormalizedEVMAddress } from "./types"
import { SignedTransaction } from "./networks"
import { AccountBalance, AddressOnNetwork, NameOnNetwork } from "./accounts"
import { Eligible } from "./services/doggo/types"

import rootReducer from "./redux-slices"
import {
  AccountType,
  deleteAccount,
  loadAccount,
  updateAccountBalance,
  updateAccountName,
  updateENSAvatar,
} from "./redux-slices/accounts"
import { assetsLoaded, newPricePoint } from "./redux-slices/assets"
import {
  setEligibility,
  setEligibilityLoading,
  setReferrer,
  setReferrerStats,
} from "./redux-slices/claim"
import {
  emitter as keyringSliceEmitter,
  keyringLocked,
  keyringUnlocked,
  updateKeyrings,
  setKeyringToVerify,
} from "./redux-slices/keyrings"
import { blockSeen, setEVMNetworks } from "./redux-slices/networks"
import {
  initializationLoadingTimeHitLimit,
  emitter as uiSliceEmitter,
  setDefaultWallet,
  setSelectedAccount,
  setNewSelectedAccount,
  setSnackbarMessage,
  setAccountsSignerSettings,
  toggleCollectAnalytics,
  setShowAnalyticsNotification,
} from "./redux-slices/ui"
import {
  estimatedFeesPerGas,
  emitter as transactionConstructionSliceEmitter,
  transactionRequest,
  updateTransactionData,
  clearTransactionState,
  TransactionConstructionStatus,
  rejectTransactionSignature,
  transactionSigned,
  clearCustomGas,
  updateRollupEstimates,
} from "./redux-slices/transaction-construction"
import { selectDefaultNetworkFeeSettings } from "./redux-slices/selectors/transactionConstructionSelectors"
import { allAliases } from "./redux-slices/utils"
import {
  requestPermission,
  emitter as providerBridgeSliceEmitter,
  initializePermissions,
  revokePermissionsForAddress,
} from "./redux-slices/dapp"
import logger from "./lib/logger"
import {
  rejectDataSignature,
  clearSigningState,
  signedTypedData,
  signedData as signedDataAction,
  signingSliceEmitter,
  typedDataRequest,
  signDataRequest,
} from "./redux-slices/signing"

import { SignTypedDataRequest, MessageSigningRequest } from "./utils/signing"
import {
  emitter as earnSliceEmitter,
  setVaultsAsStale,
} from "./redux-slices/earn"
import {
  removeDevice,
  resetLedgerState,
  setDeviceConnectionStatus,
  setUsbDeviceCount,
} from "./redux-slices/ledger"
import { OPTIMISM } from "./constants"
import { clearApprovalInProgress, clearSwapQuote } from "./redux-slices/0x-swap"
import {
  AccountSigner,
  SignatureResponse,
  TXSignatureResponse,
} from "./services/signing"
import { ReferrerStats } from "./services/doggo/db"
import {
  migrateReduxState,
  REDUX_STATE_VERSION,
} from "./redux-slices/migrations"
import { PermissionMap } from "./services/provider-bridge/utils"
import { TALLY_INTERNAL_ORIGIN } from "./services/internal-ethereum-provider/constants"
import { deleteNFts } from "./redux-slices/nfts"
import {
  ActivityDetail,
  addActivity,
  initializeActivities,
  initializeActivitiesForAccount,
  removeActivities,
} from "./redux-slices/activities"
import { selectActivitesHashesForEnrichment } from "./redux-slices/selectors"
import { getActivityDetails } from "./redux-slices/utils/activities-utils"
import { getRelevantTransactionAddresses } from "./services/enrichment/utils"
import { AccountSignerWithId } from "./signing"
import { AnalyticsPreferences } from "./services/preferences/types"
import { isSmartContractFungibleAsset, SmartContractAsset } from "./assets"
import { FeatureFlags, isEnabled } from "./features"
import { NFTCollection } from "./nfts"
import {
  initializeNFTs,
  updateNFTsCollections,
  emitter as nftsSliceEmitter,
  updateNFTs,
  deleteNFTsForAddress,
  updateIsReloading,
  deleteTransferredNFTs,
} from "./redux-slices/nfts_update"
import AbilitiesService from "./services/abilities"
import {
  addAbilities,
  updateAbility,
  addAccount as addAccountFilter,
  deleteAccount as deleteAccountFilter,
  deleteAbilitiesForAccount,
  initAbilities,
} from "./redux-slices/abilities"
import { AddChainRequestData } from "./services/provider-bridge"
<<<<<<< HEAD
import { AnalyticsEvent } from "./lib/posthog"
import { SignerRawWithType } from "./services/keyring"
=======
import { AnalyticsEvent, isOneTimeAnalyticsEvent } from "./lib/posthog"
import { isBuiltInNetworkBaseAsset } from "./redux-slices/utils/asset-utils"
>>>>>>> 074deeb7

// This sanitizer runs on store and action data before serializing for remote
// redux devtools. The goal is to end up with an object that is directly
// JSON-serializable and deserializable; the remote end will display the
// resulting objects without additional processing or decoding logic.
const devToolsSanitizer = (input: unknown) => {
  switch (typeof input) {
    // We can make use of encodeJSON instead of recursively looping through
    // the input
    case "bigint":
    case "object":
      return JSON.parse(encodeJSON(input))
    // We only need to sanitize bigints and objects that may or may not contain
    // them.
    default:
      return input
  }
}

const persistStoreFn = <T>(state: T) => {
  if (process.env.WRITE_REDUX_CACHE === "true") {
    // Browser extension storage supports JSON natively, despite that we have
    // to stringify to preserve BigInts
    browser.storage.local.set({
      state: encodeJSON(state),
      version: REDUX_STATE_VERSION,
    })
  }
}

const persistStoreState = debounce(persistStoreFn, 50, {
  trailing: true,
  maxWait: 50,
})

const reduxCache: Middleware = (store) => (next) => (action) => {
  const result = next(action)
  const state = store.getState()

  persistStoreState(state)
  return result
}

// Declared out here so ReduxStoreType can be used in Main.store type
// declaration.
const initializeStore = (preloadedState = {}, main: Main) =>
  configureStore({
    preloadedState,
    reducer: rootReducer,
    middleware: (getDefaultMiddleware) => {
      const middleware = getDefaultMiddleware({
        serializableCheck: {
          isSerializable: (value: unknown) =>
            isPlain(value) || typeof value === "bigint",
        },
        thunk: { extraArgument: { main } },
      })

      // It might be tempting to use an array with `...` destructuring, but
      // unfortunately this fails to preserve important type information from
      // `getDefaultMiddleware`. `push` and `pull` preserve the type
      // information in `getDefaultMiddleware`, including adjustments to the
      // dispatch function type, but as a tradeoff nothing added this way can
      // further modify the type signature. For now, that's fine, as these
      // middlewares don't change acceptable dispatch types.
      //
      // Process aliases before all other middleware, and cache the redux store
      // after all middleware gets a chance to run.
      middleware.unshift(alias(allAliases))
      middleware.push(reduxCache)

      return middleware
    },
    devTools: false,
    enhancers:
      process.env.NODE_ENV === "development"
        ? [
            devToolsEnhancer({
              hostname: "localhost",
              port: 8000,
              realtime: true,
              actionSanitizer: devToolsSanitizer,
              stateSanitizer: devToolsSanitizer,
            }),
          ]
        : [],
  })

type ReduxStoreType = ReturnType<typeof initializeStore>

export const popupMonitorPortName = "popup-monitor"

// TODO Rename ReduxService or CoordinationService, move to services/, etc.
export default class Main extends BaseService<never> {
  /**
   * The redux store for the wallet core. Note that the redux store is used to
   * render the UI (via webext-redux), but it is _not_ the source of truth.
   * Services interact with the various external and internal components and
   * create persisted state, and the redux store is simply a view onto those
   * pieces of canonical state.
   */
  store: ReduxStoreType

  static create: ServiceCreatorFunction<never, Main, []> = async () => {
    const preferenceService = PreferenceService.create()
    const keyringService = KeyringService.create()
    const chainService = ChainService.create(preferenceService, keyringService)
    const indexingService = IndexingService.create(
      preferenceService,
      chainService
    )
    const nameService = NameService.create(chainService, preferenceService)
    const enrichmentService = EnrichmentService.create(
      chainService,
      indexingService,
      nameService
    )
    const internalEthereumProviderService =
      InternalEthereumProviderService.create(chainService, preferenceService)
    const providerBridgeService = ProviderBridgeService.create(
      internalEthereumProviderService,
      preferenceService
    )
    const doggoService = DoggoService.create(chainService, indexingService)

    const telemetryService = TelemetryService.create()

    const ledgerService = LedgerService.create()

    const signingService = SigningService.create(
      keyringService,
      ledgerService,
      chainService
    )

    const analyticsService = AnalyticsService.create(
      chainService,
      preferenceService
    )

    const nftsService = NFTsService.create(chainService)

    const abilitiesService = AbilitiesService.create(
      chainService,
      ledgerService
    )

    const walletConnectService = isEnabled(FeatureFlags.SUPPORT_WALLET_CONNECT)
      ? WalletConnectService.create(
          providerBridgeService,
          internalEthereumProviderService,
          preferenceService,
          chainService
        )
      : getNoopService<WalletConnectService>()

    let savedReduxState = {}
    // Setting READ_REDUX_CACHE to false will start the extension with an empty
    // initial state, which can be useful for development
    if (process.env.READ_REDUX_CACHE === "true") {
      const { state, version } = await browser.storage.local.get([
        "state",
        "version",
      ])

      if (state) {
        const restoredState = decodeJSON(state)
        if (typeof restoredState === "object" && restoredState !== null) {
          // If someone managed to sneak JSON that decodes to typeof "object"
          // but isn't a Record<string, unknown>, there is a very large
          // problem...
          savedReduxState = migrateReduxState(
            restoredState as Record<string, unknown>,
            version || undefined
          )
        } else {
          throw new Error(`Unexpected JSON persisted for state: ${state}`)
        }
      } else {
        // Should be false if you don't want new users to see the modal
        window.localStorage.setItem("modal_meet_taho", "false")
      }
    }

    return new this(
      savedReduxState,
      await preferenceService,
      await chainService,
      await enrichmentService,
      await indexingService,
      await keyringService,
      await nameService,
      await internalEthereumProviderService,
      await providerBridgeService,
      await doggoService,
      await telemetryService,
      await ledgerService,
      await signingService,
      await analyticsService,
      await nftsService,
      await walletConnectService,
      await abilitiesService
    )
  }

  private constructor(
    savedReduxState: Record<string, unknown>,
    /**
     * A promise to the preference service, a dependency for most other services.
     * The promise will be resolved when the service is initialized.
     */
    private preferenceService: PreferenceService,
    /**
     * A promise to the chain service, keeping track of base asset balances,
     * transactions, and network status. The promise will be resolved when the
     * service is initialized.
     */
    private chainService: ChainService,
    /**
     *
     */
    private enrichmentService: EnrichmentService,
    /**
     * A promise to the indexing service, keeping track of token balances and
     * prices. The promise will be resolved when the service is initialized.
     */
    private indexingService: IndexingService,
    /**
     * A promise to the keyring service, which stores key material, derives
     * accounts, and signs messagees and transactions. The promise will be
     * resolved when the service is initialized.
     */
    private keyringService: KeyringService,
    /**
     * A promise to the name service, responsible for resolving names to
     * addresses and content.
     */
    private nameService: NameService,
    /**
     * A promise to the internal ethereum provider service, which acts as
     * web3 / ethereum provider for the internal and external dApps to use.
     */
    private internalEthereumProviderService: InternalEthereumProviderService,
    /**
     * A promise to the provider bridge service, handling and validating
     * the communication coming from dApps according to EIP-1193 and some tribal
     * knowledge.
     */
    private providerBridgeService: ProviderBridgeService,
    /**
     * A promise to the claim service, which saves the eligibility data
     * for efficient storage and retrieval.
     */
    private doggoService: DoggoService,
    /**
     * A promise to the telemetry service, which keeps track of extension
     * storage usage and (eventually) other statistics.
     */
    private telemetryService: TelemetryService,

    /**
     * A promise to the Ledger service, handling the communication
     * with attached Ledger device according to ledgerjs examples and some
     * tribal knowledge. ;)
     */
    private ledgerService: LedgerService,

    /**
     * A promise to the signing service which will route operations between the UI
     * and the exact signing services.
     */
    private signingService: SigningService,

    /**
     * A promise to the analytics service which will be responsible for listening
     * to events and dispatching to our analytics backend
     */
    private analyticsService: AnalyticsService,

    /**
     * A promise to the NFTs service which takes care of NFTs data, fetching, updating
     * details and prices of NFTs for imported accounts.
     */
    private nftsService: NFTsService,

    /**
     * A promise to the Wallet Connect service which takes care of handling wallet connect
     * protocol and communication.
     */
    private walletConnectService: WalletConnectService,

    /**
     * A promise to the Abilities service which takes care of fetching and storing abilities
     */
    private abilitiesService: AbilitiesService
  ) {
    super({
      initialLoadWaitExpired: {
        schedule: { delayInMinutes: 2.5 },
        handler: () => this.store.dispatch(initializationLoadingTimeHitLimit()),
      },
    })

    // Start up the redux store and set it up for proxying.
    this.store = initializeStore(savedReduxState, this)

    wrapStore(this.store, {
      serializer: encodeJSON,
      deserializer: decodeJSON,
      diffStrategy: deepDiff,
      dispatchResponder: async (
        dispatchResult: Promise<unknown>,
        send: (param: { error: string | null; value: unknown | null }) => void
      ) => {
        try {
          send({
            error: null,
            value: encodeJSON(await dispatchResult),
          })
        } catch (error) {
          logger.error(
            "Error awaiting and dispatching redux store result: ",
            error
          )
          send({
            error: encodeJSON(error),
            value: null,
          })
        }
      },
    })

    this.initializeRedux()
  }

  protected override async internalStartService(): Promise<void> {
    await super.internalStartService()

    const servicesToBeStarted = [
      this.preferenceService.startService(),
      this.chainService.startService(),
      this.indexingService.startService(),
      this.enrichmentService.startService(),
      this.keyringService.startService(),
      this.nameService.startService(),
      this.internalEthereumProviderService.startService(),
      this.providerBridgeService.startService(),
      this.doggoService.startService(),
      this.telemetryService.startService(),
      this.ledgerService.startService(),
      this.signingService.startService(),
      this.analyticsService.startService(),
      this.nftsService.startService(),
      this.walletConnectService.startService(),
      this.abilitiesService.startService(),
    ]

    await Promise.all(servicesToBeStarted)
  }

  protected override async internalStopService(): Promise<void> {
    const servicesToBeStopped = [
      this.preferenceService.stopService(),
      this.chainService.stopService(),
      this.indexingService.stopService(),
      this.enrichmentService.stopService(),
      this.keyringService.stopService(),
      this.nameService.stopService(),
      this.internalEthereumProviderService.stopService(),
      this.providerBridgeService.stopService(),
      this.doggoService.stopService(),
      this.telemetryService.stopService(),
      this.ledgerService.stopService(),
      this.signingService.stopService(),
      this.analyticsService.stopService(),
      this.nftsService.stopService(),
      this.walletConnectService.stopService(),
      this.abilitiesService.stopService(),
    ]

    await Promise.all(servicesToBeStopped)
    await super.internalStopService()
  }

  async initializeRedux(): Promise<void> {
    this.connectIndexingService()
    this.connectKeyringService()
    this.connectNameService()
    this.connectInternalEthereumProviderService()
    this.connectProviderBridgeService()
    this.connectPreferenceService()
    this.connectEnrichmentService()
    this.connectDoggoService()
    this.connectTelemetryService()
    this.connectLedgerService()
    this.connectSigningService()
    this.connectAnalyticsService()
    this.connectWalletConnectService()
    this.connectAbilitiesService()

    // Nothing else beside creating a service should happen when feature flag is off
    if (isEnabled(FeatureFlags.SUPPORT_NFT_TAB)) {
      this.connectNFTsService()
    }

    await this.connectChainService()

    // FIXME Should no longer be necessary once transaction queueing enters the
    // FIXME picture.
    this.store.dispatch(
      clearTransactionState(TransactionConstructionStatus.Idle)
    )

    this.store.dispatch(clearApprovalInProgress())

    this.connectPopupMonitor()
  }

  async addAccount(addressNetwork: AddressOnNetwork): Promise<void> {
    await this.chainService.addAccountToTrack(addressNetwork)
  }

  addOrEditAddressName({
    address,
    network,
    name,
  }: AddressOnNetwork & { name: string }): void {
    this.preferenceService.addOrEditNameInAddressBook({
      address,
      network,
      name,
    })
  }

  async removeAccount(
    address: HexString,
    signer: AccountSigner,
    lastAddressInAccount: boolean
  ): Promise<void> {
    this.store.dispatch(deleteAccount(address))

    if (signer.type !== AccountType.ReadOnly && lastAddressInAccount) {
      await this.preferenceService.deleteAccountSignerSettings(signer)
    }

    if (signer.type === "ledger" && lastAddressInAccount) {
      this.store.dispatch(removeDevice(signer.deviceID))
    }

    this.store.dispatch(removeActivities(address))
    this.store.dispatch(deleteNFts(address))

    // remove NFTs
    if (isEnabled(FeatureFlags.SUPPORT_NFT_TAB)) {
      this.store.dispatch(deleteNFTsForAddress(address))
      await this.nftsService.removeNFTsForAddress(address)
    }
    // remove abilities
    if (signer.type !== AccountType.ReadOnly) {
      await this.abilitiesService.deleteAbilitiesForAccount(address)
    }
    // remove dApp premissions
    this.store.dispatch(revokePermissionsForAddress(address))
    await this.providerBridgeService.revokePermissionsForAddress(address)
    // TODO Adjust to handle specific network.
    await this.signingService.removeAccount(address, signer.type)
  }

  async importLedgerAccounts(
    accounts: Array<{
      path: string
      address: string
    }>
  ): Promise<void> {
    const trackedNetworks = await this.chainService.getTrackedNetworks()
    await Promise.all(
      accounts.map(async ({ path, address }) => {
        await this.ledgerService.saveAddress(path, address)

        await Promise.all(
          trackedNetworks.map(async (network) => {
            const addressNetwork = {
              address,
              network,
            }
            await this.chainService.addAccountToTrack(addressNetwork)
            this.abilitiesService.getNewAccountAbilities(address)

            this.store.dispatch(loadAccount(addressNetwork))
          })
        )
      })
    )
    this.store.dispatch(
      setNewSelectedAccount({
        address: accounts[0].address,
        network:
          await this.internalEthereumProviderService.getCurrentOrDefaultNetworkForOrigin(
            TALLY_INTERNAL_ORIGIN
          ),
      })
    )
  }

  async deriveLedgerAddress(
    deviceID: string,
    derivationPath: string
  ): Promise<string> {
    return this.signingService.deriveAddress({
      type: "ledger",
      deviceID,
      path: derivationPath,
    })
  }

  async connectLedger(): Promise<string | null> {
    return this.ledgerService.refreshConnectedLedger()
  }

  async getAccountEthBalanceUncached(
    addressNetwork: AddressOnNetwork
  ): Promise<bigint> {
    const accountBalance = await this.chainService.getLatestBaseAccountBalance(
      addressNetwork
    )

    return accountBalance.assetAmount.amount
  }

  async enrichActivitiesForSelectedAccount(): Promise<void> {
    const addressNetwork = this.store.getState().ui.selectedAccount
    if (addressNetwork) {
      await this.enrichActivities(addressNetwork)
    }
  }

  async enrichActivities(addressNetwork: AddressOnNetwork): Promise<void> {
    const accountsToTrack = await this.chainService.getAccountsToTrack()
    const activitiesToEnrich = selectActivitesHashesForEnrichment(
      this.store.getState()
    )

    activitiesToEnrich.forEach(async (txHash) => {
      const transaction = await this.chainService.getTransaction(
        addressNetwork.network,
        txHash
      )
      const enrichedTransaction =
        await this.enrichmentService.enrichTransaction(transaction, 2)

      this.store.dispatch(
        addActivity({
          transaction: enrichedTransaction,
          forAccounts: getRelevantTransactionAddresses(
            enrichedTransaction,
            accountsToTrack
          ),
        })
      )
    })
  }

  async connectChainService(): Promise<void> {
    // Initialize activities for all accounts once on and then
    // initialize for each account when it is needed
    this.chainService.emitter.on("initializeActivities", async (payload) => {
      this.store.dispatch(initializeActivities(payload))
      await this.enrichActivitiesForSelectedAccount()

      this.chainService.emitter.on(
        "initializeActivitiesForAccount",
        async (payloadForAccount) => {
          this.store.dispatch(initializeActivitiesForAccount(payloadForAccount))
          await this.enrichActivitiesForSelectedAccount()
        }
      )

      // Set up initial state.
      const existingAccounts = await this.chainService.getAccountsToTrack()
      existingAccounts.forEach(async (addressNetwork) => {
        // Mark as loading and wire things up.
        this.store.dispatch(loadAccount(addressNetwork))

        // Force a refresh of the account balance to populate the store.
        this.chainService.getLatestBaseAccountBalance(addressNetwork)
      })
    })

    // Wire up chain service to account slice.
    this.chainService.emitter.on(
      "accountsWithBalances",
      (accountWithBalance) => {
        // The first account balance update will transition the account to loading.
        this.store.dispatch(updateAccountBalance(accountWithBalance))
      }
    )

    this.chainService.emitter.on("supportedNetworks", (supportedNetworks) => {
      this.store.dispatch(setEVMNetworks(supportedNetworks))
    })

    this.chainService.emitter.on("block", (block) => {
      this.store.dispatch(blockSeen(block))
    })

    this.chainService.emitter.on("transactionSend", () => {
      this.store.dispatch(
        setSnackbarMessage("Transaction signed, broadcasting...")
      )
      this.store.dispatch(
        clearTransactionState(TransactionConstructionStatus.Idle)
      )
    })

    earnSliceEmitter.on("earnDeposit", (message) => {
      this.store.dispatch(setSnackbarMessage(message))
    })

    this.chainService.emitter.on("transactionSendFailure", () => {
      this.store.dispatch(
        setSnackbarMessage("Transaction failed to broadcast.")
      )
    })

    transactionConstructionSliceEmitter.on(
      "updateTransaction",
      async (transaction) => {
        const { network } = transaction

        const {
          values: { maxFeePerGas, maxPriorityFeePerGas },
        } = selectDefaultNetworkFeeSettings(this.store.getState())

        const { transactionRequest: populatedRequest, gasEstimationError } =
          await this.chainService.populatePartialTransactionRequest(
            network,
            { ...transaction },
            { maxFeePerGas, maxPriorityFeePerGas }
          )

        // Create promise to pass into Promise.race
        const getAnnotation = async () => {
          const { annotation } =
            await this.enrichmentService.enrichTransactionSignature(
              network,
              populatedRequest,
              2 /* TODO desiredDecimals should be configurable */
            )
          return annotation
        }

        const maybeEnrichedAnnotation = await Promise.race([
          getAnnotation(),
          // Wait 10 seconds before discarding enrichment
          wait(10_000),
        ])

        if (maybeEnrichedAnnotation) {
          populatedRequest.annotation = maybeEnrichedAnnotation
        }

        if (typeof gasEstimationError === "undefined") {
          this.store.dispatch(
            transactionRequest({
              transactionRequest: populatedRequest,
              transactionLikelyFails: false,
            })
          )
        } else {
          this.store.dispatch(
            transactionRequest({
              transactionRequest: populatedRequest,
              transactionLikelyFails: true,
            })
          )
        }
      }
    )

    transactionConstructionSliceEmitter.on(
      "broadcastSignedTransaction",
      async (transaction: SignedTransaction) => {
        this.chainService.broadcastSignedTransaction(transaction)
      }
    )

    transactionConstructionSliceEmitter.on(
      "requestSignature",
      async ({ request, accountSigner }) => {
        try {
          const signedTransactionResult =
            await this.signingService.signTransaction(request, accountSigner)
          await this.store.dispatch(transactionSigned(signedTransactionResult))
        } catch (exception) {
          logger.error("Error signing transaction", exception)
          this.store.dispatch(
            clearTransactionState(TransactionConstructionStatus.Idle)
          )
        }
      }
    )
    signingSliceEmitter.on(
      "requestSignTypedData",
      async ({ typedData, account, accountSigner }) => {
        try {
          const signedData = await this.signingService.signTypedData({
            typedData,
            account,
            accountSigner,
          })
          this.store.dispatch(signedTypedData(signedData))
        } catch (err) {
          logger.error("Error signing typed data", typedData, "error: ", err)
          this.store.dispatch(clearSigningState)
        }
      }
    )
    signingSliceEmitter.on(
      "requestSignData",
      async ({ rawSigningData, account, accountSigner }) => {
        const signedData = await this.signingService.signData(
          account,
          rawSigningData,
          accountSigner
        )
        this.store.dispatch(signedDataAction(signedData))
      }
    )

    this.chainService.emitter.on(
      "blockPrices",
      async ({ blockPrices, network }) => {
        if (network.chainID === OPTIMISM.chainID) {
          const { transactionRequest: currentTransactionRequest } =
            this.store.getState().transactionConstruction
          if (currentTransactionRequest?.network.chainID === OPTIMISM.chainID) {
            // If there is a currently pending transaction request on Optimism,
            // we need to update its L1 rollup fee as well as the current estimated fees per gas
            const estimatedRollupFee =
              await this.chainService.estimateL1RollupFeeForOptimism(
                currentTransactionRequest.network,
                currentTransactionRequest
              )
            const estimatedRollupGwei =
              await this.chainService.estimateL1RollupGasPrice(network)

            this.store.dispatch(
              updateRollupEstimates({ estimatedRollupFee, estimatedRollupGwei })
            )
          }
        }
        this.store.dispatch(
          estimatedFeesPerGas({ estimatedFeesPerGas: blockPrices, network })
        )
      }
    )

    // Report on transactions for basic activity. Fancier stuff is handled via
    // connectEnrichmentService
    this.chainService.emitter.on("transaction", async (transactionInfo) => {
      this.store.dispatch(addActivity(transactionInfo))
    })

    uiSliceEmitter.on("userActivityEncountered", (addressOnNetwork) => {
      this.abilitiesService.refreshAbilities()
      this.chainService.markAccountActivity(addressOnNetwork)
    })
  }

  async connectNameService(): Promise<void> {
    this.nameService.emitter.on(
      "resolvedName",
      async ({
        from: { addressOnNetwork },
        resolved: {
          nameOnNetwork: { name },
        },
      }) => {
        this.store.dispatch(updateAccountName({ ...addressOnNetwork, name }))
      }
    )
    this.nameService.emitter.on(
      "resolvedAvatar",
      async ({ from: { addressOnNetwork }, resolved: { avatar } }) => {
        this.store.dispatch(
          updateENSAvatar({ ...addressOnNetwork, avatar: avatar.toString() })
        )
      }
    )
  }

  async connectIndexingService(): Promise<void> {
    this.indexingService.emitter.on(
      "accountsWithBalances",
      async ({ balances, addressOnNetwork }) => {
        const assetsToTrack = await this.indexingService.getAssetsToTrack()
        const trackedAccounts = await this.chainService.getAccountsToTrack()
        const allTrackedAddresses = new Set(
          trackedAccounts.map((account) => account.address)
        )

        if (!allTrackedAddresses.has(addressOnNetwork.address)) {
          return
        }

        const filteredBalancesToDispatch: AccountBalance[] = []

        const sortedBalances: AccountBalance[] = []

        balances
          .filter((balance) => {
            const isSmartContract =
              "contractAddress" in balance.assetAmount.asset

            if (!isSmartContract) {
              sortedBalances.push(balance)
            }

            // Network base assets with smart contract addresses from some networks
            // e.g. Optimism, Polygon might have been retrieved through alchemy as
            // token balances but they should not be handled here as they would
            // not be correctly treated as base assets
            if (
              isBuiltInNetworkBaseAsset(
                balance.assetAmount.asset,
                balance.network
              )
            ) {
              return false
            }

            return isSmartContract
          })
          // Sort trusted last to prevent shadowing assets from token lists
          // FIXME: Balances should not be indexed by symbol in redux
          .sort((balance, otherBalance) => {
            const asset = balance.assetAmount.asset as SmartContractAsset
            const other = otherBalance.assetAmount.asset as SmartContractAsset

            return (
              (other.metadata?.tokenLists?.length ?? 0) -
              (asset.metadata?.tokenLists?.length ?? 0)
            )
          })
          .forEach((balance) => sortedBalances.unshift(balance))

        sortedBalances.forEach((balance) => {
          // TODO support multi-network assets
          const balanceHasAnAlreadyTrackedAsset = assetsToTrack.some(
            (tracked) =>
              tracked.symbol === balance.assetAmount.asset.symbol &&
              isSmartContractFungibleAsset(balance.assetAmount.asset) &&
              normalizeEVMAddress(tracked.contractAddress) ===
                normalizeEVMAddress(balance.assetAmount.asset.contractAddress)
          )

          if (
            balance.assetAmount.amount > 0 ||
            balanceHasAnAlreadyTrackedAsset
          ) {
            filteredBalancesToDispatch.push(balance)
          }
        })

        this.store.dispatch(
          updateAccountBalance({
            balances: filteredBalancesToDispatch,
            addressOnNetwork,
          })
        )
      }
    )

    this.indexingService.emitter.on("assets", (assets) => {
      this.store.dispatch(assetsLoaded(assets))
    })

    this.indexingService.emitter.on("price", (pricePoint) => {
      this.store.dispatch(newPricePoint(pricePoint))
    })
  }

  async connectEnrichmentService(): Promise<void> {
    this.enrichmentService.emitter.on(
      "enrichedEVMTransaction",
      (transactionData) => {
        this.indexingService.notifyEnrichedTransaction(
          transactionData.transaction
        )
        this.store.dispatch(addActivity(transactionData))
      }
    )
  }

  async connectSigningService(): Promise<void> {
    this.keyringService.emitter.on("address", (address) =>
      this.signingService.addTrackedAddress(address, "keyring")
    )

    this.ledgerService.emitter.on("address", ({ address }) =>
      this.signingService.addTrackedAddress(address, "ledger")
    )
  }

  async connectLedgerService(): Promise<void> {
    this.store.dispatch(resetLedgerState())

    this.ledgerService.emitter.on("connected", ({ id, metadata }) => {
      this.store.dispatch(
        setDeviceConnectionStatus({
          deviceID: id,
          status: "available",
          isArbitraryDataSigningEnabled: metadata.isArbitraryDataSigningEnabled,
          displayDetails: metadata.displayDetails,
        })
      )
    })

    this.ledgerService.emitter.on("disconnected", ({ id }) => {
      this.store.dispatch(
        setDeviceConnectionStatus({
          deviceID: id,
          status: "disconnected",
          isArbitraryDataSigningEnabled: false /* dummy */,
          displayDetails: undefined,
        })
      )
    })

    this.ledgerService.emitter.on("usbDeviceCount", (usbDeviceCount) => {
      this.store.dispatch(setUsbDeviceCount({ usbDeviceCount }))
    })
  }

  async connectKeyringService(): Promise<void> {
    this.keyringService.emitter.on("keyrings", (keyrings) => {
      this.store.dispatch(updateKeyrings(keyrings))
    })

    this.keyringService.emitter.on("address", async (address) => {
      const trackedNetworks = await this.chainService.getTrackedNetworks()
      trackedNetworks.forEach((network) => {
        // Mark as loading and wire things up.
        this.store.dispatch(
          loadAccount({
            address,
            network,
          })
        )

        this.chainService.addAccountToTrack({
          address,
          network,
        })
        this.abilitiesService.getNewAccountAbilities(address)
      })
    })

    this.keyringService.emitter.on("locked", async (isLocked) => {
      if (isLocked) {
        this.store.dispatch(keyringLocked())
      } else {
        this.store.dispatch(keyringUnlocked())
      }
    })

    keyringSliceEmitter.on("createPassword", async (password) => {
      await this.keyringService.unlock(password, true)
    })

    keyringSliceEmitter.on("lockKeyrings", async () => {
      await this.keyringService.lock()
    })

    keyringSliceEmitter.on("deriveAddress", async (keyringID) => {
      await this.signingService.deriveAddress({
        type: "keyring",
        keyringID,
      })
    })

    keyringSliceEmitter.on("generateNewKeyring", async (path) => {
      // TODO move unlocking to a reasonable place in the initialization flow
      const generated: {
        id: string
        mnemonic: string[]
      } = await this.keyringService.generateNewKeyring(
        KeyringTypes.mnemonicBIP39S256,
        path
      )

      this.store.dispatch(setKeyringToVerify(generated))
    })
  }

  async connectInternalEthereumProviderService(): Promise<void> {
    this.internalEthereumProviderService.emitter.on(
      "transactionSignatureRequest",
      async ({ payload, resolver, rejecter }) => {
        /**
         * There is a case in which the user changes the settings on the ledger after connection.
         * For example, it sets disabled blind signing. Before the transaction signature request
         * ledger should be connected again to refresh the state. Without reconnection,
         * the user doesn't receive an error message on how to fix it.
         */
        const isArbitraryDataSigningEnabled =
          await this.ledgerService.isArbitraryDataSigningEnabled()
        if (!isArbitraryDataSigningEnabled) {
          this.connectLedger()
        }
        this.store.dispatch(
          clearTransactionState(TransactionConstructionStatus.Pending)
        )
        this.store.dispatch(updateTransactionData(payload))

        const clear = () => {
          // Mutual dependency to handleAndClear.
          // eslint-disable-next-line @typescript-eslint/no-use-before-define
          this.signingService.emitter.off("signingTxResponse", handleAndClear)

          transactionConstructionSliceEmitter.off(
            "signatureRejected",
            // Mutual dependency to rejectAndClear.
            // eslint-disable-next-line @typescript-eslint/no-use-before-define
            rejectAndClear
          )
        }

        const handleAndClear = (response: TXSignatureResponse) => {
          clear()
          switch (response.type) {
            case "success-tx":
              resolver(response.signedTx)
              break
            default:
              rejecter()
              break
          }
        }

        const rejectAndClear = () => {
          clear()
          rejecter()
        }

        this.signingService.emitter.on("signingTxResponse", handleAndClear)

        transactionConstructionSliceEmitter.on(
          "signatureRejected",
          rejectAndClear
        )
      }
    )
    this.internalEthereumProviderService.emitter.on(
      "signTypedDataRequest",
      async ({
        payload,
        resolver,
        rejecter,
      }: {
        payload: SignTypedDataRequest
        resolver: (result: string | PromiseLike<string>) => void
        rejecter: () => void
      }) => {
        const enrichedsignTypedDataRequest =
          await this.enrichmentService.enrichSignTypedDataRequest(payload)
        this.store.dispatch(typedDataRequest(enrichedsignTypedDataRequest))

        const clear = () => {
          this.signingService.emitter.off(
            "signingDataResponse",
            // Mutual dependency to handleAndClear.
            // eslint-disable-next-line @typescript-eslint/no-use-before-define
            handleAndClear
          )

          signingSliceEmitter.off(
            "signatureRejected",
            // Mutual dependency to rejectAndClear.
            // eslint-disable-next-line @typescript-eslint/no-use-before-define
            rejectAndClear
          )
        }

        const handleAndClear = (response: SignatureResponse) => {
          clear()
          switch (response.type) {
            case "success-data":
              resolver(response.signedData)
              break
            default:
              rejecter()
              break
          }
        }

        const rejectAndClear = () => {
          clear()
          rejecter()
        }

        this.signingService.emitter.on("signingDataResponse", handleAndClear)

        signingSliceEmitter.on("signatureRejected", rejectAndClear)
      }
    )
    this.internalEthereumProviderService.emitter.on(
      "signDataRequest",
      async ({
        payload,
        resolver,
        rejecter,
      }: {
        payload: MessageSigningRequest
        resolver: (result: string | PromiseLike<string>) => void
        rejecter: () => void
      }) => {
        this.chainService.pollBlockPricesForNetwork(
          payload.account.network.chainID
        )
        this.store.dispatch(signDataRequest(payload))

        const clear = () => {
          this.signingService.emitter.off(
            "personalSigningResponse",
            // Mutual dependency to handleAndClear.
            // eslint-disable-next-line @typescript-eslint/no-use-before-define
            handleAndClear
          )

          signingSliceEmitter.off(
            "signatureRejected",
            // Mutual dependency to rejectAndClear.
            // eslint-disable-next-line @typescript-eslint/no-use-before-define
            rejectAndClear
          )
        }

        const handleAndClear = (response: SignatureResponse) => {
          clear()
          switch (response.type) {
            case "success-data":
              resolver(response.signedData)
              break
            default:
              rejecter()
              break
          }
        }

        const rejectAndClear = () => {
          clear()
          rejecter()
        }

        this.signingService.emitter.on(
          "personalSigningResponse",
          handleAndClear
        )

        signingSliceEmitter.on("signatureRejected", rejectAndClear)
      }
    )

    uiSliceEmitter.on("newSelectedNetwork", (network) => {
      this.internalEthereumProviderService.routeSafeRPCRequest(
        "wallet_switchEthereumChain",
        [{ chainId: network.chainID }],
        TALLY_INTERNAL_ORIGIN
      )
      this.chainService.pollBlockPricesForNetwork(network.chainID)
      this.store.dispatch(clearCustomGas())
    })
  }

  async connectProviderBridgeService(): Promise<void> {
    uiSliceEmitter.on("addCustomNetworkResponse", ([requestId, success]) => {
      return this.providerBridgeService.handleAddNetworkRequest(
        requestId,
        success
      )
    })

    this.providerBridgeService.emitter.on(
      "requestPermission",
      (permissionRequest: PermissionRequest) => {
        this.store.dispatch(requestPermission(permissionRequest))
      }
    )

    this.providerBridgeService.emitter.on(
      "initializeAllowedPages",
      async (allowedPages: PermissionMap) => {
        this.store.dispatch(initializePermissions(allowedPages))
      }
    )

    this.providerBridgeService.emitter.on(
      "setClaimReferrer",
      async (referral: string) => {
        const isAddress = isProbablyEVMAddress(referral)
        const network = getEthereumNetwork()
        const ensName = isAddress
          ? (
              await this.nameService.lookUpName({
                address: referral,
                network,
              })
            )?.resolved?.nameOnNetwork?.name
          : referral
        const address = isAddress
          ? referral
          : (
              await this.nameService.lookUpEthereumAddress({
                name: referral,
                network,
              })
            )?.resolved?.addressOnNetwork?.address

        if (typeof address !== "undefined") {
          this.store.dispatch(
            setReferrer({
              address,
              ensName,
            })
          )
        }
      }
    )

    providerBridgeSliceEmitter.on("grantPermission", async (permission) => {
      this.analyticsService.sendAnalyticsEvent(AnalyticsEvent.DAPP_CONNECTED, {
        origin: permission.origin,
        chainId: permission.chainID,
      })
      await Promise.all(
        this.chainService.supportedNetworks.map(async (network) => {
          await this.providerBridgeService.grantPermission({
            ...permission,
            chainID: network.chainID,
          })
        })
      )
    })

    providerBridgeSliceEmitter.on(
      "denyOrRevokePermission",
      async (permission) => {
        await Promise.all(
          this.chainService.supportedNetworks.map(async (network) => {
            await this.providerBridgeService.denyOrRevokePermission({
              ...permission,
              chainID: network.chainID,
            })
          })
        )
      }
    )
  }

  async connectPreferenceService(): Promise<void> {
    this.preferenceService.emitter.on(
      "initializeDefaultWallet",
      async (isDefaultWallet: boolean) => {
        await this.store.dispatch(setDefaultWallet(isDefaultWallet))
      }
    )

    this.preferenceService.emitter.on(
      "initializeSelectedAccount",
      async (dbAddressNetwork: AddressOnNetwork) => {
        if (dbAddressNetwork) {
          // TBD: naming the normal reducer and async thunks
          // Initialize redux from the db
          // !!! Important: this action belongs to a regular reducer.
          // NOT to be confused with the setNewCurrentAddress asyncThunk
          this.store.dispatch(setSelectedAccount(dbAddressNetwork))
        } else {
          // Update currentAddress in db if it's not set but it is in the store
          // should run only one time
          const addressNetwork = this.store.getState().ui.selectedAccount

          if (addressNetwork) {
            await this.preferenceService.setSelectedAccount(addressNetwork)
          }
        }
      }
    )

    this.preferenceService.emitter.on(
      "updatedSignerSettings",
      (accountSignerSettings) => {
        this.store.dispatch(setAccountsSignerSettings(accountSignerSettings))
      }
    )

    uiSliceEmitter.on("newSelectedAccount", async (addressNetwork) => {
      await this.preferenceService.setSelectedAccount(addressNetwork)

      this.store.dispatch(clearSwapQuote())
      this.store.dispatch(setEligibilityLoading())
      this.doggoService.getEligibility(addressNetwork.address)

      this.store.dispatch(setVaultsAsStale())

      await this.chainService.markAccountActivity(addressNetwork)

      const referrerStats = await this.doggoService.getReferrerStats(
        addressNetwork
      )
      this.store.dispatch(setReferrerStats(referrerStats))

      this.providerBridgeService.notifyContentScriptsAboutAddressChange(
        addressNetwork.address
      )
    })

    uiSliceEmitter.on("newSelectedAccountSwitched", async (addressNetwork) => {
      this.enrichActivities(addressNetwork)
    })

    uiSliceEmitter.on(
      "newDefaultWalletValue",
      async (newDefaultWalletValue) => {
        await this.preferenceService.setDefaultWalletValue(
          newDefaultWalletValue
        )

        this.providerBridgeService.notifyContentScriptAboutConfigChange(
          newDefaultWalletValue
        )
      }
    )

    uiSliceEmitter.on("refreshBackgroundPage", async () => {
      window.location.reload()
    })
  }

  async connectDoggoService(): Promise<void> {
    this.doggoService.emitter.on(
      "newEligibility",
      async (eligibility: Eligible) => {
        await this.store.dispatch(setEligibility(eligibility))
      }
    )

    this.doggoService.emitter.on(
      "newReferral",
      async (
        referral: {
          referrer: AddressOnNetwork
        } & ReferrerStats
      ) => {
        const { referrer, referredUsers, bonusTotal } = referral
        const { selectedAccount } = this.store.getState().ui

        if (
          normalizeEVMAddress(referrer.address) ===
          normalizeEVMAddress(selectedAccount.address)
        ) {
          this.store.dispatch(
            setReferrerStats({
              referredUsers,
              bonusTotal,
            })
          )
        }
      }
    )
  }

  connectTelemetryService(): void {
    // Pass the redux store to the telemetry service so we can analyze its size
    this.telemetryService.connectReduxStore(this.store)
  }

  connectNFTsService(): void {
    this.nftsService.emitter.on(
      "initializeNFTs",
      (collections: NFTCollection[]) => {
        this.store.dispatch(initializeNFTs(collections))
      }
    )
    this.nftsService.emitter.on(
      "updateCollections",
      (collections: NFTCollection[]) => {
        this.store.dispatch(updateNFTsCollections(collections))
      }
    )
    this.nftsService.emitter.on("updateNFTs", async (payload) => {
      await this.store.dispatch(updateNFTs(payload))
    })
    this.nftsService.emitter.on("removeTransferredNFTs", async (payload) => {
      this.store.dispatch(deleteTransferredNFTs(payload))
    })
    this.nftsService.emitter.on("isReloadingNFTs", async (payload) => {
      this.store.dispatch(updateIsReloading(payload))
    })
    nftsSliceEmitter.on("fetchNFTs", ({ collectionID, account }) =>
      this.nftsService.fetchNFTsFromCollection(collectionID, account)
    )
    nftsSliceEmitter.on("refetchNFTs", ({ collectionID, account }) =>
      this.nftsService.refreshNFTsFromCollection(collectionID, account)
    )
    nftsSliceEmitter.on("fetchMoreNFTs", ({ collectionID, account }) =>
      this.nftsService.fetchNFTsFromNextPage(collectionID, account)
    )
    nftsSliceEmitter.on("refetchCollections", () =>
      this.nftsService.refreshCollections()
    )
  }

  // eslint-disable-next-line class-methods-use-this
  connectWalletConnectService(): void {
    // TODO: here comes the glue between the UI and service layer
  }

  connectAbilitiesService(): void {
    this.abilitiesService.emitter.on("initAbilities", (address) => {
      this.store.dispatch(initAbilities(address))
    })
    this.abilitiesService.emitter.on("newAbilities", (newAbilities) => {
      this.store.dispatch(addAbilities(newAbilities))
    })
    this.abilitiesService.emitter.on("deleteAbilities", (address) => {
      this.store.dispatch(deleteAbilitiesForAccount(address))
    })
    this.abilitiesService.emitter.on("updatedAbility", (ability) => {
      this.store.dispatch(updateAbility(ability))
    })
    this.abilitiesService.emitter.on("newAccount", (address) => {
      this.store.dispatch(addAccountFilter(address))
    })
    this.abilitiesService.emitter.on("deleteAccount", (address) => {
      this.store.dispatch(deleteAccountFilter(address))
    })
  }

  async unlockKeyrings(password: string): Promise<boolean> {
    return this.keyringService.unlock(password)
  }

  async importSigner(signerRaw: SignerRawWithType): Promise<HexString | null> {
    return this.keyringService.importSigner(signerRaw)
  }

  async getActivityDetails(txHash: string): Promise<ActivityDetail[]> {
    const addressNetwork = this.store.getState().ui.selectedAccount
    const transaction = await this.chainService.getTransaction(
      addressNetwork.network,
      txHash
    )
    const enrichedTransaction = await this.enrichmentService.enrichTransaction(
      transaction,
      2
    )

    return getActivityDetails(enrichedTransaction)
  }

  async connectAnalyticsService(): Promise<void> {
    this.analyticsService.emitter.on("enableDefaultOn", () => {
      this.store.dispatch(setShowAnalyticsNotification(true))
    })

    this.preferenceService.emitter.on(
      "updateAnalyticsPreferences",
      async (analyticsPreferences: AnalyticsPreferences) => {
        // This event is used on initialization and data change
        this.store.dispatch(
          toggleCollectAnalytics(
            // we are using only this field on the UI atm
            // it's expected that more detailed analytics settings will come
            analyticsPreferences.isEnabled
          )
        )
      }
    )

    uiSliceEmitter.on(
      "updateAnalyticsPreferences",
      async (analyticsPreferences: Partial<AnalyticsPreferences>) => {
        await this.preferenceService.updateAnalyticsPreferences(
          analyticsPreferences
        )
      }
    )

    uiSliceEmitter.on("deleteAnalyticsData", () => {
      this.analyticsService.removeAnalyticsData()
    })

    uiSliceEmitter.on("sendEvent", (event) => {
      if (isOneTimeAnalyticsEvent(event)) {
        this.analyticsService.sendOneTimeAnalyticsEvent(event)
      } else {
        this.analyticsService.sendAnalyticsEvent(event)
      }
    })
  }

  getAddNetworkRequestDetails(requestId: string): AddChainRequestData {
    return this.providerBridgeService.getNewCustomRPCDetails(requestId)
  }

  async updateSignerTitle(
    signer: AccountSignerWithId,
    title: string
  ): Promise<void> {
    return this.preferenceService.updateAccountSignerTitle(signer, title)
  }

  async resolveNameOnNetwork(
    nameOnNetwork: NameOnNetwork
  ): Promise<AddressOnNetwork | undefined> {
    try {
      return (await this.nameService.lookUpEthereumAddress(nameOnNetwork))
        ?.resolved?.addressOnNetwork
    } catch (error) {
      logger.info("Error looking up Ethereum address: ", error)
      return undefined
    }
  }

  async pollForAbilities(address: NormalizedEVMAddress): Promise<void> {
    return this.abilitiesService.pollForAbilities(address)
  }

  async markAbilityAsCompleted(
    address: NormalizedEVMAddress,
    abilityId: string
  ): Promise<void> {
    return this.abilitiesService.markAbilityAsCompleted(address, abilityId)
  }

  async markAbilityAsRemoved(
    address: NormalizedEVMAddress,
    abilityId: string
  ): Promise<void> {
    return this.abilitiesService.markAbilityAsRemoved(address, abilityId)
  }

  async reportAndRemoveAbility(
    address: NormalizedEVMAddress,
    abilitySlug: string,
    abilityId: string,
    reason: string
  ): Promise<void> {
    this.abilitiesService.reportAndRemoveAbility(
      address,
      abilitySlug,
      abilityId,
      reason
    )
  }

  async removeEVMNetwork(chainID: string): Promise<void> {
    return this.chainService.removeCustomChain(chainID)
  }

  private connectPopupMonitor() {
    runtime.onConnect.addListener((port) => {
      if (port.name !== popupMonitorPortName) return

      const openTime = Date.now()

      port.onDisconnect.addListener(() => {
        this.analyticsService.sendAnalyticsEvent(AnalyticsEvent.UI_SHOWN, {
          openTime: new Date(openTime).toISOString(),
          closeTime: new Date().toISOString(),
          openLength: (Date.now() - openTime) / 1e3,
          unit: "s",
        })
        this.onPopupDisconnected()
      })
    })
  }

  private onPopupDisconnected() {
    this.store.dispatch(rejectTransactionSignature())
    this.store.dispatch(rejectDataSignature())
  }
}<|MERGE_RESOLUTION|>--- conflicted
+++ resolved
@@ -167,13 +167,9 @@
   initAbilities,
 } from "./redux-slices/abilities"
 import { AddChainRequestData } from "./services/provider-bridge"
-<<<<<<< HEAD
-import { AnalyticsEvent } from "./lib/posthog"
-import { SignerRawWithType } from "./services/keyring"
-=======
 import { AnalyticsEvent, isOneTimeAnalyticsEvent } from "./lib/posthog"
 import { isBuiltInNetworkBaseAsset } from "./redux-slices/utils/asset-utils"
->>>>>>> 074deeb7
+import { SignerRawWithType } from "./services/keyring"
 
 // This sanitizer runs on store and action data before serializing for remote
 // redux devtools. The goal is to end up with an object that is directly

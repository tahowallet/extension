import browser, { runtime } from "webextension-polyfill"
import { alias, wrapStore } from "webext-redux"
import deepDiff from "webext-redux/lib/strategies/deepDiff/diff"
import { configureStore, isPlain, Middleware } from "@reduxjs/toolkit"
import { devToolsEnhancer } from "@redux-devtools/remote"
import { PermissionRequest } from "@tallyho/provider-bridge-shared"
import { debounce } from "lodash"

import {
  decodeJSON,
  encodeJSON,
  getEthereumNetwork,
  isProbablyEVMAddress,
  normalizeEVMAddress,
  sameEVMAddress,
  wait,
} from "./lib/utils"

import {
  BaseService,
  ChainService,
  EnrichmentService,
  IndexingService,
  InternalEthereumProviderService,
  KeyringService,
  NameService,
  PreferenceService,
  ProviderBridgeService,
  TelemetryService,
  ServiceCreatorFunction,
  DoggoService,
  LedgerService,
  SigningService,
  NFTsService,
  WalletConnectService,
  AnalyticsService,
  getNoopService,
} from "./services"

import { HexString, KeyringTypes, NormalizedEVMAddress } from "./types"
import { EVMNetwork, SignedTransaction } from "./networks"
import { AccountBalance, AddressOnNetwork, NameOnNetwork } from "./accounts"
import { Eligible } from "./services/doggo/types"

import rootReducer from "./redux-slices"
import {
  AccountType,
  deleteAccount,
  loadAccount,
  updateAccountBalance,
  updateAccountName,
  updateENSAvatar,
} from "./redux-slices/accounts"
import { assetsLoaded, newPricePoint } from "./redux-slices/assets"
import {
  setEligibility,
  setEligibilityLoading,
  setReferrer,
  setReferrerStats,
} from "./redux-slices/claim"
import {
  emitter as keyringSliceEmitter,
  keyringLocked,
  keyringUnlocked,
  updateKeyrings,
  setKeyringToVerify,
} from "./redux-slices/keyrings"
import { blockSeen, setEVMNetworks } from "./redux-slices/networks"
import {
  initializationLoadingTimeHitLimit,
  emitter as uiSliceEmitter,
  setDefaultWallet,
  setSelectedAccount,
  setNewSelectedAccount,
  setSnackbarMessage,
  setAccountsSignerSettings,
  toggleCollectAnalytics,
  setShowAnalyticsNotification,
  setSelectedNetwork,
} from "./redux-slices/ui"
import {
  estimatedFeesPerGas,
  emitter as transactionConstructionSliceEmitter,
  transactionRequest,
  updateTransactionData,
  clearTransactionState,
  TransactionConstructionStatus,
  rejectTransactionSignature,
  transactionSigned,
  clearCustomGas,
  updateRollupEstimates,
} from "./redux-slices/transaction-construction"
import { selectDefaultNetworkFeeSettings } from "./redux-slices/selectors/transactionConstructionSelectors"
import { allAliases } from "./redux-slices/utils"
import {
  requestPermission,
  emitter as providerBridgeSliceEmitter,
  initializePermissions,
  revokePermissionsForAddress,
} from "./redux-slices/dapp"
import logger from "./lib/logger"
import {
  rejectDataSignature,
  clearSigningState,
  signedTypedData,
  signedData as signedDataAction,
  signingSliceEmitter,
  typedDataRequest,
  signDataRequest,
} from "./redux-slices/signing"

import { SignTypedDataRequest, MessageSigningRequest } from "./utils/signing"
import {
  emitter as earnSliceEmitter,
  setVaultsAsStale,
} from "./redux-slices/earn"
import {
  removeDevice,
  resetLedgerState,
  setDeviceConnectionStatus,
  setUsbDeviceCount,
} from "./redux-slices/ledger"
import { OPTIMISM } from "./constants"
import { clearApprovalInProgress, clearSwapQuote } from "./redux-slices/0x-swap"
import {
  AccountSigner,
  SignatureResponse,
  TXSignatureResponse,
} from "./services/signing"
import { ReferrerStats } from "./services/doggo/db"
import {
  migrateReduxState,
  REDUX_STATE_VERSION,
} from "./redux-slices/migrations"
import { PermissionMap } from "./services/provider-bridge/utils"
import { TALLY_INTERNAL_ORIGIN } from "./services/internal-ethereum-provider/constants"
import { deleteNFts } from "./redux-slices/nfts"
import {
  ActivityDetail,
  addActivity,
  initializeActivities,
  initializeActivitiesForAccount,
  removeActivities,
} from "./redux-slices/activities"
import { selectActivitesHashesForEnrichment } from "./redux-slices/selectors"
import { getActivityDetails } from "./redux-slices/utils/activities-utils"
import { getRelevantTransactionAddresses } from "./services/enrichment/utils"
import { AccountSignerWithId } from "./signing"
import { AnalyticsPreferences } from "./services/preferences/types"
<<<<<<< HEAD
import { isSmartContractFungibleAsset } from "./assets"
=======
import {
  isSmartContractFungibleAsset,
  SmartContractAsset,
  SmartContractFungibleAsset,
} from "./assets"
>>>>>>> 10022f75
import { FeatureFlags, isEnabled } from "./features"
import { NFTCollection } from "./nfts"
import {
  initializeNFTs,
  updateNFTsCollections,
  emitter as nftsSliceEmitter,
  updateNFTs,
  deleteNFTsForAddress,
  updateIsReloading,
  deleteTransferredNFTs,
} from "./redux-slices/nfts_update"
import AbilitiesService from "./services/abilities"
import {
  addAbilities,
  updateAbility,
  addAccount as addAccountFilter,
  deleteAccount as deleteAccountFilter,
  deleteAbilitiesForAccount,
  initAbilities,
} from "./redux-slices/abilities"
import { AddChainRequestData } from "./services/provider-bridge"
import {
  AnalyticsEvent,
  isOneTimeAnalyticsEvent,
  OneTimeAnalyticsEvent,
} from "./lib/posthog"
import { isBuiltInNetworkBaseAsset } from "./redux-slices/utils/asset-utils"

// This sanitizer runs on store and action data before serializing for remote
// redux devtools. The goal is to end up with an object that is directly
// JSON-serializable and deserializable; the remote end will display the
// resulting objects without additional processing or decoding logic.
const devToolsSanitizer = (input: unknown) => {
  switch (typeof input) {
    // We can make use of encodeJSON instead of recursively looping through
    // the input
    case "bigint":
    case "object":
      return JSON.parse(encodeJSON(input))
    // We only need to sanitize bigints and objects that may or may not contain
    // them.
    default:
      return input
  }
}

const persistStoreFn = <T>(state: T) => {
  if (process.env.WRITE_REDUX_CACHE === "true") {
    // Browser extension storage supports JSON natively, despite that we have
    // to stringify to preserve BigInts
    browser.storage.local.set({
      state: encodeJSON(state),
      version: REDUX_STATE_VERSION,
    })
  }
}

const persistStoreState = debounce(persistStoreFn, 50, {
  trailing: true,
  maxWait: 50,
})

const reduxCache: Middleware = (store) => (next) => (action) => {
  const result = next(action)
  const state = store.getState()

  persistStoreState(state)
  return result
}

// Declared out here so ReduxStoreType can be used in Main.store type
// declaration.
const initializeStore = (preloadedState = {}, main: Main) =>
  configureStore({
    preloadedState,
    reducer: rootReducer,
    middleware: (getDefaultMiddleware) => {
      const middleware = getDefaultMiddleware({
        serializableCheck: {
          isSerializable: (value: unknown) =>
            isPlain(value) || typeof value === "bigint",
        },
        thunk: { extraArgument: { main } },
      })

      // It might be tempting to use an array with `...` destructuring, but
      // unfortunately this fails to preserve important type information from
      // `getDefaultMiddleware`. `push` and `pull` preserve the type
      // information in `getDefaultMiddleware`, including adjustments to the
      // dispatch function type, but as a tradeoff nothing added this way can
      // further modify the type signature. For now, that's fine, as these
      // middlewares don't change acceptable dispatch types.
      //
      // Process aliases before all other middleware, and cache the redux store
      // after all middleware gets a chance to run.
      middleware.unshift(alias(allAliases))
      middleware.push(reduxCache)

      return middleware
    },
    devTools: false,
    enhancers:
      process.env.NODE_ENV === "development"
        ? [
            devToolsEnhancer({
              hostname: "localhost",
              port: 8000,
              realtime: true,
              actionSanitizer: devToolsSanitizer,
              stateSanitizer: devToolsSanitizer,
            }),
          ]
        : [],
  })

type ReduxStoreType = ReturnType<typeof initializeStore>

export const popupMonitorPortName = "popup-monitor"

// TODO Rename ReduxService or CoordinationService, move to services/, etc.
export default class Main extends BaseService<never> {
  /**
   * The redux store for the wallet core. Note that the redux store is used to
   * render the UI (via webext-redux), but it is _not_ the source of truth.
   * Services interact with the various external and internal components and
   * create persisted state, and the redux store is simply a view onto those
   * pieces of canonical state.
   */
  store: ReduxStoreType

  static create: ServiceCreatorFunction<never, Main, []> = async () => {
    const preferenceService = PreferenceService.create()
    const keyringService = KeyringService.create()
    const chainService = ChainService.create(preferenceService, keyringService)
    const indexingService = IndexingService.create(
      preferenceService,
      chainService
    )
    const nameService = NameService.create(chainService, preferenceService)
    const enrichmentService = EnrichmentService.create(
      chainService,
      indexingService,
      nameService
    )
    const internalEthereumProviderService =
      InternalEthereumProviderService.create(chainService, preferenceService)
    const providerBridgeService = ProviderBridgeService.create(
      internalEthereumProviderService,
      preferenceService
    )
    const doggoService = DoggoService.create(chainService, indexingService)

    const telemetryService = TelemetryService.create()

    const ledgerService = LedgerService.create()

    const signingService = SigningService.create(
      keyringService,
      ledgerService,
      chainService
    )

    const analyticsService = AnalyticsService.create(preferenceService)

    const nftsService = NFTsService.create(chainService)

    const abilitiesService = AbilitiesService.create(
      chainService,
      ledgerService
    )

    const walletConnectService = isEnabled(FeatureFlags.SUPPORT_WALLET_CONNECT)
      ? WalletConnectService.create(
          providerBridgeService,
          internalEthereumProviderService,
          preferenceService,
          chainService
        )
      : getNoopService<WalletConnectService>()

    let savedReduxState = {}
    // Setting READ_REDUX_CACHE to false will start the extension with an empty
    // initial state, which can be useful for development
    if (process.env.READ_REDUX_CACHE === "true") {
      const { state, version } = await browser.storage.local.get([
        "state",
        "version",
      ])

      if (state) {
        const restoredState = decodeJSON(state)
        if (typeof restoredState === "object" && restoredState !== null) {
          // If someone managed to sneak JSON that decodes to typeof "object"
          // but isn't a Record<string, unknown>, there is a very large
          // problem...
          savedReduxState = migrateReduxState(
            restoredState as Record<string, unknown>,
            version || undefined
          )
        } else {
          throw new Error(`Unexpected JSON persisted for state: ${state}`)
        }
      } else {
        // Should be false if you don't want new users to see the modal
        window.localStorage.setItem("modal_meet_taho", "false")
      }
    }

    return new this(
      savedReduxState,
      await preferenceService,
      await chainService,
      await enrichmentService,
      await indexingService,
      await keyringService,
      await nameService,
      await internalEthereumProviderService,
      await providerBridgeService,
      await doggoService,
      await telemetryService,
      await ledgerService,
      await signingService,
      await analyticsService,
      await nftsService,
      await walletConnectService,
      await abilitiesService
    )
  }

  private constructor(
    savedReduxState: Record<string, unknown>,
    /**
     * A promise to the preference service, a dependency for most other services.
     * The promise will be resolved when the service is initialized.
     */
    private preferenceService: PreferenceService,
    /**
     * A promise to the chain service, keeping track of base asset balances,
     * transactions, and network status. The promise will be resolved when the
     * service is initialized.
     */
    private chainService: ChainService,
    /**
     *
     */
    private enrichmentService: EnrichmentService,
    /**
     * A promise to the indexing service, keeping track of token balances and
     * prices. The promise will be resolved when the service is initialized.
     */
    private indexingService: IndexingService,
    /**
     * A promise to the keyring service, which stores key material, derives
     * accounts, and signs messagees and transactions. The promise will be
     * resolved when the service is initialized.
     */
    private keyringService: KeyringService,
    /**
     * A promise to the name service, responsible for resolving names to
     * addresses and content.
     */
    private nameService: NameService,
    /**
     * A promise to the internal ethereum provider service, which acts as
     * web3 / ethereum provider for the internal and external dApps to use.
     */
    private internalEthereumProviderService: InternalEthereumProviderService,
    /**
     * A promise to the provider bridge service, handling and validating
     * the communication coming from dApps according to EIP-1193 and some tribal
     * knowledge.
     */
    private providerBridgeService: ProviderBridgeService,
    /**
     * A promise to the claim service, which saves the eligibility data
     * for efficient storage and retrieval.
     */
    private doggoService: DoggoService,
    /**
     * A promise to the telemetry service, which keeps track of extension
     * storage usage and (eventually) other statistics.
     */
    private telemetryService: TelemetryService,

    /**
     * A promise to the Ledger service, handling the communication
     * with attached Ledger device according to ledgerjs examples and some
     * tribal knowledge. ;)
     */
    private ledgerService: LedgerService,

    /**
     * A promise to the signing service which will route operations between the UI
     * and the exact signing services.
     */
    private signingService: SigningService,

    /**
     * A promise to the analytics service which will be responsible for listening
     * to events and dispatching to our analytics backend
     */
    private analyticsService: AnalyticsService,

    /**
     * A promise to the NFTs service which takes care of NFTs data, fetching, updating
     * details and prices of NFTs for imported accounts.
     */
    private nftsService: NFTsService,

    /**
     * A promise to the Wallet Connect service which takes care of handling wallet connect
     * protocol and communication.
     */
    private walletConnectService: WalletConnectService,

    /**
     * A promise to the Abilities service which takes care of fetching and storing abilities
     */
    private abilitiesService: AbilitiesService
  ) {
    super({
      initialLoadWaitExpired: {
        schedule: { delayInMinutes: 2.5 },
        handler: () => this.store.dispatch(initializationLoadingTimeHitLimit()),
      },
    })

    // Start up the redux store and set it up for proxying.
    this.store = initializeStore(savedReduxState, this)

    wrapStore(this.store, {
      serializer: encodeJSON,
      deserializer: decodeJSON,
      diffStrategy: deepDiff,
      dispatchResponder: async (
        dispatchResult: Promise<unknown>,
        send: (param: { error: string | null; value: unknown | null }) => void
      ) => {
        try {
          send({
            error: null,
            value: encodeJSON(await dispatchResult),
          })
        } catch (error) {
          logger.error(
            "Error awaiting and dispatching redux store result: ",
            error
          )
          send({
            error: encodeJSON(error),
            value: null,
          })
        }
      },
    })

    this.initializeRedux()
  }

  protected override async internalStartService(): Promise<void> {
    await super.internalStartService()

    const servicesToBeStarted = [
      this.preferenceService.startService(),
      this.chainService.startService(),
      this.indexingService.startService(),
      this.enrichmentService.startService(),
      this.keyringService.startService(),
      this.nameService.startService(),
      this.internalEthereumProviderService.startService(),
      this.providerBridgeService.startService(),
      this.doggoService.startService(),
      this.telemetryService.startService(),
      this.ledgerService.startService(),
      this.signingService.startService(),
      this.analyticsService.startService(),
      this.nftsService.startService(),
      this.walletConnectService.startService(),
      this.abilitiesService.startService(),
    ]

    await Promise.all(servicesToBeStarted)
  }

  protected override async internalStopService(): Promise<void> {
    const servicesToBeStopped = [
      this.preferenceService.stopService(),
      this.chainService.stopService(),
      this.indexingService.stopService(),
      this.enrichmentService.stopService(),
      this.keyringService.stopService(),
      this.nameService.stopService(),
      this.internalEthereumProviderService.stopService(),
      this.providerBridgeService.stopService(),
      this.doggoService.stopService(),
      this.telemetryService.stopService(),
      this.ledgerService.stopService(),
      this.signingService.stopService(),
      this.analyticsService.stopService(),
      this.nftsService.stopService(),
      this.walletConnectService.stopService(),
      this.abilitiesService.stopService(),
    ]

    await Promise.all(servicesToBeStopped)
    await super.internalStopService()
  }

  async initializeRedux(): Promise<void> {
    this.connectIndexingService()
    this.connectKeyringService()
    this.connectNameService()
    this.connectInternalEthereumProviderService()
    this.connectProviderBridgeService()
    this.connectPreferenceService()
    this.connectEnrichmentService()
    this.connectDoggoService()
    this.connectTelemetryService()
    this.connectLedgerService()
    this.connectSigningService()
    this.connectAnalyticsService()
    this.connectWalletConnectService()
    this.connectAbilitiesService()

    // Nothing else beside creating a service should happen when feature flag is off
    if (isEnabled(FeatureFlags.SUPPORT_NFT_TAB)) {
      this.connectNFTsService()
    }

    await this.connectChainService()

    // FIXME Should no longer be necessary once transaction queueing enters the
    // FIXME picture.
    this.store.dispatch(
      clearTransactionState(TransactionConstructionStatus.Idle)
    )

    this.store.dispatch(clearApprovalInProgress())

    this.connectPopupMonitor()
  }

  async addAccount(addressNetwork: AddressOnNetwork): Promise<void> {
    await this.chainService.addAccountToTrack(addressNetwork)
  }

  addOrEditAddressName({
    address,
    network,
    name,
  }: AddressOnNetwork & { name: string }): void {
    this.preferenceService.addOrEditNameInAddressBook({
      address,
      network,
      name,
    })
    this.analyticsService.sendAnalyticsEvent(AnalyticsEvent.ACCOUNT_NAME_EDITED)
  }

  async removeAccount(
    address: HexString,
    signer: AccountSigner,
    lastAddressInAccount: boolean
  ): Promise<void> {
    this.store.dispatch(deleteAccount(address))

    if (signer.type !== AccountType.ReadOnly && lastAddressInAccount) {
      await this.preferenceService.deleteAccountSignerSettings(signer)
    }

    if (signer.type === "ledger" && lastAddressInAccount) {
      this.store.dispatch(removeDevice(signer.deviceID))
    }

    this.store.dispatch(removeActivities(address))
    this.store.dispatch(deleteNFts(address))

    // remove NFTs
    if (isEnabled(FeatureFlags.SUPPORT_NFT_TAB)) {
      this.store.dispatch(deleteNFTsForAddress(address))
      await this.nftsService.removeNFTsForAddress(address)
    }
    // remove abilities
    if (signer.type !== AccountType.ReadOnly) {
      await this.abilitiesService.deleteAbilitiesForAccount(address)
    }
    // remove dApp premissions
    this.store.dispatch(revokePermissionsForAddress(address))
    await this.providerBridgeService.revokePermissionsForAddress(address)
    // TODO Adjust to handle specific network.
    await this.signingService.removeAccount(address, signer.type)
  }

  async importLedgerAccounts(
    accounts: Array<{
      path: string
      address: string
    }>
  ): Promise<void> {
    const trackedNetworks = await this.chainService.getTrackedNetworks()
    await Promise.all(
      accounts.map(async ({ path, address }) => {
        await this.ledgerService.saveAddress(path, address)

        await Promise.all(
          trackedNetworks.map(async (network) => {
            const addressNetwork = {
              address,
              network,
            }
            await this.chainService.addAccountToTrack(addressNetwork)
            this.abilitiesService.getNewAccountAbilities(address)

            this.store.dispatch(loadAccount(addressNetwork))
          })
        )
      })
    )
    this.store.dispatch(
      setNewSelectedAccount({
        address: accounts[0].address,
        network:
          await this.internalEthereumProviderService.getCurrentOrDefaultNetworkForOrigin(
            TALLY_INTERNAL_ORIGIN
          ),
      })
    )
  }

  async deriveLedgerAddress(
    deviceID: string,
    derivationPath: string
  ): Promise<string> {
    return this.signingService.deriveAddress({
      type: "ledger",
      deviceID,
      path: derivationPath,
    })
  }

  async connectLedger(): Promise<string | null> {
    return this.ledgerService.refreshConnectedLedger()
  }

  async getAccountEthBalanceUncached(
    addressNetwork: AddressOnNetwork
  ): Promise<bigint> {
    const accountBalance = await this.chainService.getLatestBaseAccountBalance(
      addressNetwork
    )

    return accountBalance.assetAmount.amount
  }

  async enrichActivitiesForSelectedAccount(): Promise<void> {
    const addressNetwork = this.store.getState().ui.selectedAccount
    if (addressNetwork) {
      await this.enrichActivities(addressNetwork)
    }
  }

  async enrichActivities(addressNetwork: AddressOnNetwork): Promise<void> {
    const accountsToTrack = await this.chainService.getAccountsToTrack()
    const activitiesToEnrich = selectActivitesHashesForEnrichment(
      this.store.getState()
    )

    activitiesToEnrich.forEach(async (txHash) => {
      const transaction = await this.chainService.getTransaction(
        addressNetwork.network,
        txHash
      )
      const enrichedTransaction =
        await this.enrichmentService.enrichTransaction(transaction, 2)

      this.store.dispatch(
        addActivity({
          transaction: enrichedTransaction,
          forAccounts: getRelevantTransactionAddresses(
            enrichedTransaction,
            accountsToTrack
          ),
        })
      )
    })
  }

  async connectChainService(): Promise<void> {
    // Initialize activities for all accounts once on and then
    // initialize for each account when it is needed
    this.chainService.emitter.on("initializeActivities", async (payload) => {
      this.store.dispatch(initializeActivities(payload))
      await this.enrichActivitiesForSelectedAccount()

      this.chainService.emitter.on(
        "initializeActivitiesForAccount",
        async (payloadForAccount) => {
          this.store.dispatch(initializeActivitiesForAccount(payloadForAccount))
          await this.enrichActivitiesForSelectedAccount()
        }
      )

      // Set up initial state.
      const existingAccounts = await this.chainService.getAccountsToTrack()
      existingAccounts.forEach(async (addressNetwork) => {
        // Mark as loading and wire things up.
        this.store.dispatch(loadAccount(addressNetwork))

        // Force a refresh of the account balance to populate the store.
        this.chainService.getLatestBaseAccountBalance(addressNetwork)
      })
    })

    // Wire up chain service to account slice.
    this.chainService.emitter.on(
      "accountsWithBalances",
      (accountWithBalance) => {
        // The first account balance update will transition the account to loading.
        this.store.dispatch(updateAccountBalance(accountWithBalance))
      }
    )

    this.chainService.emitter.on("supportedNetworks", (supportedNetworks) => {
      this.store.dispatch(setEVMNetworks(supportedNetworks))
    })

    this.chainService.emitter.on("block", (block) => {
      this.store.dispatch(blockSeen(block))
    })

    this.chainService.emitter.on("transactionSend", () => {
      this.store.dispatch(
        setSnackbarMessage("Transaction signed, broadcasting...")
      )
      this.store.dispatch(
        clearTransactionState(TransactionConstructionStatus.Idle)
      )
    })

    earnSliceEmitter.on("earnDeposit", (message) => {
      this.store.dispatch(setSnackbarMessage(message))
    })

    this.chainService.emitter.on("transactionSendFailure", () => {
      this.store.dispatch(
        setSnackbarMessage("Transaction failed to broadcast.")
      )
    })

    transactionConstructionSliceEmitter.on(
      "updateTransaction",
      async (transaction) => {
        const { network } = transaction

        const {
          values: { maxFeePerGas, maxPriorityFeePerGas },
        } = selectDefaultNetworkFeeSettings(this.store.getState())

        const { transactionRequest: populatedRequest, gasEstimationError } =
          await this.chainService.populatePartialTransactionRequest(
            network,
            { ...transaction },
            { maxFeePerGas, maxPriorityFeePerGas }
          )

        // Create promise to pass into Promise.race
        const getAnnotation = async () => {
          const { annotation } =
            await this.enrichmentService.enrichTransactionSignature(
              network,
              populatedRequest,
              2 /* TODO desiredDecimals should be configurable */
            )
          return annotation
        }

        const maybeEnrichedAnnotation = await Promise.race([
          getAnnotation(),
          // Wait 10 seconds before discarding enrichment
          wait(10_000),
        ])

        if (maybeEnrichedAnnotation) {
          populatedRequest.annotation = maybeEnrichedAnnotation
        }

        if (typeof gasEstimationError === "undefined") {
          this.store.dispatch(
            transactionRequest({
              transactionRequest: populatedRequest,
              transactionLikelyFails: false,
            })
          )
        } else {
          this.store.dispatch(
            transactionRequest({
              transactionRequest: populatedRequest,
              transactionLikelyFails: true,
            })
          )
        }
      }
    )

    transactionConstructionSliceEmitter.on(
      "broadcastSignedTransaction",
      async (transaction: SignedTransaction) => {
        this.chainService.broadcastSignedTransaction(transaction)
      }
    )

    transactionConstructionSliceEmitter.on(
      "requestSignature",
      async ({ request, accountSigner }) => {
        try {
          const signedTransactionResult =
            await this.signingService.signTransaction(request, accountSigner)
          await this.store.dispatch(transactionSigned(signedTransactionResult))
          this.analyticsService.sendAnalyticsEvent(
            AnalyticsEvent.TRANSACTION_SIGNED,
            {
              chainId: request.chainID,
            }
          )
        } catch (exception) {
          logger.error("Error signing transaction", exception)
          this.store.dispatch(
            clearTransactionState(TransactionConstructionStatus.Idle)
          )
        }
      }
    )
    signingSliceEmitter.on(
      "requestSignTypedData",
      async ({ typedData, account, accountSigner }) => {
        try {
          const signedData = await this.signingService.signTypedData({
            typedData,
            account,
            accountSigner,
          })
          this.store.dispatch(signedTypedData(signedData))
        } catch (err) {
          logger.error("Error signing typed data", typedData, "error: ", err)
          this.store.dispatch(clearSigningState)
        }
      }
    )
    signingSliceEmitter.on(
      "requestSignData",
      async ({ rawSigningData, account, accountSigner }) => {
        const signedData = await this.signingService.signData(
          account,
          rawSigningData,
          accountSigner
        )
        this.store.dispatch(signedDataAction(signedData))
      }
    )

    this.chainService.emitter.on(
      "blockPrices",
      async ({ blockPrices, network }) => {
        if (network.chainID === OPTIMISM.chainID) {
          const { transactionRequest: currentTransactionRequest } =
            this.store.getState().transactionConstruction
          if (currentTransactionRequest?.network.chainID === OPTIMISM.chainID) {
            // If there is a currently pending transaction request on Optimism,
            // we need to update its L1 rollup fee as well as the current estimated fees per gas
            const estimatedRollupFee =
              await this.chainService.estimateL1RollupFeeForOptimism(
                currentTransactionRequest.network,
                currentTransactionRequest
              )
            const estimatedRollupGwei =
              await this.chainService.estimateL1RollupGasPrice(network)

            this.store.dispatch(
              updateRollupEstimates({ estimatedRollupFee, estimatedRollupGwei })
            )
          }
        }
        this.store.dispatch(
          estimatedFeesPerGas({ estimatedFeesPerGas: blockPrices, network })
        )
      }
    )

    // Report on transactions for basic activity. Fancier stuff is handled via
    // connectEnrichmentService
    this.chainService.emitter.on("transaction", async (transactionInfo) => {
      this.store.dispatch(addActivity(transactionInfo))
    })

    uiSliceEmitter.on("userActivityEncountered", (addressOnNetwork) => {
      this.abilitiesService.refreshAbilities()
      this.chainService.markAccountActivity(addressOnNetwork)
    })
  }

  async connectNameService(): Promise<void> {
    this.nameService.emitter.on(
      "resolvedName",
      async ({
        from: { addressOnNetwork },
        resolved: {
          nameOnNetwork: { name },
        },
      }) => {
        this.store.dispatch(updateAccountName({ ...addressOnNetwork, name }))
      }
    )
    this.nameService.emitter.on(
      "resolvedAvatar",
      async ({ from: { addressOnNetwork }, resolved: { avatar } }) => {
        this.store.dispatch(
          updateENSAvatar({ ...addressOnNetwork, avatar: avatar.toString() })
        )
      }
    )
  }

  async connectIndexingService(): Promise<void> {
    this.indexingService.emitter.on(
      "accountsWithBalances",
      async ({ balances, addressOnNetwork }) => {
        const assetsToTrack = await this.indexingService.getAssetsToTrack()
        const trackedAccounts = await this.chainService.getAccountsToTrack()
        const allTrackedAddresses = new Set(
          trackedAccounts.map((account) => account.address)
        )

        if (!allTrackedAddresses.has(addressOnNetwork.address)) {
          return
        }

        const filteredBalancesToDispatch: AccountBalance[] = []

        balances
          .filter((balance) => {
            // Network base assets with smart contract addresses from some networks
            // e.g. Optimism, Polygon might have been retrieved through alchemy as
            // token balances but they should not be handled here as they would
            // not be correctly treated as base assets
            return !isBuiltInNetworkBaseAsset(
              balance.assetAmount.asset,
              balance.network
            )
          })
          .forEach((balance) => {
            // TODO support multi-network assets
            const balanceHasAnAlreadyTrackedAsset = assetsToTrack.some(
              (tracked) =>
                tracked.symbol === balance.assetAmount.asset.symbol &&
                isSmartContractFungibleAsset(balance.assetAmount.asset) &&
                normalizeEVMAddress(tracked.contractAddress) ===
                  normalizeEVMAddress(balance.assetAmount.asset.contractAddress)
            )

            if (
              balance.assetAmount.amount > 0 ||
              balanceHasAnAlreadyTrackedAsset
            ) {
              filteredBalancesToDispatch.push(balance)
            }
          })

        this.store.dispatch(
          updateAccountBalance({
            balances: filteredBalancesToDispatch,
            addressOnNetwork,
          })
        )
      }
    )

    this.indexingService.emitter.on("assets", (assets) => {
      this.store.dispatch(assetsLoaded(assets))
    })

    this.indexingService.emitter.on("price", (pricePoint) => {
      this.store.dispatch(newPricePoint(pricePoint))
    })
  }

  async connectEnrichmentService(): Promise<void> {
    this.enrichmentService.emitter.on(
      "enrichedEVMTransaction",
      (transactionData) => {
        this.indexingService.notifyEnrichedTransaction(
          transactionData.transaction
        )
        this.store.dispatch(addActivity(transactionData))
      }
    )
  }

  async connectSigningService(): Promise<void> {
    this.keyringService.emitter.on("address", (address) =>
      this.signingService.addTrackedAddress(address, "keyring")
    )

    this.ledgerService.emitter.on("address", ({ address }) =>
      this.signingService.addTrackedAddress(address, "ledger")
    )
  }

  async connectLedgerService(): Promise<void> {
    this.store.dispatch(resetLedgerState())

    this.ledgerService.emitter.on("connected", ({ id, metadata }) => {
      this.store.dispatch(
        setDeviceConnectionStatus({
          deviceID: id,
          status: "available",
          isArbitraryDataSigningEnabled: metadata.isArbitraryDataSigningEnabled,
          displayDetails: metadata.displayDetails,
        })
      )
    })

    this.ledgerService.emitter.on("disconnected", ({ id }) => {
      this.store.dispatch(
        setDeviceConnectionStatus({
          deviceID: id,
          status: "disconnected",
          isArbitraryDataSigningEnabled: false /* dummy */,
          displayDetails: undefined,
        })
      )
    })

    this.ledgerService.emitter.on("usbDeviceCount", (usbDeviceCount) => {
      this.store.dispatch(setUsbDeviceCount({ usbDeviceCount }))
    })
  }

  async connectKeyringService(): Promise<void> {
    this.keyringService.emitter.on("keyrings", (keyrings) => {
      this.store.dispatch(updateKeyrings(keyrings))
    })

    this.keyringService.emitter.on("address", async (address) => {
      const trackedNetworks = await this.chainService.getTrackedNetworks()
      trackedNetworks.forEach((network) => {
        // Mark as loading and wire things up.
        this.store.dispatch(
          loadAccount({
            address,
            network,
          })
        )

        this.chainService.addAccountToTrack({
          address,
          network,
        })
        this.abilitiesService.getNewAccountAbilities(address)
      })
    })

    this.keyringService.emitter.on("locked", async (isLocked) => {
      if (isLocked) {
        this.store.dispatch(keyringLocked())
      } else {
        this.store.dispatch(keyringUnlocked())
      }
    })

    keyringSliceEmitter.on("createPassword", async (password) => {
      await this.keyringService.unlock(password, true)
    })

    keyringSliceEmitter.on("lockKeyrings", async () => {
      await this.keyringService.lock()
    })

    keyringSliceEmitter.on("deriveAddress", async (keyringID) => {
      await this.signingService.deriveAddress({
        type: "keyring",
        keyringID,
      })
    })

    keyringSliceEmitter.on("generateNewKeyring", async (path) => {
      // TODO move unlocking to a reasonable place in the initialization flow
      const generated: {
        id: string
        mnemonic: string[]
      } = await this.keyringService.generateNewKeyring(
        KeyringTypes.mnemonicBIP39S256,
        path
      )

      this.store.dispatch(setKeyringToVerify(generated))
    })

    keyringSliceEmitter.on(
      "importKeyring",
      async ({ mnemonic, path, source }) => {
        await this.keyringService.importKeyring(mnemonic, source, path)
      }
    )
  }

  async connectInternalEthereumProviderService(): Promise<void> {
    this.internalEthereumProviderService.emitter.on(
      "transactionSignatureRequest",
      async ({ payload, resolver, rejecter }) => {
        /**
         * There is a case in which the user changes the settings on the ledger after connection.
         * For example, it sets disabled blind signing. Before the transaction signature request
         * ledger should be connected again to refresh the state. Without reconnection,
         * the user doesn't receive an error message on how to fix it.
         */
        const isArbitraryDataSigningEnabled =
          await this.ledgerService.isArbitraryDataSigningEnabled()
        if (!isArbitraryDataSigningEnabled) {
          this.connectLedger()
        }
        this.store.dispatch(
          clearTransactionState(TransactionConstructionStatus.Pending)
        )
        this.store.dispatch(updateTransactionData(payload))

        const clear = () => {
          // Mutual dependency to handleAndClear.
          // eslint-disable-next-line @typescript-eslint/no-use-before-define
          this.signingService.emitter.off("signingTxResponse", handleAndClear)

          transactionConstructionSliceEmitter.off(
            "signatureRejected",
            // Mutual dependency to rejectAndClear.
            // eslint-disable-next-line @typescript-eslint/no-use-before-define
            rejectAndClear
          )
        }

        const handleAndClear = (response: TXSignatureResponse) => {
          clear()
          switch (response.type) {
            case "success-tx":
              resolver(response.signedTx)
              break
            default:
              rejecter()
              break
          }
        }

        const rejectAndClear = () => {
          clear()
          rejecter()
        }

        this.signingService.emitter.on("signingTxResponse", handleAndClear)

        transactionConstructionSliceEmitter.on(
          "signatureRejected",
          rejectAndClear
        )
      }
    )
    this.internalEthereumProviderService.emitter.on(
      "signTypedDataRequest",
      async ({
        payload,
        resolver,
        rejecter,
      }: {
        payload: SignTypedDataRequest
        resolver: (result: string | PromiseLike<string>) => void
        rejecter: () => void
      }) => {
        const enrichedsignTypedDataRequest =
          await this.enrichmentService.enrichSignTypedDataRequest(payload)
        this.store.dispatch(typedDataRequest(enrichedsignTypedDataRequest))

        const clear = () => {
          this.signingService.emitter.off(
            "signingDataResponse",
            // Mutual dependency to handleAndClear.
            // eslint-disable-next-line @typescript-eslint/no-use-before-define
            handleAndClear
          )

          signingSliceEmitter.off(
            "signatureRejected",
            // Mutual dependency to rejectAndClear.
            // eslint-disable-next-line @typescript-eslint/no-use-before-define
            rejectAndClear
          )
        }

        const handleAndClear = (response: SignatureResponse) => {
          clear()
          switch (response.type) {
            case "success-data":
              resolver(response.signedData)
              break
            default:
              rejecter()
              break
          }
        }

        const rejectAndClear = () => {
          clear()
          rejecter()
        }

        this.signingService.emitter.on("signingDataResponse", handleAndClear)

        signingSliceEmitter.on("signatureRejected", rejectAndClear)
      }
    )
    this.internalEthereumProviderService.emitter.on(
      "signDataRequest",
      async ({
        payload,
        resolver,
        rejecter,
      }: {
        payload: MessageSigningRequest
        resolver: (result: string | PromiseLike<string>) => void
        rejecter: () => void
      }) => {
        this.chainService.pollBlockPricesForNetwork(
          payload.account.network.chainID
        )
        this.store.dispatch(signDataRequest(payload))

        const clear = () => {
          this.signingService.emitter.off(
            "personalSigningResponse",
            // Mutual dependency to handleAndClear.
            // eslint-disable-next-line @typescript-eslint/no-use-before-define
            handleAndClear
          )

          signingSliceEmitter.off(
            "signatureRejected",
            // Mutual dependency to rejectAndClear.
            // eslint-disable-next-line @typescript-eslint/no-use-before-define
            rejectAndClear
          )
        }

        const handleAndClear = (response: SignatureResponse) => {
          clear()
          switch (response.type) {
            case "success-data":
              resolver(response.signedData)
              break
            default:
              rejecter()
              break
          }
        }

        const rejectAndClear = () => {
          clear()
          rejecter()
        }

        this.signingService.emitter.on(
          "personalSigningResponse",
          handleAndClear
        )

        signingSliceEmitter.on("signatureRejected", rejectAndClear)
      }
    )
    this.internalEthereumProviderService.emitter.on(
      "selectedNetwork",
      (network) => {
        this.store.dispatch(setSelectedNetwork(network))
      }
    )

    uiSliceEmitter.on("newSelectedNetwork", (network) => {
      this.internalEthereumProviderService.routeSafeRPCRequest(
        "wallet_switchEthereumChain",
        [{ chainId: network.chainID }],
        TALLY_INTERNAL_ORIGIN
      )
      this.chainService.pollBlockPricesForNetwork(network.chainID)
      this.store.dispatch(clearCustomGas())
    })
  }

  async connectProviderBridgeService(): Promise<void> {
    uiSliceEmitter.on("addCustomNetworkResponse", ([requestId, success]) => {
      return this.providerBridgeService.handleAddNetworkRequest(
        requestId,
        success
      )
    })

    this.providerBridgeService.emitter.on(
      "requestPermission",
      (permissionRequest: PermissionRequest) => {
        this.store.dispatch(requestPermission(permissionRequest))
      }
    )

    this.providerBridgeService.emitter.on(
      "initializeAllowedPages",
      async (allowedPages: PermissionMap) => {
        this.store.dispatch(initializePermissions(allowedPages))
      }
    )

    this.providerBridgeService.emitter.on(
      "setClaimReferrer",
      async (referral: string) => {
        const isAddress = isProbablyEVMAddress(referral)
        const network = getEthereumNetwork()
        const ensName = isAddress
          ? (
              await this.nameService.lookUpName({
                address: referral,
                network,
              })
            )?.resolved?.nameOnNetwork?.name
          : referral
        const address = isAddress
          ? referral
          : (
              await this.nameService.lookUpEthereumAddress({
                name: referral,
                network,
              })
            )?.resolved?.addressOnNetwork?.address

        if (typeof address !== "undefined") {
          this.store.dispatch(
            setReferrer({
              address,
              ensName,
            })
          )
        }
      }
    )

    providerBridgeSliceEmitter.on("grantPermission", async (permission) => {
      this.analyticsService.sendAnalyticsEvent(AnalyticsEvent.DAPP_CONNECTED, {
        origin: permission.origin,
        chainId: permission.chainID,
      })
      await Promise.all(
        this.chainService.supportedNetworks.map(async (network) => {
          await this.providerBridgeService.grantPermission({
            ...permission,
            chainID: network.chainID,
          })
        })
      )
    })

    providerBridgeSliceEmitter.on(
      "denyOrRevokePermission",
      async (permission) => {
        await Promise.all(
          this.chainService.supportedNetworks.map(async (network) => {
            await this.providerBridgeService.denyOrRevokePermission({
              ...permission,
              chainID: network.chainID,
            })
          })
        )
      }
    )
  }

  async connectPreferenceService(): Promise<void> {
    this.preferenceService.emitter.on(
      "initializeDefaultWallet",
      async (isDefaultWallet: boolean) => {
        await this.store.dispatch(setDefaultWallet(isDefaultWallet))
      }
    )

    this.preferenceService.emitter.on(
      "initializeSelectedAccount",
      async (dbAddressNetwork: AddressOnNetwork) => {
        if (dbAddressNetwork) {
          // TBD: naming the normal reducer and async thunks
          // Initialize redux from the db
          // !!! Important: this action belongs to a regular reducer.
          // NOT to be confused with the setNewCurrentAddress asyncThunk
          this.store.dispatch(setSelectedAccount(dbAddressNetwork))
        } else {
          // Update currentAddress in db if it's not set but it is in the store
          // should run only one time
          const addressNetwork = this.store.getState().ui.selectedAccount

          if (addressNetwork) {
            await this.preferenceService.setSelectedAccount(addressNetwork)
          }
        }
      }
    )

    this.preferenceService.emitter.on(
      "updatedSignerSettings",
      (accountSignerSettings) => {
        this.store.dispatch(setAccountsSignerSettings(accountSignerSettings))
      }
    )

    uiSliceEmitter.on("newSelectedAccount", async (addressNetwork) => {
      await this.preferenceService.setSelectedAccount(addressNetwork)

      this.store.dispatch(clearSwapQuote())
      this.store.dispatch(setEligibilityLoading())
      this.doggoService.getEligibility(addressNetwork.address)

      this.store.dispatch(setVaultsAsStale())

      await this.chainService.markAccountActivity(addressNetwork)

      const referrerStats = await this.doggoService.getReferrerStats(
        addressNetwork
      )
      this.store.dispatch(setReferrerStats(referrerStats))

      this.providerBridgeService.notifyContentScriptsAboutAddressChange(
        addressNetwork.address
      )
    })

    uiSliceEmitter.on("newSelectedAccountSwitched", async (addressNetwork) => {
      this.enrichActivities(addressNetwork)
    })

    uiSliceEmitter.on(
      "newDefaultWalletValue",
      async (newDefaultWalletValue) => {
        await this.preferenceService.setDefaultWalletValue(
          newDefaultWalletValue
        )

        this.providerBridgeService.notifyContentScriptAboutConfigChange(
          newDefaultWalletValue
        )
        this.analyticsService.sendAnalyticsEvent(
          AnalyticsEvent.DEFAULT_WALLET_TOGGLED,
          {
            setToDefault: newDefaultWalletValue,
          }
        )
      }
    )

    uiSliceEmitter.on("refreshBackgroundPage", async () => {
      window.location.reload()
    })
  }

  async connectDoggoService(): Promise<void> {
    this.doggoService.emitter.on(
      "newEligibility",
      async (eligibility: Eligible) => {
        await this.store.dispatch(setEligibility(eligibility))
      }
    )

    this.doggoService.emitter.on(
      "newReferral",
      async (
        referral: {
          referrer: AddressOnNetwork
        } & ReferrerStats
      ) => {
        const { referrer, referredUsers, bonusTotal } = referral
        const { selectedAccount } = this.store.getState().ui

        if (
          normalizeEVMAddress(referrer.address) ===
          normalizeEVMAddress(selectedAccount.address)
        ) {
          this.store.dispatch(
            setReferrerStats({
              referredUsers,
              bonusTotal,
            })
          )
        }
      }
    )
  }

  connectTelemetryService(): void {
    // Pass the redux store to the telemetry service so we can analyze its size
    this.telemetryService.connectReduxStore(this.store)
  }

  connectNFTsService(): void {
    this.nftsService.emitter.on(
      "initializeNFTs",
      (collections: NFTCollection[]) => {
        this.store.dispatch(initializeNFTs(collections))
      }
    )
    this.nftsService.emitter.on(
      "updateCollections",
      (collections: NFTCollection[]) => {
        this.store.dispatch(updateNFTsCollections(collections))
      }
    )
    this.nftsService.emitter.on("updateNFTs", async (payload) => {
      await this.store.dispatch(updateNFTs(payload))
    })
    this.nftsService.emitter.on("removeTransferredNFTs", async (payload) => {
      this.store.dispatch(deleteTransferredNFTs(payload))
    })
    this.nftsService.emitter.on("isReloadingNFTs", async (payload) => {
      this.store.dispatch(updateIsReloading(payload))
    })
    nftsSliceEmitter.on("fetchNFTs", ({ collectionID, account }) =>
      this.nftsService.fetchNFTsFromCollection(collectionID, account)
    )
    nftsSliceEmitter.on("refetchNFTs", ({ collectionID, account }) =>
      this.nftsService.refreshNFTsFromCollection(collectionID, account)
    )
    nftsSliceEmitter.on("fetchMoreNFTs", ({ collectionID, account }) =>
      this.nftsService.fetchNFTsFromNextPage(collectionID, account)
    )
    nftsSliceEmitter.on("refetchCollections", () =>
      this.nftsService.refreshCollections()
    )
  }

  // eslint-disable-next-line class-methods-use-this
  connectWalletConnectService(): void {
    // TODO: here comes the glue between the UI and service layer
  }

  connectAbilitiesService(): void {
    this.abilitiesService.emitter.on("initAbilities", (address) => {
      this.store.dispatch(initAbilities(address))
    })
    this.abilitiesService.emitter.on("newAbilities", (newAbilities) => {
      this.store.dispatch(addAbilities(newAbilities))
    })
    this.abilitiesService.emitter.on("deleteAbilities", (address) => {
      this.store.dispatch(deleteAbilitiesForAccount(address))
    })
    this.abilitiesService.emitter.on("updatedAbility", (ability) => {
      this.store.dispatch(updateAbility(ability))
    })
    this.abilitiesService.emitter.on("newAccount", (address) => {
      this.store.dispatch(addAccountFilter(address))
    })
    this.abilitiesService.emitter.on("deleteAccount", (address) => {
      this.store.dispatch(deleteAccountFilter(address))
    })
  }

  async unlockKeyrings(password: string): Promise<boolean> {
    return this.keyringService.unlock(password)
  }

  async getActivityDetails(txHash: string): Promise<ActivityDetail[]> {
    const addressNetwork = this.store.getState().ui.selectedAccount
    const transaction = await this.chainService.getTransaction(
      addressNetwork.network,
      txHash
    )
    const enrichedTransaction = await this.enrichmentService.enrichTransaction(
      transaction,
      2
    )

    return getActivityDetails(enrichedTransaction)
  }

  async connectAnalyticsService(): Promise<void> {
    this.analyticsService.emitter.on("enableDefaultOn", () => {
      this.store.dispatch(setShowAnalyticsNotification(true))
    })

    this.chainService.emitter.on("networkSubscribed", (network) => {
      this.analyticsService.sendOneTimeAnalyticsEvent(
        OneTimeAnalyticsEvent.CHAIN_ADDED,
        {
          chainId: network.chainID,
          name: network.name,
          description: `This event is fired when a chain is subscribed to from the wallet for the first time.`,
        }
      )
    })

    // ⚠️ Note: We NEVER send addresses to analytics!
    this.chainService.emitter.on("newAccountToTrack", () => {
      this.analyticsService.sendAnalyticsEvent(
        AnalyticsEvent.NEW_ACCOUNT_TO_TRACK,
        {
          description: `
                This event is fired when any address on a network is added to the tracked list. 
                
                Note: this does not track recovery phrase(ish) import! But when an address is used 
                on a network for the first time (read-only or recovery phrase/ledger/keyring).
                `,
        }
      )
    })

    this.chainService.emitter.on("customChainAdded", (chainInfo) => {
      this.analyticsService.sendAnalyticsEvent(
        AnalyticsEvent.CUSTOM_CHAIN_ADDED,
        {
          description: `
                This event is fired when a custom chain is added to the wallet.
                `,
          chainInfo: chainInfo.chainName,
          chainId: chainInfo.chainId,
        }
      )
    })

    this.preferenceService.emitter.on(
      "updateAnalyticsPreferences",
      async (analyticsPreferences: AnalyticsPreferences) => {
        // This event is used on initialization and data change
        this.store.dispatch(
          toggleCollectAnalytics(
            // we are using only this field on the UI atm
            // it's expected that more detailed analytics settings will come
            analyticsPreferences.isEnabled
          )
        )

        this.analyticsService.sendAnalyticsEvent(
          AnalyticsEvent.ANALYTICS_TOGGLED,
          {
            analyticsEnabled: analyticsPreferences.isEnabled,
          }
        )
      }
    )

    uiSliceEmitter.on(
      "updateAnalyticsPreferences",
      async (analyticsPreferences: Partial<AnalyticsPreferences>) => {
        await this.preferenceService.updateAnalyticsPreferences(
          analyticsPreferences
        )
      }
    )

    uiSliceEmitter.on("deleteAnalyticsData", () => {
      this.analyticsService.removeAnalyticsData()
    })

    uiSliceEmitter.on("sendEvent", (event) => {
      if (isOneTimeAnalyticsEvent(event)) {
        this.analyticsService.sendOneTimeAnalyticsEvent(event)
      } else {
        this.analyticsService.sendAnalyticsEvent(event)
      }
    })
  }

  getAddNetworkRequestDetails(requestId: string): AddChainRequestData {
    return this.providerBridgeService.getNewCustomRPCDetails(requestId)
  }

  async updateSignerTitle(
    signer: AccountSignerWithId,
    title: string
  ): Promise<void> {
    return this.preferenceService.updateAccountSignerTitle(signer, title)
  }

  async resolveNameOnNetwork(
    nameOnNetwork: NameOnNetwork
  ): Promise<AddressOnNetwork | undefined> {
    try {
      return (await this.nameService.lookUpEthereumAddress(nameOnNetwork))
        ?.resolved?.addressOnNetwork
    } catch (error) {
      logger.info("Error looking up Ethereum address: ", error)
      return undefined
    }
  }

  async pollForAbilities(address: NormalizedEVMAddress): Promise<void> {
    return this.abilitiesService.pollForAbilities(address)
  }

  async markAbilityAsCompleted(
    address: NormalizedEVMAddress,
    abilityId: string
  ): Promise<void> {
    return this.abilitiesService.markAbilityAsCompleted(address, abilityId)
  }

  async markAbilityAsRemoved(
    address: NormalizedEVMAddress,
    abilityId: string
  ): Promise<void> {
    return this.abilitiesService.markAbilityAsRemoved(address, abilityId)
  }

  async reportAndRemoveAbility(
    address: NormalizedEVMAddress,
    abilitySlug: string,
    abilityId: string,
    reason: string
  ): Promise<void> {
    this.abilitiesService.reportAndRemoveAbility(
      address,
      abilitySlug,
      abilityId,
      reason
    )
  }

  async removeEVMNetwork(chainID: string): Promise<void> {
    return this.chainService.removeCustomChain(chainID)
  }

  async queryCustomTokenDetails(
    contractAddress: NormalizedEVMAddress,
    addressOnNetwork: AddressOnNetwork
  ): Promise<{
    asset: SmartContractFungibleAsset
    balance: number
    exists?: boolean
  }> {
    const { network } = addressOnNetwork

    const cachedAsset = this.indexingService
      .getCachedAssets(network)
      .find(
        (asset): asset is SmartContractFungibleAsset =>
          isSmartContractFungibleAsset(asset) &&
          sameEVMAddress(contractAddress, asset.contractAddress)
      )

    const result = await this.chainService.queryTokenDetails(
      contractAddress,
      addressOnNetwork,
      cachedAsset
    )

    return { ...result, exists: !!cachedAsset }
  }

  async importTokenViaContractAddress(
    contractAddress: HexString,
    network: EVMNetwork
  ): Promise<void> {
    return this.indexingService.addTokenToTrackByContract(
      network,
      contractAddress
    )
  }

  private connectPopupMonitor() {
    runtime.onConnect.addListener((port) => {
      if (port.name !== popupMonitorPortName) return

      const openTime = Date.now()

      const originalNetworkName =
        this.store.getState().ui.selectedAccount.network.name

      port.onDisconnect.addListener(() => {
        const networkNameAtClose =
          this.store.getState().ui.selectedAccount.network.name
        this.analyticsService.sendAnalyticsEvent(AnalyticsEvent.UI_SHOWN, {
          openTime: new Date(openTime).toISOString(),
          closeTime: new Date().toISOString(),
          openLength: (Date.now() - openTime) / 1e3,
          networkName:
            originalNetworkName === networkNameAtClose
              ? originalNetworkName
              : "switched networks",
          unit: "s",
        })
        this.onPopupDisconnected()
      })
    })
  }

  private onPopupDisconnected() {
    this.store.dispatch(rejectTransactionSignature())
    this.store.dispatch(rejectDataSignature())
  }
}<|MERGE_RESOLUTION|>--- conflicted
+++ resolved
@@ -147,15 +147,10 @@
 import { getRelevantTransactionAddresses } from "./services/enrichment/utils"
 import { AccountSignerWithId } from "./signing"
 import { AnalyticsPreferences } from "./services/preferences/types"
-<<<<<<< HEAD
-import { isSmartContractFungibleAsset } from "./assets"
-=======
 import {
   isSmartContractFungibleAsset,
-  SmartContractAsset,
   SmartContractFungibleAsset,
 } from "./assets"
->>>>>>> 10022f75
 import { FeatureFlags, isEnabled } from "./features"
 import { NFTCollection } from "./nfts"
 import {

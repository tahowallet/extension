import browser, { runtime } from "webextension-polyfill"
import { alias, wrapStore } from "webext-redux"
import { configureStore, isPlain, Middleware } from "@reduxjs/toolkit"
import { devToolsEnhancer } from "@redux-devtools/remote"
import { PermissionRequest } from "@tallyho/provider-bridge-shared"

<<<<<<< HEAD
import { decodeJSON, encodeJSON, normalizeEVMAddress } from "./lib/utils"
=======
import {
  decodeJSON,
  encodeJSON,
  getEthereumNetwork,
  isProbablyEVMAddress,
  normalizeEVMAddress,
} from "./lib/utils"
>>>>>>> 053de417

import {
  BaseService,
  ChainService,
  EnrichmentService,
  IndexingService,
  InternalEthereumProviderService,
  KeyringService,
  NameService,
  PreferenceService,
  ProviderBridgeService,
  TelemetryService,
  ServiceCreatorFunction,
  DoggoService,
  LedgerService,
  SigningService,
} from "./services"

import { EIP712TypedData, HexString, KeyringTypes } from "./types"
import { SignedEVMTransaction } from "./networks"
import { AccountBalance, AddressOnNetwork, NameOnNetwork } from "./accounts"
import { Eligible } from "./services/doggo/types"

import rootReducer from "./redux-slices"
import {
  loadAccount,
  updateAccountBalance,
  updateAccountName,
  updateENSAvatar,
} from "./redux-slices/accounts"
import { activityEncountered } from "./redux-slices/activities"
import { assetsLoaded, newPricePoint } from "./redux-slices/assets"
import {
  setEligibility,
  setEligibilityLoading,
  setReferrer,
  setReferrerStats,
} from "./redux-slices/claim"
import {
  emitter as keyringSliceEmitter,
  keyringLocked,
  keyringUnlocked,
  updateKeyrings,
  setKeyringToVerify,
} from "./redux-slices/keyrings"
import { blockSeen } from "./redux-slices/networks"
import {
  initializationLoadingTimeHitLimit,
  emitter as uiSliceEmitter,
  setDefaultWallet,
  setSelectedAccount,
  setNewSelectedAccount,
  setSnackbarMessage,
} from "./redux-slices/ui"
import {
  estimatedFeesPerGas,
  emitter as transactionConstructionSliceEmitter,
  transactionRequest,
  updateTransactionOptions,
  clearTransactionState,
  selectDefaultNetworkFeeSettings,
  TransactionConstructionStatus,
  rejectTransactionSignature,
  transactionSigned,
} from "./redux-slices/transaction-construction"
import { allAliases } from "./redux-slices/utils"
import {
  requestPermission,
  emitter as providerBridgeSliceEmitter,
  initializeAllowedPages,
} from "./redux-slices/dapp-permission"
import logger from "./lib/logger"
import {
  rejectDataSignature,
  clearSigningState,
  signedTypedData,
  signedData as signedDataAction,
  signingSliceEmitter,
  typedDataRequest,
  signDataRequest,
} from "./redux-slices/signing"

import {
  SigningMethod,
  SignTypedDataRequest,
  SignDataRequest,
} from "./utils/signing"
import {
  emitter as earnSliceEmitter,
  setVaultsAsStale,
} from "./redux-slices/earn"
import {
  LedgerState,
  resetLedgerState,
  setDeviceConnectionStatus,
  setUsbDeviceCount,
} from "./redux-slices/ledger"
import { ETHEREUM } from "./constants"
import { clearApprovalInProgress } from "./redux-slices/0x-swap"
import { SignatureResponse, TXSignatureResponse } from "./services/signing"
import { ReferrerStats } from "./services/doggo/db"

// This sanitizer runs on store and action data before serializing for remote
// redux devtools. The goal is to end up with an object that is directly
// JSON-serializable and deserializable; the remote end will display the
// resulting objects without additional processing or decoding logic.
const devToolsSanitizer = (input: unknown) => {
  switch (typeof input) {
    // We can make use of encodeJSON instead of recursively looping through
    // the input
    case "bigint":
    case "object":
      return JSON.parse(encodeJSON(input))
    // We only need to sanitize bigints and objects that may or may not contain
    // them.
    default:
      return input
  }
}

// The version of persisted Redux state the extension is expecting. Any previous
// state without this version, or with a lower version, ought to be migrated.
const REDUX_STATE_VERSION = 7

type Migration = (prevState: Record<string, unknown>) => Record<string, unknown>

// An object mapping a version number to a state migration. Each migration for
// version n is expected to take a state consistent with version n-1, and return
// state consistent with version n.
const REDUX_MIGRATIONS: { [version: number]: Migration } = {
  2: (prevState: Record<string, unknown>) => {
    // Migrate the old currentAccount SelectedAccount type to a bare
    // selectedAccount AddressNetwork type. Note the avoidance of imported types
    // so this migration will work in the future, regardless of other code changes
    type BroadAddressNetwork = {
      address: string
      network: Record<string, unknown>
    }
    type OldState = {
      ui: {
        currentAccount?: {
          addressNetwork: BroadAddressNetwork
          truncatedAddress: string
        }
      }
    }
    const newState = { ...prevState }
    const addressNetwork = (prevState as OldState)?.ui?.currentAccount
      ?.addressNetwork
    delete (newState as OldState)?.ui?.currentAccount
    newState.selectedAccount = addressNetwork as BroadAddressNetwork
    return newState
  },
  3: (prevState: Record<string, unknown>) => {
    const { assets, ...newState } = prevState

    // Clear assets collection; these should be immediately repopulated by the
    // IndexingService in startService.
    newState.assets = []

    return newState
  },
  4: (prevState: Record<string, unknown>) => {
    // Migrate the ETH-only block data in store.accounts.blocks[blockHeight] to
    // a new networks slice. Block data is now network-specific, keyed by EVM
    // chainID in store.networks.networkData[chainId].blocks
    type OldState = {
      account?: {
        blocks?: { [blockHeight: number]: unknown }
      }
    }
    type NetworkState = {
      evm: {
        [chainID: string]: {
          blockHeight: number | null
          blocks: {
            [blockHeight: number]: unknown
          }
        }
      }
    }

    const oldState = prevState as OldState

    const networks: NetworkState = {
      evm: {
        "1": {
          blocks: { ...oldState.account?.blocks },
          blockHeight:
            Math.max(
              ...Object.keys(oldState.account?.blocks ?? {}).map((s) =>
                parseInt(s, 10)
              )
            ) || null,
        },
      },
    }

    const { blocks, ...oldStateAccountWithoutBlocks } = oldState.account ?? {
      blocks: undefined,
    }

    return {
      ...prevState,
      // Drop blocks from account slice.
      account: oldStateAccountWithoutBlocks,
      // Add new networks slice data.
      networks,
    }
  },
  // eslint-disable-next-line @typescript-eslint/no-explicit-any
  5: (prevState: any) => {
    const { ...newState } = prevState
    newState.keyrings.keyringMetadata = {}

    return newState
  },
  // eslint-disable-next-line @typescript-eslint/no-explicit-any
  6: (prevState: any) => {
    const { ...newState } = prevState

    // A user might be upgrading from version without the `ledger` key in the redux store - so we
    // initialize it here if that is the case.
    if (!newState.ledger) {
      newState.ledger = {
        currentDeviceID: null,
        devices: {},
        usbDeviceCount: 0,
      }
      return newState
    }

    Object.keys(newState.ledger.devices).forEach((deviceId) => {
      ;(newState.ledger as LedgerState).devices[
        deviceId
      ].isArbitraryDataSigningEnabled = false
    })

    return newState
  },
  // eslint-disable-next-line @typescript-eslint/no-explicit-any
  7: (prevState: any) => {
    type OldState = {
      activities: {
        [address: string]: {
          ids: string[]
          entities: {
            [id: string]: {
              blockHeight: number | null
              annotation: Record<string, unknown>
            }
          }
        }
      }
      networks: {
        evm: {
          "1": {
            blocks?: {
              [blockHeight: number]: {
                timestamp: number | undefined
              }
            }
            blockHeight: number
          }
        }
      }
    }

    const oldState = prevState as OldState
    const { activities } = oldState

    type NewEntity = {
      [id: string]: {
        blockHeight: number | null
        annotation: {
          blockTimestamp?: number
        }
      }
    }
    type NewActivitiesState = {
      [address: string]: {
        ids: string[]
        entities: NewEntity
      }
    }

    const newActivitiesState: NewActivitiesState = {}

    const { blocks } = oldState.networks.evm["1"]

    // Grab timestamps off of blocks, add them as activity annotations
    Object.keys(activities).forEach((accountActivitiesAddress: string) => {
      const accountActivities = activities[accountActivitiesAddress]
      const newEntities: NewEntity = {}
      accountActivities.ids.forEach((activityItemID: string) => {
        const activityItem = accountActivities.entities[activityItemID]
        newEntities[activityItemID] = {
          ...activityItem,
          annotation: {
            ...activityItem.annotation,
            blockTimestamp: activityItem.blockHeight
              ? blocks && blocks[activityItem.blockHeight]?.timestamp
              : undefined,
          },
        }
      })
      newActivitiesState[accountActivitiesAddress] = {
        ids: accountActivities.ids,
        entities: newEntities,
      }
    })

    const { ...newState } = oldState
    // Remove blocks
    delete newState.networks.evm["1"].blocks // Only mainnet exists at this time
    return {
      ...newState,
      activities: newActivitiesState,
    }
  },
  8: (prevState: Record<string, unknown>) => {
    // Migrate the by-address-keyed account data in the accounts slice to be
    // keyed by account AND network chainID, as well as nested under an `evm`
    // key.
    type OldAccountState = {
      accountsData: {
        [address: string]: unknown
      }
      [others: string]: unknown
    }
    type NewAccountState = {
      accountsData: {
        evm: {
          [address: string]: {
            [chainID: string]: unknown
          }
        }
      }
      [others: string]: unknown
    }

    const { accountsData: oldAccountsData, ...oldAccountState } =
      prevState.account as OldAccountState

    const newAccountState: NewAccountState = {
      ...oldAccountState,
      accountsData: {
        evm: Object.fromEntries(
          Object.entries(oldAccountsData).map(([address, data]) => [
            normalizeEVMAddress(address),
            { [ETHEREUM.chainID]: data },
          ])
        ),
      },
    }

    return {
      ...prevState,
      account: newAccountState,
    }
  },
}

// Migrate a previous version of the Redux state to that expected by the current
// code base.
function migrateReduxState(
  previousState: Record<string, unknown>,
  previousVersion?: number
): Record<string, unknown> {
  const resolvedVersion = previousVersion ?? 1
  let migratedState: Record<string, unknown> = previousState

  if (resolvedVersion < REDUX_STATE_VERSION) {
    const outstandingMigrations = Object.entries(REDUX_MIGRATIONS)
      .sort()
      .filter(([version]) => parseInt(version, 10) > resolvedVersion)
      .map(([, migration]) => migration)
    migratedState = outstandingMigrations.reduce(
      (state: Record<string, unknown>, migration: Migration) => {
        return migration(state)
      },
      migratedState
    )
  }

  return migratedState
}

const reduxCache: Middleware = (store) => (next) => (action) => {
  const result = next(action)
  const state = store.getState()
  if (process.env.WRITE_REDUX_CACHE === "true") {
    // Browser extension storage supports JSON natively, despite that we have
    // to stringify to preserve BigInts
    browser.storage.local.set({
      state: encodeJSON(state),
      version: REDUX_STATE_VERSION,
    })
  }

  return result
}

// Declared out here so ReduxStoreType can be used in Main.store type
// declaration.
const initializeStore = (preloadedState = {}, main: Main) =>
  configureStore({
    preloadedState,
    reducer: rootReducer,
    middleware: (getDefaultMiddleware) => {
      const middleware = getDefaultMiddleware({
        serializableCheck: {
          isSerializable: (value: unknown) =>
            isPlain(value) || typeof value === "bigint",
        },
        thunk: { extraArgument: { main } },
      })

      // It might be tempting to use an array with `...` destructuring, but
      // unfortunately this fails to preserve important type information from
      // `getDefaultMiddleware`. `push` and `pull` preserve the type
      // information in `getDefaultMiddleware`, including adjustments to the
      // dispatch function type, but as a tradeoff nothing added this way can
      // further modify the type signature. For now, that's fine, as these
      // middlewares don't change acceptable dispatch types.
      //
      // Process aliases before all other middleware, and cache the redux store
      // after all middleware gets a chance to run.
      middleware.unshift(alias(allAliases))
      middleware.push(reduxCache)

      return middleware
    },
    devTools: false,
    enhancers:
      process.env.NODE_ENV === "development"
        ? [
            devToolsEnhancer({
              hostname: "localhost",
              port: 8000,
              realtime: true,
              actionSanitizer: devToolsSanitizer,
              stateSanitizer: devToolsSanitizer,
            }),
          ]
        : [],
  })

type ReduxStoreType = ReturnType<typeof initializeStore>

export const popupMonitorPortName = "popup-monitor"

// TODO Rename ReduxService or CoordinationService, move to services/, etc.
export default class Main extends BaseService<never> {
  /**
   * The redux store for the wallet core. Note that the redux store is used to
   * render the UI (via webext-redux), but it is _not_ the source of truth.
   * Services interact with the various external and internal components and
   * create persisted state, and the redux store is simply a view onto those
   * pieces of canonical state.
   */
  store: ReduxStoreType

  static create: ServiceCreatorFunction<never, Main, []> = async () => {
    const preferenceService = PreferenceService.create()
    const chainService = ChainService.create(preferenceService)
    const indexingService = IndexingService.create(
      preferenceService,
      chainService
    )
    const nameService = NameService.create(chainService, preferenceService)
    const enrichmentService = EnrichmentService.create(
      chainService,
      indexingService,
      nameService
    )
    const keyringService = KeyringService.create()
    const internalEthereumProviderService =
      InternalEthereumProviderService.create(chainService, preferenceService)
    const providerBridgeService = ProviderBridgeService.create(
      internalEthereumProviderService,
      preferenceService
    )
    const doggoService = DoggoService.create(chainService, indexingService)

    const telemetryService = TelemetryService.create()

    const ledgerService = LedgerService.create()

    const signingService = SigningService.create(
      keyringService,
      ledgerService,
      chainService
    )

    let savedReduxState = {}
    // Setting READ_REDUX_CACHE to false will start the extension with an empty
    // initial state, which can be useful for development
    if (process.env.READ_REDUX_CACHE === "true") {
      const { state, version } = await browser.storage.local.get([
        "state",
        "version",
      ])

      if (state) {
        const restoredState = decodeJSON(state)
        if (typeof restoredState === "object" && restoredState !== null) {
          // If someone managed to sneak JSON that decodes to typeof "object"
          // but isn't a Record<string, unknown>, there is a very large
          // problem...
          savedReduxState = migrateReduxState(
            restoredState as Record<string, unknown>,
            version || undefined
          )
        } else {
          throw new Error(`Unexpected JSON persisted for state: ${state}`)
        }
      }
    }

    return new this(
      savedReduxState,
      await preferenceService,
      await chainService,
      await enrichmentService,
      await indexingService,
      await keyringService,
      await nameService,
      await internalEthereumProviderService,
      await providerBridgeService,
      await doggoService,
      await telemetryService,
      await ledgerService,
      await signingService
    )
  }

  private constructor(
    savedReduxState: Record<string, unknown>,
    /**
     * A promise to the preference service, a dependency for most other services.
     * The promise will be resolved when the service is initialized.
     */
    private preferenceService: PreferenceService,
    /**
     * A promise to the chain service, keeping track of base asset balances,
     * transactions, and network status. The promise will be resolved when the
     * service is initialized.
     */
    private chainService: ChainService,
    /**
     *
     */
    private enrichmentService: EnrichmentService,
    /**
     * A promise to the indexing service, keeping track of token balances and
     * prices. The promise will be resolved when the service is initialized.
     */
    private indexingService: IndexingService,
    /**
     * A promise to the keyring service, which stores key material, derives
     * accounts, and signs messagees and transactions. The promise will be
     * resolved when the service is initialized.
     */
    private keyringService: KeyringService,
    /**
     * A promise to the name service, responsible for resolving names to
     * addresses and content.
     */
    private nameService: NameService,
    /**
     * A promise to the internal ethereum provider service, which acts as
     * web3 / ethereum provider for the internal and external dApps to use.
     */
    private internalEthereumProviderService: InternalEthereumProviderService,
    /**
     * A promise to the provider bridge service, handling and validating
     * the communication coming from dApps according to EIP-1193 and some tribal
     * knowledge.
     */
    private providerBridgeService: ProviderBridgeService,
    /**
     * A promise to the claim service, which saves the eligibility data
     * for efficient storage and retrieval.
     */
    private doggoService: DoggoService,
    /**
     * A promise to the telemetry service, which keeps track of extension
     * storage usage and (eventually) other statistics.
     */
    private telemetryService: TelemetryService,

    /**
     * A promise to the Ledger service, handling the communication
     * with attached Ledger device according to ledgerjs examples and some
     * tribal knowledge. ;)
     */
    private ledgerService: LedgerService,

    /**
     * A promise to the signing service which will route operations between the UI
     * and the exact signing services.
     */
    private signingService: SigningService
  ) {
    super({
      initialLoadWaitExpired: {
        schedule: { delayInMinutes: 2.5 },
        handler: () => this.store.dispatch(initializationLoadingTimeHitLimit()),
      },
    })

    // Start up the redux store and set it up for proxying.
    this.store = initializeStore(savedReduxState, this)

    wrapStore(this.store, {
      serializer: encodeJSON,
      deserializer: decodeJSON,
      dispatchResponder: async (
        dispatchResult: Promise<unknown>,
        send: (param: { error: string | null; value: unknown | null }) => void
      ) => {
        try {
          send({
            error: null,
            value: encodeJSON(await dispatchResult),
          })
        } catch (error) {
          logger.error(
            "Error awaiting and dispatching redux store result: ",
            error
          )
          send({
            error: encodeJSON(error),
            value: null,
          })
        }
      },
    })

    this.initializeRedux()
  }

  protected async internalStartService(): Promise<void> {
    await super.internalStartService()

    this.indexingService.started().then(async () => this.chainService.started())

    const servicesToBeStarted = [
      this.preferenceService.startService(),
      this.chainService.startService(),
      this.indexingService.startService(),
      this.enrichmentService.startService(),
      this.keyringService.startService(),
      this.nameService.startService(),
      this.internalEthereumProviderService.startService(),
      this.providerBridgeService.startService(),
      this.doggoService.startService(),
      this.telemetryService.startService(),
      this.ledgerService.startService(),
      this.signingService.startService(),
    ]

    await Promise.all(servicesToBeStarted)
  }

  protected async internalStopService(): Promise<void> {
    const servicesToBeStopped = [
      this.preferenceService.stopService(),
      this.chainService.stopService(),
      this.indexingService.stopService(),
      this.enrichmentService.stopService(),
      this.keyringService.stopService(),
      this.nameService.stopService(),
      this.internalEthereumProviderService.stopService(),
      this.providerBridgeService.stopService(),
      this.doggoService.stopService(),
      this.telemetryService.stopService(),
      this.ledgerService.stopService(),
      this.signingService.stopService(),
    ]

    await Promise.all(servicesToBeStopped)
    await super.internalStopService()
  }

  async initializeRedux(): Promise<void> {
    this.connectIndexingService()
    this.connectKeyringService()
    this.connectNameService()
    this.connectInternalEthereumProviderService()
    this.connectProviderBridgeService()
    this.connectPreferenceService()
    this.connectEnrichmentService()
    this.connectDoggoService()
    this.connectTelemetryService()
    this.connectLedgerService()
    this.connectSigningService()

    await this.connectChainService()

    // FIXME Should no longer be necessary once transaction queueing enters the
    // FIXME picture.
    this.store.dispatch(
      clearTransactionState(TransactionConstructionStatus.Idle)
    )

    this.store.dispatch(clearApprovalInProgress())

    this.connectPopupMonitor()
  }

  async addAccount(addressNetwork: AddressOnNetwork): Promise<void> {
    await this.chainService.addAccountToTrack(addressNetwork)
  }

  addOrEditAddressName({
    address,
    network,
    name,
  }: AddressOnNetwork & { name: string }): void {
    this.preferenceService.addOrEditNameInAddressBook({
      address,
      network,
      name,
    })
  }

  async removeAccount(
    address: HexString,
    signingMethod: SigningMethod
  ): Promise<void> {
    // TODO Adjust to handle multiple networks.
    await this.signingService.removeAccount(address, signingMethod)
  }

  async importLedgerAccounts(
    accounts: Array<{
      path: string
      address: string
    }>
  ): Promise<void> {
    await Promise.all(
      accounts.map(async ({ path, address }) => {
        await this.ledgerService.saveAddress(path, address)

        // FIXME Handle multi-network in Ledger.
        const addressNetwork = {
          address,
          network: ETHEREUM,
        }
        // eslint-disable-next-line no-await-in-loop
        await this.chainService.addAccountToTrack(addressNetwork)
        this.store.dispatch(loadAccount(addressNetwork))
        this.store.dispatch(setNewSelectedAccount(addressNetwork))
      })
    )
  }

  async deriveLedgerAddress(path: string): Promise<string> {
    return this.signingService.deriveAddress({
      type: "ledger",
      accountID: path,
    })
  }

  async connectLedger(): Promise<string | null> {
    return this.ledgerService.refreshConnectedLedger()
  }

  async getAccountEthBalanceUncached(
    addressNetwork: AddressOnNetwork
  ): Promise<bigint> {
    const accountBalance = await this.chainService.getLatestBaseAccountBalance(
      addressNetwork
    )

    return accountBalance.assetAmount.amount
  }

  async connectChainService(): Promise<void> {
    // Wire up chain service to account slice.
    this.chainService.emitter.on(
      "accountsWithBalances",
      (accountWithBalance) => {
        // The first account balance update will transition the account to loading.
        this.store.dispatch(updateAccountBalance(accountWithBalance))
      }
    )

    this.chainService.emitter.on("block", (block) => {
      this.store.dispatch(blockSeen(block))
    })

    this.chainService.emitter.on("transactionSend", () => {
      this.store.dispatch(
        setSnackbarMessage("Transaction signed, broadcasting...")
      )
    })

    earnSliceEmitter.on("earnDeposit", (message) => {
      this.store.dispatch(setSnackbarMessage(message))
    })

    this.chainService.emitter.on("transactionSendFailure", () => {
      this.store.dispatch(
        setSnackbarMessage("Transaction failed to broadcast.")
      )
    })

    transactionConstructionSliceEmitter.on("updateOptions", async (options) => {
      // TODO support multiple networks
      const network = ETHEREUM

      const {
        values: { maxFeePerGas, maxPriorityFeePerGas },
      } = selectDefaultNetworkFeeSettings(this.store.getState())

      const { transactionRequest: populatedRequest, gasEstimationError } =
        await this.chainService.populatePartialEVMTransactionRequest(network, {
          ...options,
          maxFeePerGas: options.maxFeePerGas ?? maxFeePerGas,
          maxPriorityFeePerGas:
            options.maxPriorityFeePerGas ?? maxPriorityFeePerGas,
        })

      const { annotation } =
        await this.enrichmentService.enrichTransactionSignature(
          network,
          populatedRequest,
          2 /* TODO desiredDecimals should be configurable */
        )
      const enrichedPopulatedRequest = { ...populatedRequest, annotation }

      if (typeof gasEstimationError === "undefined") {
        this.store.dispatch(
          transactionRequest({
            transactionRequest: enrichedPopulatedRequest,
            transactionLikelyFails: false,
          })
        )
      } else {
        this.store.dispatch(
          transactionRequest({
            transactionRequest: enrichedPopulatedRequest,
            transactionLikelyFails: true,
          })
        )
      }
    })

    transactionConstructionSliceEmitter.on(
      "broadcastSignedTransaction",
      async (transaction: SignedEVMTransaction) => {
        this.chainService.broadcastSignedTransaction(transaction)
      }
    )

    transactionConstructionSliceEmitter.on(
      "requestSignature",
      async ({ transaction, method }) => {
        try {
          const signedTransactionResult =
            await this.signingService.signTransaction(transaction, method)
          await this.store.dispatch(transactionSigned(signedTransactionResult))
        } catch (exception) {
          logger.error("Error signing transaction", exception)
          this.store.dispatch(
            clearTransactionState(TransactionConstructionStatus.Idle)
          )
        }
      }
    )
    signingSliceEmitter.on(
      "requestSignTypedData",
      async ({
        typedData,
        account,
        signingMethod,
      }: {
        typedData: EIP712TypedData
        account: AddressOnNetwork
        signingMethod: SigningMethod
      }) => {
        try {
          const signedData = await this.signingService.signTypedData({
            typedData,
            account,
            signingMethod,
          })
          this.store.dispatch(signedTypedData(signedData))
        } catch (err) {
          logger.error("Error signing typed data", typedData, "error: ", err)
          this.store.dispatch(clearSigningState)
        }
      }
    )
    signingSliceEmitter.on(
      "requestSignData",
      async ({ rawSigningData, account, signingMethod }) => {
        const signedData = await this.signingService.signData(
          account,
          rawSigningData,
          signingMethod
        )
        this.store.dispatch(signedDataAction(signedData))
      }
    )

    // Set up initial state.
    const existingAccounts = await this.chainService.getAccountsToTrack()
    existingAccounts.forEach((addressNetwork) => {
      // Mark as loading and wire things up.
      this.store.dispatch(loadAccount(addressNetwork))

      // Force a refresh of the account balance to populate the store.
      this.chainService.getLatestBaseAccountBalance(addressNetwork)
    })

    this.chainService.emitter.on("blockPrices", (blockPrices) => {
      this.store.dispatch(estimatedFeesPerGas(blockPrices))
    })

    // Report on transactions for basic activity. Fancier stuff is handled via
    // connectEnrichmentService
    this.chainService.emitter.on("transaction", async (transactionInfo) => {
      this.store.dispatch(activityEncountered(transactionInfo))
    })
  }

  async connectNameService(): Promise<void> {
    this.nameService.emitter.on(
      "resolvedName",
      async ({
        from: { addressOnNetwork },
        resolved: {
          nameOnNetwork: { name },
        },
      }) => {
        this.store.dispatch(updateAccountName({ ...addressOnNetwork, name }))
      }
    )
    this.nameService.emitter.on(
      "resolvedAvatar",
      async ({ from: { addressOnNetwork }, resolved: { avatar } }) => {
        this.store.dispatch(
          updateENSAvatar({ ...addressOnNetwork, avatar: avatar.toString() })
        )
      }
    )
  }

  async connectIndexingService(): Promise<void> {
    this.indexingService.emitter.on(
      "accountsWithBalances",
      async (accountsWithBalances) => {
        const assetsToTrack = await this.indexingService.getAssetsToTrack()

        const filteredBalancesToDispatch: AccountBalance[] = []

        accountsWithBalances.forEach((balance) => {
          // TODO support multi-network assets
          const doesThisBalanceHaveAnAlreadyTrackedAsset =
            !!assetsToTrack.filter(
              (t) => t.symbol === balance.assetAmount.asset.symbol
            )[0]

          if (
            balance.assetAmount.amount > 0 ||
            doesThisBalanceHaveAnAlreadyTrackedAsset
          ) {
            filteredBalancesToDispatch.push(balance)
          }
        })

        this.store.dispatch(updateAccountBalance(filteredBalancesToDispatch))
      }
    )

    this.indexingService.emitter.on("assets", (assets) => {
      this.store.dispatch(assetsLoaded(assets))
    })

    this.indexingService.emitter.on("price", (pricePoint) => {
      this.store.dispatch(newPricePoint(pricePoint))
    })
  }

  async connectEnrichmentService(): Promise<void> {
    this.enrichmentService.emitter.on(
      "enrichedEVMTransaction",
      (transactionData) => {
        this.indexingService.notifyEnrichedTransaction(
          transactionData.transaction
        )
        this.store.dispatch(activityEncountered(transactionData))
      }
    )
  }

  async connectSigningService(): Promise<void> {
    this.keyringService.emitter.on("address", (address) =>
      this.signingService.addTrackedAddress(address, "keyring")
    )

    this.ledgerService.emitter.on("address", ({ address }) =>
      this.signingService.addTrackedAddress(address, "ledger")
    )
  }

  async connectLedgerService(): Promise<void> {
    this.store.dispatch(resetLedgerState())

    this.ledgerService.emitter.on("connected", ({ id, metadata }) => {
      this.store.dispatch(
        setDeviceConnectionStatus({
          deviceID: id,
          status: "available",
          isArbitraryDataSigningEnabled: metadata.isArbitraryDataSigningEnabled,
        })
      )
    })

    this.ledgerService.emitter.on("disconnected", ({ id }) => {
      this.store.dispatch(
        setDeviceConnectionStatus({
          deviceID: id,
          status: "disconnected",
          isArbitraryDataSigningEnabled: false /* dummy */,
        })
      )
    })

    this.ledgerService.emitter.on("usbDeviceCount", (usbDeviceCount) => {
      this.store.dispatch(setUsbDeviceCount({ usbDeviceCount }))
    })
  }

  async connectKeyringService(): Promise<void> {
    this.keyringService.emitter.on("keyrings", (keyrings) => {
      this.store.dispatch(updateKeyrings(keyrings))
    })

    this.keyringService.emitter.on("address", (address) => {
      // FIXME Should be .selectedNetwork once that exists.
      // FIXME Also, UI-wise, is this correct behavior? It ties the current
      // FIXME acount (right-side popover) to the network (left-side popover)
      // FIXME in a weird way.
      const selectedNetwork = this.store.getState().ui.selectedAccount.network

      // Mark as loading and wire things up.
      this.store.dispatch(
        loadAccount({
          address,
          network: selectedNetwork,
        })
      )

      this.chainService.addAccountToTrack({
        address,
        network: selectedNetwork,
      })
    })

    this.keyringService.emitter.on("locked", async (isLocked) => {
      if (isLocked) {
        this.store.dispatch(keyringLocked())
      } else {
        this.store.dispatch(keyringUnlocked())
      }
    })

    keyringSliceEmitter.on("createPassword", async (password) => {
      await this.keyringService.unlock(password, true)
    })

    keyringSliceEmitter.on("unlockKeyrings", async (password) => {
      await this.keyringService.unlock(password)
    })

    keyringSliceEmitter.on("deriveAddress", async (keyringID) => {
      await this.signingService.deriveAddress({
        type: "keyring",
        accountID: keyringID,
      })
    })

    keyringSliceEmitter.on("generateNewKeyring", async () => {
      // TODO move unlocking to a reasonable place in the initialization flow
      const generated: {
        id: string
        mnemonic: string[]
      } = await this.keyringService.generateNewKeyring(
        KeyringTypes.mnemonicBIP39S256
      )

      this.store.dispatch(setKeyringToVerify(generated))
    })

    keyringSliceEmitter.on(
      "importKeyring",
      async ({ mnemonic, path, source }) => {
        await this.keyringService.importKeyring(mnemonic, source, path)
      }
    )
  }

  async connectInternalEthereumProviderService(): Promise<void> {
    this.internalEthereumProviderService.emitter.on(
      "transactionSignatureRequest",
      async ({ payload, resolver, rejecter }) => {
        this.store.dispatch(
          clearTransactionState(TransactionConstructionStatus.Pending)
        )
        this.store.dispatch(updateTransactionOptions(payload))

        const clear = () => {
          // Mutual dependency to handleAndClear.
          // eslint-disable-next-line @typescript-eslint/no-use-before-define
          this.signingService.emitter.off("signingTxResponse", handleAndClear)

          transactionConstructionSliceEmitter.off(
            "signatureRejected",
            // Mutual dependency to rejectAndClear.
            // eslint-disable-next-line @typescript-eslint/no-use-before-define
            rejectAndClear
          )
        }

        const handleAndClear = (response: TXSignatureResponse) => {
          clear()
          switch (response.type) {
            case "success-tx":
              resolver(response.signedTx)
              break
            default:
              rejecter()
              break
          }
        }

        const rejectAndClear = () => {
          clear()
          rejecter()
        }

        this.signingService.emitter.on("signingTxResponse", handleAndClear)

        transactionConstructionSliceEmitter.on(
          "signatureRejected",
          rejectAndClear
        )
      }
    )
    this.internalEthereumProviderService.emitter.on(
      "signTypedDataRequest",
      async ({
        payload,
        resolver,
        rejecter,
      }: {
        payload: SignTypedDataRequest
        resolver: (result: string | PromiseLike<string>) => void
        rejecter: () => void
      }) => {
        const enrichedsignTypedDataRequest =
          await this.enrichmentService.enrichSignTypedDataRequest(payload)
        this.store.dispatch(typedDataRequest(enrichedsignTypedDataRequest))

        const clear = () => {
          this.signingService.emitter.off(
            "signingDataResponse",
            // Mutual dependency to handleAndClear.
            // eslint-disable-next-line @typescript-eslint/no-use-before-define
            handleAndClear
          )

          signingSliceEmitter.off(
            "signatureRejected",
            // Mutual dependency to rejectAndClear.
            // eslint-disable-next-line @typescript-eslint/no-use-before-define
            rejectAndClear
          )
        }

        const handleAndClear = (response: SignatureResponse) => {
          clear()
          switch (response.type) {
            case "success-data":
              resolver(response.signedData)
              break
            default:
              rejecter()
              break
          }
        }

        const rejectAndClear = () => {
          clear()
          rejecter()
        }

        this.signingService.emitter.on("signingDataResponse", handleAndClear)

        signingSliceEmitter.on("signatureRejected", rejectAndClear)
      }
    )
    this.internalEthereumProviderService.emitter.on(
      "signDataRequest",
      async ({
        payload,
        resolver,
        rejecter,
      }: {
        payload: SignDataRequest
        resolver: (result: string | PromiseLike<string>) => void
        rejecter: () => void
      }) => {
        this.store.dispatch(signDataRequest(payload))

        const clear = () => {
          this.signingService.emitter.off(
            "personalSigningResponse",
            // Mutual dependency to handleAndClear.
            // eslint-disable-next-line @typescript-eslint/no-use-before-define
            handleAndClear
          )

          signingSliceEmitter.off(
            "signatureRejected",
            // Mutual dependency to rejectAndClear.
            // eslint-disable-next-line @typescript-eslint/no-use-before-define
            rejectAndClear
          )
        }

        const handleAndClear = (response: SignatureResponse) => {
          clear()
          switch (response.type) {
            case "success-data":
              resolver(response.signedData)
              break
            default:
              rejecter()
              break
          }
        }

        const rejectAndClear = () => {
          clear()
          rejecter()
        }

        this.signingService.emitter.on(
          "personalSigningResponse",
          handleAndClear
        )

        signingSliceEmitter.on("signatureRejected", rejectAndClear)
      }
    )
  }

  async connectProviderBridgeService(): Promise<void> {
    this.providerBridgeService.emitter.on(
      "requestPermission",
      (permissionRequest: PermissionRequest) => {
        this.store.dispatch(requestPermission(permissionRequest))
      }
    )

    this.providerBridgeService.emitter.on(
      "initializeAllowedPages",
      async (allowedPages: Record<string, PermissionRequest>) => {
        this.store.dispatch(initializeAllowedPages(allowedPages))
      }
    )

    this.providerBridgeService.emitter.on(
      "setClaimReferrer",
      async (referral: string) => {
        const isAddress = isProbablyEVMAddress(referral)
        const network = getEthereumNetwork()
        const ensName = isAddress
          ? (
              await this.nameService.lookUpName({
                address: referral,
                network,
              })
            )?.name
          : referral
        const address = isAddress
          ? referral
          : (
              await this.nameService.lookUpEthereumAddress({
                name: referral,
                network,
              })
            )?.address

        if (typeof address !== "undefined") {
          this.store.dispatch(
            setReferrer({
              address,
              ensName,
            })
          )
        }
      }
    )

    providerBridgeSliceEmitter.on("grantPermission", async (permission) => {
      await this.providerBridgeService.grantPermission(permission)
    })

    providerBridgeSliceEmitter.on(
      "denyOrRevokePermission",
      async (permission) => {
        await this.providerBridgeService.denyOrRevokePermission(permission)
      }
    )
  }

  async connectPreferenceService(): Promise<void> {
    this.preferenceService.emitter.on(
      "initializeDefaultWallet",
      async (isDefaultWallet: boolean) => {
        await this.store.dispatch(setDefaultWallet(isDefaultWallet))
      }
    )

    this.preferenceService.emitter.on(
      "initializeSelectedAccount",
      async (dbAddressNetwork: AddressOnNetwork) => {
        if (dbAddressNetwork) {
          // TBD: naming the normal reducer and async thunks
          // Initialize redux from the db
          // !!! Important: this action belongs to a regular reducer.
          // NOT to be confused with the setNewCurrentAddress asyncThunk
          this.store.dispatch(setSelectedAccount(dbAddressNetwork))
        } else {
          // Update currentAddress in db if it's not set but it is in the store
          // should run only one time
          const addressNetwork = this.store.getState().ui.selectedAccount

          if (addressNetwork) {
            await this.preferenceService.setSelectedAccount(addressNetwork)
          }
        }
      }
    )

    uiSliceEmitter.on("newSelectedAccount", async (addressNetwork) => {
      await this.preferenceService.setSelectedAccount(addressNetwork)

      this.store.dispatch(setEligibilityLoading())
      this.doggoService.getEligibility(addressNetwork.address)

      this.store.dispatch(setVaultsAsStale())

      const referrerStats = await this.doggoService.getReferrerStats(
        addressNetwork
      )
      this.store.dispatch(setReferrerStats(referrerStats))

      this.providerBridgeService.notifyContentScriptsAboutAddressChange(
        addressNetwork.address
      )
    })

    uiSliceEmitter.on(
      "newDefaultWalletValue",
      async (newDefaultWalletValue) => {
        await this.preferenceService.setDefaultWalletValue(
          newDefaultWalletValue
        )

        this.providerBridgeService.notifyContentScriptAboutConfigChange(
          newDefaultWalletValue
        )
      }
    )

    uiSliceEmitter.on("refreshBackgroundPage", async () => {
      window.location.reload()
    })
  }

  async connectDoggoService(): Promise<void> {
    this.doggoService.emitter.on(
      "newEligibility",
      async (eligibility: Eligible) => {
        await this.store.dispatch(setEligibility(eligibility))
      }
    )

    this.doggoService.emitter.on(
      "newReferral",
      async (
        referral: {
          referrer: AddressOnNetwork
        } & ReferrerStats
      ) => {
        const { referrer, referredUsers, bonusTotal } = referral
        const { selectedAccount } = this.store.getState().ui

        if (
          normalizeEVMAddress(referrer.address) ===
          normalizeEVMAddress(selectedAccount.address)
        ) {
          this.store.dispatch(
            setReferrerStats({
              referredUsers,
              bonusTotal,
            })
          )
        }
      }
    )
  }

  connectTelemetryService(): void {
    // Pass the redux store to the telemetry service so we can analyze its size
    this.telemetryService.connectReduxStore(this.store)
  }

  async resolveNameOnNetwork(
    nameOnNetwork: NameOnNetwork
  ): Promise<AddressOnNetwork | undefined> {
    try {
      return await this.nameService.lookUpEthereumAddress(nameOnNetwork)
    } catch (error) {
      logger.info("Error looking up Ethereum address: ", error)
      return undefined
    }
  }

  private connectPopupMonitor() {
    runtime.onConnect.addListener((port) => {
      if (port.name !== popupMonitorPortName) return
      port.onDisconnect.addListener(() => {
        this.onPopupDisconnected()
      })
    })
  }

  private onPopupDisconnected() {
    this.store.dispatch(rejectTransactionSignature())
    this.store.dispatch(rejectDataSignature())
  }
}<|MERGE_RESOLUTION|>--- conflicted
+++ resolved
@@ -4,9 +4,6 @@
 import { devToolsEnhancer } from "@redux-devtools/remote"
 import { PermissionRequest } from "@tallyho/provider-bridge-shared"
 
-<<<<<<< HEAD
-import { decodeJSON, encodeJSON, normalizeEVMAddress } from "./lib/utils"
-=======
 import {
   decodeJSON,
   encodeJSON,
@@ -14,7 +11,6 @@
   isProbablyEVMAddress,
   normalizeEVMAddress,
 } from "./lib/utils"
->>>>>>> 053de417
 
 import {
   BaseService,

--- conflicted
+++ resolved
@@ -182,13 +182,8 @@
   OneTimeAnalyticsEvent,
 } from "./lib/posthog"
 import { isBuiltInNetworkBaseAsset } from "./redux-slices/utils/asset-utils"
-<<<<<<< HEAD
 import { InternalSignerMetadataWithType } from "./services/internal-signer"
-import { fromFixedPoint } from "./lib/fixed-point"
-=======
-import { SignerRawWithType } from "./services/keyring"
 import { getPricePoint, getTokenPrices } from "./lib/prices"
->>>>>>> 3b50e632
 
 // This sanitizer runs on store and action data before serializing for remote
 // redux devtools. The goal is to end up with an object that is directly
@@ -1681,41 +1676,10 @@
     return this.internalSignerService.exportPrivateKey(address)
   }
 
-<<<<<<< HEAD
   async importSigner(
     signerRaw: InternalSignerMetadataWithType
-  ): Promise<{ success: boolean; errorMessage?: string }> {
-    let address = null
-
-    try {
-      address = await this.internalSignerService.importSigner(signerRaw)
-    } catch (error) {
-      return {
-        success: false,
-        errorMessage: `Unexpected error during account import. Error: ${error}`,
-      }
-    }
-
-    if (!address) {
-      return {
-        success: false,
-        errorMessage:
-          "Failed to import new account. Address may already be imported.",
-      }
-    }
-
-    this.store.dispatch(
-      setNewSelectedAccount({
-        address,
-        network: this.store.getState().ui.selectedAccount.network,
-      })
-    )
-
-    return { success: true }
-=======
-  async importSigner(signerRaw: SignerRawWithType): Promise<string | null> {
-    return this.keyringService.importSigner(signerRaw)
->>>>>>> 3b50e632
+  ): Promise<string | null> {
+    return this.internalSignerService.importSigner(signerRaw)
   }
 
   async getActivityDetails(txHash: string): Promise<ActivityDetail[]> {

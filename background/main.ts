--- conflicted
+++ resolved
@@ -116,13 +116,8 @@
   migrateReduxState,
   REDUX_STATE_VERSION,
 } from "./redux-slices/migrations"
-<<<<<<< HEAD
 import { PermissionMap } from "./services/provider-bridge/utils"
-import { selectCurrentAccountAssetBalance } from "./redux-slices/selectors"
-import getMinMainAssetAmountForTransaction from "./utils/transaction"
-=======
 import { TALLY_INTERNAL_ORIGIN } from "./services/internal-ethereum-provider/constants"
->>>>>>> fe824971
 
 // This sanitizer runs on store and action data before serializing for remote
 // redux devtools. The goal is to end up with an object that is directly

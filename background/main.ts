--- conflicted
+++ resolved
@@ -373,37 +373,6 @@
       account: newAccountState,
     }
   },
-<<<<<<< HEAD
-  9: (prevState: Record<string, unknown>) => {
-    // Migrate the by-address-keyed account data in the accounts slice to be
-    // keyed by account AND network chainID, as well as nested under an `evm`
-    // key.
-    type OldTransactionConstructionState = {
-      estimatedFeesPerGas: EstimatedFeesPerGas | unknown
-      [others: string]: unknown
-    }
-    type NewTransactionConstructionState = {
-      estimatedFeesPerGas: {
-        [chainId: string]: EstimatedFeesPerGas | unknown
-      }
-      [others: string]: unknown
-    }
-
-    const oldTransactionConstructionState =
-      prevState.transactionConstruction as OldTransactionConstructionState
-
-    const newTransactionConstructionState: NewTransactionConstructionState = {
-      ...oldTransactionConstructionState,
-      estimatedFeesPerGas: {
-        [ETHEREUM.chainID]: oldTransactionConstructionState.estimatedFeesPerGas,
-      },
-    }
-
-    return {
-      ...prevState,
-      transactionConstruction: newTransactionConstructionState,
-    }
-=======
   // eslint-disable-next-line @typescript-eslint/no-explicit-any
   9: (prevState: any) => {
     const { ...newState } = prevState
@@ -417,7 +386,36 @@
     }
 
     return newState
->>>>>>> 0e284762
+  },
+  10: (prevState: Record<string, unknown>) => {
+    // Migrate the by-address-keyed account data in the accounts slice to be
+    // keyed by account AND network chainID, as well as nested under an `evm`
+    // key.
+    type OldTransactionConstructionState = {
+      estimatedFeesPerGas: EstimatedFeesPerGas | unknown
+      [others: string]: unknown
+    }
+    type NewTransactionConstructionState = {
+      estimatedFeesPerGas: {
+        [chainId: string]: EstimatedFeesPerGas | unknown
+      }
+      [others: string]: unknown
+    }
+
+    const oldTransactionConstructionState =
+      prevState.transactionConstruction as OldTransactionConstructionState
+
+    const newTransactionConstructionState: NewTransactionConstructionState = {
+      ...oldTransactionConstructionState,
+      estimatedFeesPerGas: {
+        [ETHEREUM.chainID]: oldTransactionConstructionState.estimatedFeesPerGas,
+      },
+    }
+
+    return {
+      ...prevState,
+      transactionConstruction: newTransactionConstructionState,
+    }
   },
 }
 

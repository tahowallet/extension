/* eslint-disable class-methods-use-this */
import {
  Block,
  FeeData,
  TransactionReceipt,
  TransactionResponse,
} from "@ethersproject/abstract-provider"
import { DexieOptions } from "dexie"
import { BigNumber } from "ethers"
import { keccak256 } from "ethers/lib/utils"
import { AccountBalance, AddressOnNetwork } from "../accounts"
import {
  AnyAsset,
  AnyAssetAmount,
  flipPricePoint,
  isFungibleAsset,
  PricePoint,
  SmartContractFungibleAsset,
} from "../assets"
import {
  ARBITRUM_ONE,
  AVALANCHE,
  ETH,
  ETHEREUM,
  OPTIMISM,
  POLYGON,
  USD,
} from "../constants"
import {
  AnyEVMTransaction,
  LegacyEVMTransactionRequest,
  AnyEVMBlock,
  BlockPrices,
  NetworkBaseAsset,
} from "../networks"
import {
  AnalyticsService,
  ChainService,
  IndexingService,
  InternalEthereumProviderService,
  KeyringService,
  LedgerService,
  NameService,
  PreferenceService,
  ProviderBridgeService,
  SigningService,
} from "../services"
import {
  PriorityQueuedTxToRetrieve,
  QueuedTxToRetrieve,
} from "../services/chain"

// We don't want the chain service to use a real provider in tests
jest.mock("../services/chain/serial-fallback-provider")

const createRandom0xHash = () =>
  keccak256(Buffer.from(Math.random().toString()))

export const createPreferenceService = async (): Promise<PreferenceService> => {
  return PreferenceService.create()
}

export const createKeyringService = async (): Promise<KeyringService> => {
  return KeyringService.create()
}

type CreateChainServiceOverrides = {
  preferenceService?: Promise<PreferenceService>
  keyringService?: Promise<KeyringService>
}

export const createChainService = async (
  overrides: CreateChainServiceOverrides = {}
): Promise<ChainService> => {
  return ChainService.create(
    overrides.preferenceService ?? createPreferenceService(),
    overrides.keyringService ?? createKeyringService()
  )
}

export async function createNameService(overrides?: {
  chainService?: Promise<ChainService>
  preferenceService?: Promise<PreferenceService>
}): Promise<NameService> {
  const preferenceService =
    overrides?.preferenceService ?? createPreferenceService()
  return NameService.create(
    overrides?.chainService ?? createChainService({ preferenceService }),
    preferenceService
  )
}

export async function createIndexingService(overrides?: {
  chainService?: Promise<ChainService>
  preferenceService?: Promise<PreferenceService>
  dexieOptions?: DexieOptions
}): Promise<IndexingService> {
  const preferenceService =
    overrides?.preferenceService ?? createPreferenceService()

  return IndexingService.create(
    preferenceService,
    overrides?.chainService ?? createChainService({ preferenceService }),
    overrides?.dexieOptions
  )
}

export const createLedgerService = async (): Promise<LedgerService> => {
  return LedgerService.create()
}

type CreateSigningServiceOverrides = {
  keyringService?: Promise<KeyringService>
  ledgerService?: Promise<LedgerService>
  chainService?: Promise<ChainService>
}

type CreateProviderBridgeServiceOverrides = {
  internalEthereumProviderService?: Promise<InternalEthereumProviderService>
  preferenceService?: Promise<PreferenceService>
}

type CreateInternalEthereumProviderServiceOverrides = {
  chainService?: Promise<ChainService>
  preferenceService?: Promise<PreferenceService>
}

export async function createAnalyticsService(overrides?: {
  chainService?: Promise<ChainService>
  preferenceService?: Promise<PreferenceService>
}): Promise<AnalyticsService> {
  const preferenceService =
    overrides?.preferenceService ?? createPreferenceService()
  return AnalyticsService.create(
    overrides?.chainService ?? createChainService({ preferenceService }),
    preferenceService
  )
}

export const createSigningService = async (
  overrides: CreateSigningServiceOverrides = {}
): Promise<SigningService> => {
  return SigningService.create(
    overrides.keyringService ?? createKeyringService(),
    overrides.ledgerService ?? createLedgerService(),
    overrides.chainService ?? createChainService()
  )
}

export const createInternalEthereumProviderService = async (
  overrides: CreateInternalEthereumProviderServiceOverrides = {}
): Promise<InternalEthereumProviderService> => {
  return InternalEthereumProviderService.create(
    overrides.chainService ?? createChainService(),
    overrides.preferenceService ?? createPreferenceService()
  )
}

export const createProviderBridgeService = async (
  overrides: CreateProviderBridgeServiceOverrides = {}
): Promise<ProviderBridgeService> => {
  const preferenceService =
    overrides?.preferenceService ?? createPreferenceService()
  return ProviderBridgeService.create(
    overrides.internalEthereumProviderService ??
      createInternalEthereumProviderService({ preferenceService }),
    preferenceService
  )
}

// Copied from a legacy Optimism transaction generated with our test wallet.
export const createLegacyTransactionRequest = (
  overrides: Partial<LegacyEVMTransactionRequest> = {}
): LegacyEVMTransactionRequest => {
  return {
    chainID: OPTIMISM.chainID,
    estimatedRollupFee: 0n,
    estimatedRollupGwei: 0n,
    from: "0x208e94d5661a73360d9387d3ca169e5c130090cd",
    gasLimit: 342716n,
    gasPrice: 40300000000n,
    input:
      "0x415565b0000000000000000000000000eeeeeeeeeeeeeeeeeeeeeeeeeeeeeeeeeeeeeeee000000000000000000000000172370d5cd63279efa6d502dab29171933a610af000000000000000000000000000000000000000000000000002386f26fc10000000000000000000000000000000000000000000000000000001c97ae6d863eb400000000000000000000000000000000000000000000000000000000000000a000000000000000000000000000000000000000000000000000000000000000040000000000000000000000000000000000000000000000000000000000000080000000000000000000000000000000000000000000000000000000000000012000000000000000000000000000000000000000000000000000000000000004800000000000000000000000000000000000000000000000000000000000000580000000000000000000000000000000000000000000000000000000000000000400000000000000000000000000000000000000000000000000000000000000400000000000000000000000000000000000000000000000000000000000000040000000000000000000000000eeeeeeeeeeeeeeeeeeeeeeeeeeeeeeeeeeeeeeee000000000000000000000000000000000000000000000000002386f26fc10000000000000000000000000000000000000000000000000000000000000000000a00000000000000000000000000000000000000000000000000000000000000400000000000000000000000000000000000000000000000000000000000000300000000000000000000000000000000000000000000000000000000000000002000000000000000000000000000000000000000000000000000000000000000000000000000000000000000000d500b1d8e8ef31e21c99d1db9a6444d3adf1270000000000000000000000000172370d5cd63279efa6d502dab29171933a610af000000000000000000000000000000000000000000000000000000000000012000000000000000000000000000000000000000000000000000000000000002c000000000000000000000000000000000000000000000000000000000000002c000000000000000000000000000000000000000000000000000000000000002a0000000000000000000000000000000000000000000000000002386f26fc100000000000000000000000000000000000000000000000000000000000000000000000000000000000000000000000000000000000000000000000000000000000100000000000000000000000000000000000000000000000000000000000000200000000000000000000000000000000241706553776170000000000000000000000000000000000000000000000000000000000000000000002386f26fc10000000000000000000000000000000000000000000000000000001cbc479eb646b2000000000000000000000000000000000000000000000000000000000000008000000000000000000000000000000000000000000000000000000000000000a0000000000000000000000000c0788a3ad43d79aa53b09c2eacc313a787d1d607000000000000000000000000000000000000000000000000000000000000004000000000000000000000000000000000000000000000000000000000000000020000000000000000000000000d500b1d8e8ef31e21c99d1db9a6444d3adf1270000000000000000000000000172370d5cd63279efa6d502dab29171933a610af000000000000000000000000000000000000000000000000000000000000000100000000000000000000000000000000000000000000000000000000000000000000000000000000000000000000000000000000000000000000000000000002000000000000000000000000000000000000000000000000000000000000004000000000000000000000000000000000000000000000000000000000000000a000000000000000000000000000000000000000000000000000000000000000200000000000000000000000000000000000000000000000000000000000000001000000000000000000000000172370d5cd63279efa6d502dab29171933a610af00000000000000000000000000000000000000000000000000002499313007fe00000000000000000000000099b36fdbc582d113af36a21eba06bfeab7b9be120000000000000000000000000000000000000000000000000000000000000001000000000000000000000000000000000000000000000000000000000000004000000000000000000000000000000000000000000000000000000000000000e00000000000000000000000000000000000000000000000000000000000000020000000000000000000000000000000000000000000000000000000000000004000000000000000000000000000000000000000000000000000000000000000a000000000000000000000000000000000000000000000000000000000000000020000000000000000000000000d500b1d8e8ef31e21c99d1db9a6444d3adf1270000000000000000000000000eeeeeeeeeeeeeeeeeeeeeeeeeeeeeeeeeeeeeeee0000000000000000000000000000000000000000000000000000000000000000869584cd00000000000000000000000099b36fdbc582d113af36a21eba06bfeab7b9be120000000000000000000000000000000000000000000000a45bb7e7a86313733c",
    network: OPTIMISM,
    to: "0xdef1c0ded9bec7f1a1670819833240f027b25eff",
    type: 0,
    value: 10000000000000000n,
    ...overrides,
  }
}

export const createAnyEVMTransaction = (
  overrides: Partial<AnyEVMTransaction> = {}
): AnyEVMTransaction => {
  return {
    asset: ETH,
    blockHash: createRandom0xHash(),
    blockHeight: 15547463,
    from: "0x208e94d5661a73360d9387d3ca169e5c130090cd",
    gasLimit: 527999n,
    gasPrice: 40300000000n,
    hash: createRandom0xHash(),
    input:
      "0x415565b0000000000000000000000000eeeeeeeeeeeeeeeeeeeeeeeeeeeeeeeeeeeeeeee000000000000000000000000f4c83080e80ae530d6f8180572cbbf1ac9d5d43500000000000000000000000000000000000000000000000006f05b59d3b2000000000000000000000000000000000000000000000000000084784181bd7017cc00000000000000000000000000000000000000000000000000000000000000a0000000000000000000000000000000000000000000000000000000000000000500000000000000000000000000000000000000000000000000000000000000a0000000000000000000000000000000000000000000000000000000000000014000000000000000000000000000000000000000000000000000000000000004a000000000000000000000000000000000000000000000000000000000000008000000000000000000000000000000000000000000000000000000000000000900000000000000000000000000000000000000000000000000000000000000000400000000000000000000000000000000000000000000000000000000000000400000000000000000000000000000000000000000000000000000000000000040000000000000000000000000eeeeeeeeeeeeeeeeeeeeeeeeeeeeeeeeeeeeeeee00000000000000000000000000000000000000000000000006f05b59d3b20000000000000000000000000000000000000000000000000000000000000000000a00000000000000000000000000000000000000000000000000000000000000400000000000000000000000000000000000000000000000000000000000000300000000000000000000000000000000000000000000000000000000000000002000000000000000000000000000000000000000000000000000000000000000000000000000000000000000000d500b1d8e8ef31e21c99d1db9a6444d3adf12700000000000000000000000002791bca1f2de4661ed88a30c99a7a9449aa84174000000000000000000000000000000000000000000000000000000000000012000000000000000000000000000000000000000000000000000000000000002c000000000000000000000000000000000000000000000000000000000000002c000000000000000000000000000000000000000000000000000000000000002a000000000000000000000000000000000000000000000000006f05b59d3b2000000000000000000000000000000000000000000000000000000000000000000000000000000000000000000000000000000000000000000000000000000000001000000000000000000000000000000000000000000000000000000000000002000000000000000000000000000000012556e697377617056330000000000000000000000000000000000000000000000000000000000000006f05b59d3b200000000000000000000000000000000000000000000000000000000000000000000000000000000000000000000000000000000000000000000000000000000008000000000000000000000000000000000000000000000000000000000000000a0000000000000000000000000e592427a0aece92de3edee1f18e0157c058615640000000000000000000000000000000000000000000000000000000000000040000000000000000000000000000000000000000000000000000000000000002b0d500b1d8e8ef31e21c99d1db9a6444d3adf12700001f42791bca1f2de4661ed88a30c99a7a9449aa8417400000000000000000000000000000000000000000000000000000000000000000000000000000000000000000000000000000000010000000000000000000000000000000000000000000000000000000000000000000000000000000000000000000000000000000000000000000000000000000a00000000000000000000000000000000000000000000000000000000000000400000000000000000000000000000000000000000000000000000000000000300000000000000000000000000000000000000000000000000000000000000002000000000000000000000000000000000000000000000000000000000000000000000000000000000000000002791bca1f2de4661ed88a30c99a7a9449aa84174000000000000000000000000f4c83080e80ae530d6f8180572cbbf1ac9d5d435000000000000000000000000000000000000000000000000000000000000012000000000000000000000000000000000000000000000000000000000000002c000000000000000000000000000000000000000000000000000000000000002c000000000000000000000000000000000000000000000000000000000000002a0ffffffffffffffffffffffffffffffffffffffffffffffffffffffffffffffff00000000000000000000000000000000000000000000000000000000000000000000000000000000000000000000000000000000000000000000000000000001000000000000000000000000000000000000000000000000000000000000002000000000000000000000000000000002517569636b5377617000000000000000ffffffffffffffffffffffffffffffffffffffffffffffffffffffffffffffff0000000000000000000000000000000000000000000000008521d131bfaa40df000000000000000000000000000000000000000000000000000000000000008000000000000000000000000000000000000000000000000000000000000000a0000000000000000000000000a5e0829caced8ffdd4de3c43696c57f7d7a678ff000000000000000000000000000000000000000000000000000000000000004000000000000000000000000000000000000000000000000000000000000000020000000000000000000000002791bca1f2de4661ed88a30c99a7a9449aa84174000000000000000000000000f4c83080e80ae530d6f8180572cbbf1ac9d5d435000000000000000000000000000000000000000000000000000000000000000100000000000000000000000000000000000000000000000000000000000000000000000000000000000000000000000000000000000000000000000000000002000000000000000000000000000000000000000000000000000000000000004000000000000000000000000000000000000000000000000000000000000000a000000000000000000000000000000000000000000000000000000000000000200000000000000000000000000000000000000000000000000000000000000001000000000000000000000000f4c83080e80ae530d6f8180572cbbf1ac9d5d43500000000000000000000000000000000000000000000000000a98fb0023a291400000000000000000000000099b36fdbc582d113af36a21eba06bfeab7b9be120000000000000000000000000000000000000000000000000000000000000001000000000000000000000000000000000000000000000000000000000000004000000000000000000000000000000000000000000000000000000000000001000000000000000000000000000000000000000000000000000000000000000020000000000000000000000000000000000000000000000000000000000000004000000000000000000000000000000000000000000000000000000000000000c000000000000000000000000000000000000000000000000000000000000000030000000000000000000000000d500b1d8e8ef31e21c99d1db9a6444d3adf12700000000000000000000000002791bca1f2de4661ed88a30c99a7a9449aa84174000000000000000000000000eeeeeeeeeeeeeeeeeeeeeeeeeeeeeeeeeeeeeeee0000000000000000000000000000000000000000000000000000000000000000869584cd00000000000000000000000099b36fdbc582d113af36a21eba06bfeab7b9be1200000000000000000000000000000000000000000000005ab9dccabd63136f33",
    maxFeePerGas: null,
    maxPriorityFeePerGas: null,
    network: OPTIMISM,
    nonce: 156,
    r: "0x1492a3699be79b1c6c0f77505556cc90194ba8fe3317d83ce4075f3292108cd0",
    s: "0xc6480bb00fa6e1f630ec004cdca7c725e6d8e964b8201b9cc6471e750415181",
    to: "0xdef1c0ded9bec7f1a1670819833240f027b25eff",
    type: 0,
    v: 309,
    value: 500000000000000000n,
    ...overrides,
  }
}

export const createAnyEVMBlock = (
  overrides: Partial<AnyEVMBlock> = {}
): AnyEVMBlock => {
  return {
    hash: createRandom0xHash(),
    parentHash: createRandom0xHash(),
    difficulty: 1000000000000n,
    blockHeight: 15547463,
    timestamp: Date.now(),
    network: OPTIMISM,
    ...overrides,
  }
}

export const createAccountBalance = (
  overrides: Partial<AccountBalance> = {}
): AccountBalance => ({
  address: createRandom0xHash(),
  assetAmount: {
    asset: {
      metadata: {
        tokenLists: [],
      },
      name: "USD Coin",
      symbol: "USDC",
      decimals: 6,
      homeNetwork: ETHEREUM,
      contractAddress: "0xa0b86991c6218b36c1d19d4a2e9eb0ce3606eb48",
    },
    amount: 5000000n,
  },
  network: ETHEREUM,
  blockHeight: BigInt(15547463),
  retrievedAt: Date.now(),
  dataSource: "alchemy",
  ...overrides,
})

export const createAddressOnNetwork = (
  overrides: Partial<AddressOnNetwork> = {}
): AddressOnNetwork => ({
  address: createRandom0xHash(),
  network: ETHEREUM,
  ...overrides,
})

export const createBlockPrices = (
  overrides: Partial<BlockPrices> = {}
): BlockPrices => ({
  baseFeePerGas: 0n,
  blockNumber: 25639147,
  dataSource: "local",
  estimatedPrices: [
    {
      confidence: 99,
      maxFeePerGas: 0n,
      maxPriorityFeePerGas: 0n,
      price: 1001550n,
    },
  ],
  network: ETHEREUM,
  ...overrides,
})

export const createQueuedTransaction = (
  overrides: Partial<QueuedTxToRetrieve> = {}
): QueuedTxToRetrieve => ({
  network: OPTIMISM,
  hash: createRandom0xHash(),
  firstSeen: Date.now(),
  ...overrides,
})

export const createTransactionsToRetrieve = (
  numberOfTx = 100
): PriorityQueuedTxToRetrieve[] => {
  const NETWORKS = [ETHEREUM, POLYGON, ARBITRUM_ONE, AVALANCHE, OPTIMISM]

  return [...Array(numberOfTx).keys()].map((_, ind) => ({
    transaction: createQueuedTransaction({
      network: NETWORKS[ind % NETWORKS.length],
    }),
    priority: 0,
  }))
}

export const createTransactionResponse = (
  overrides: Partial<TransactionResponse> = {}
): TransactionResponse => ({
  hash: createRandom0xHash(),
  blockNumber: 25639147,
  blockHash: createRandom0xHash(),
  timestamp: Date.now(),
  confirmations: 0,
  from: createRandom0xHash(),
  nonce: 570,
  gasLimit: BigNumber.from(15000000),
  data: "...",
  value: BigNumber.from(15000000),
  chainId: Number(OPTIMISM.chainID),
  wait: () => Promise.resolve({} as TransactionReceipt),
  ...overrides,
})

export const makeEthersBlock = (overrides?: Partial<Block>): Block => {
  return {
    hash: "0x20567436620bf18c07cf34b3ec4af3e530d7a2391d7a87fb0661565186f4e834",
    parentHash:
      "0x9b97cacd4900848628fb9efcc25da51e56c08f27604b5947151ccf6401b915c6",
    number: 30639839,
    timestamp: 1666373439,
    nonce: "0x0000000000000000",
    difficulty: 2,
    gasLimit: BigNumber.from(15000000),
    gasUsed: BigNumber.from(295345),
    miner: "0x0000000000000000000000000000000000000000",
    extraData:
      "0xd98301090a846765746889676f312e31352e3133856c696e75780000000000006028a2a4a8d227a5f0b51f8c71096d9b86374a7831ec6928f00d296eac6a42850d332d31c15b6f71509708a252f1af3317c35b137d6411710b13f90a0a1148e900",
    transactions: [
      "0x2fe683d3a72693e9c338f430e9af68a3b69d449ab04f191d5eff9010c4e94da0",
    ],
    _difficulty: BigNumber.from(2),
    ...overrides,
  }
}

export const makeEthersFeeData = (overrides?: Partial<FeeData>): FeeData => {
  return {
    maxFeePerGas: BigNumber.from(123274909666),
    maxPriorityFeePerGas: BigNumber.from(2500000000),
    gasPrice: BigNumber.from(91426599419),
    ...overrides,
  }
}

<<<<<<< HEAD
export class MockSerialFallbackProvider {
  async getBlock(): Promise<Block> {
    return makeEthersBlock()
  }

  async getBlockNumber(): Promise<number> {
    return 1
  }

  async getBalance(): Promise<BigNumber> {
    return BigNumber.from(100)
  }

  async getFeeData(): Promise<FeeData> {
    return makeEthersFeeData()
  }

  async getCode(): Promise<string> {
    return "false"
  }

  supportsAlchemy = false
}

export const makeSerialFallbackProvider =
  (): Partial<SerialFallbackProvider> => {
    return new MockSerialFallbackProvider()
  }

=======
>>>>>>> 419bdef6
const getRandomStr = (length: number) => {
  let result = ""

  while (result.length < length) {
    result += Math.random().toString(36).slice(2)
  }

  return result.slice(0, length)
}

export const createSmartContractAsset = (
  overrides: Partial<SmartContractFungibleAsset> = {}
): SmartContractFungibleAsset => {
  const symbol = overrides.symbol ?? getRandomStr(3)
  const asset = {
    metadata: {
      logoURL:
        "https://messari.io/asset-images/0783ede3-4b2c-418a-9f82-f171894c70e2/128.png",
      tokenLists: [
        {
          url: "https://gateway.ipfs.io/ipns/tokens.uniswap.org",
          name: "Uniswap Labs Default",
          logoURL: "ipfs://QmNa8mQkrNKp1WEEeGjFezDmDeodkWRevGFN8JCV7b4Xir",
        },
      ],
    },
    name: `${symbol} Network`,
    symbol,
    decimals: 18,
    homeNetwork: ETHEREUM,
    contractAddress: createRandom0xHash(),
  }

  return {
    ...asset,
    ...overrides,
  }
}

export const createNetworkBaseAsset = (
  overrides: Partial<NetworkBaseAsset> = {}
): NetworkBaseAsset => {
  const symbol = getRandomStr(3)
  const asset: NetworkBaseAsset = {
    metadata: {
      coinGeckoID: "ethereum",
      logoURL: "http://example.com/foo.png",
      tokenLists: [],
    },
    name: `${symbol} Network`,
    symbol,
    decimals: 18,
    coinType: 60,
    chainID: "1",
    contractAddress: createRandom0xHash(),
  }

  return {
    ...asset,
    ...overrides,
  }
}

export const createAssetAmount = (
  asset: AnyAsset = ETH,
  amount = 1
): AnyAssetAmount => {
  return {
    asset,
    amount: BigInt(Math.trunc(1e10 * amount)) * 10n ** 8n,
  }
}

/**
 * @param asset Any type of asset
 * @param price Price, e.g. 1.5 => 1.5$
 * @param flip Return assets and amounts in reverse order
 */
export const createPricePoint = (
  asset: AnyAsset,
  price = 1,
  flip = false
): PricePoint => {
  const decimals = isFungibleAsset(asset) ? asset.decimals : 18

  const pricePoint: PricePoint = {
    pair: [asset, USD],
    amounts: [10n ** BigInt(decimals), BigInt(Math.trunc(1e10 * price))],
    time: Math.trunc(Date.now() / 1e3),
  }

  return flip ? flipPricePoint(pricePoint) : pricePoint
}

export const createArrayWith0xHash = (length: number): string[] =>
  Array.from({ length }).map(() => createRandom0xHash())<|MERGE_RESOLUTION|>--- conflicted
+++ resolved
@@ -351,38 +351,6 @@
   }
 }
 
-<<<<<<< HEAD
-export class MockSerialFallbackProvider {
-  async getBlock(): Promise<Block> {
-    return makeEthersBlock()
-  }
-
-  async getBlockNumber(): Promise<number> {
-    return 1
-  }
-
-  async getBalance(): Promise<BigNumber> {
-    return BigNumber.from(100)
-  }
-
-  async getFeeData(): Promise<FeeData> {
-    return makeEthersFeeData()
-  }
-
-  async getCode(): Promise<string> {
-    return "false"
-  }
-
-  supportsAlchemy = false
-}
-
-export const makeSerialFallbackProvider =
-  (): Partial<SerialFallbackProvider> => {
-    return new MockSerialFallbackProvider()
-  }
-
-=======
->>>>>>> 419bdef6
 const getRandomStr = (length: number) => {
   let result = ""
 

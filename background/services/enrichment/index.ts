--- conflicted
+++ resolved
@@ -1,28 +1,20 @@
-import { BigNumber } from "ethers"
 import {
+  isSmartContractFungibleAsset,
   SmartContractFungibleAsset,
-  isSmartContractFungibleAsset,
 } from "../../assets"
-import { AnyEVMTransaction, EIP1559TransactionRequest } from "../../networks"
-import { enrichAssetAmountWithDecimalValues } from "../../redux-slices/utils/asset-utils"
-
 import { ETH } from "../../constants"
-<<<<<<< HEAD
-import { parseERC20Tx } from "../../lib/erc20"
+import { parseERC20Tx, parseLogsForERC20Transfers } from "../../lib/erc20"
 import {
   normalizeEVMAddress,
   normalizeEVMAddressList,
   sameEVMAddress,
 } from "../../lib/utils"
-=======
-import { parseERC20Tx, parseLogsForERC20Transfers } from "../../lib/erc20"
-import { sameEVMAddress } from "../../lib/utils"
->>>>>>> 730020be
-
+import { AnyEVMTransaction, EIP1559TransactionRequest } from "../../networks"
+import { enrichAssetAmountWithDecimalValues } from "../../redux-slices/utils/asset-utils"
+import BaseService from "../base"
 import ChainService from "../chain"
 import IndexingService from "../indexing"
 import { ServiceCreatorFunction, ServiceLifecycleEvents } from "../types"
-import BaseService from "../base"
 import {
   EnrichedEVMTransaction,
   EnrichedEVMTransactionSignatureRequest,

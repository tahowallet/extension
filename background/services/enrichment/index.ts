--- conflicted
+++ resolved
@@ -1,14 +1,5 @@
 import { normalizeHexAddress } from "@tallyho/hd-keyring"
-import {
-  AnyEVMTransaction,
-<<<<<<< HEAD
-  EIP1559TransactionRequest,
-=======
-  EVMLog,
->>>>>>> f4dbb7e2
-  EVMNetwork,
-  isEIP1559TransactionRequest,
-} from "../../networks"
+import { AnyEVMTransaction, EVMNetwork } from "../../networks"
 import { SmartContractFungibleAsset } from "../../assets"
 
 import ChainService from "../chain"
@@ -100,297 +91,6 @@
     )
   }
 
-<<<<<<< HEAD
-=======
-  async resolveTransactionAnnotation(
-    network: EVMNetwork,
-    transaction:
-      | AnyEVMTransaction
-      | (PartialTransactionRequestWithFrom & {
-          blockHash?: string
-        }),
-    desiredDecimals: number
-  ): Promise<TransactionAnnotation | undefined> {
-    let txAnnotation: TransactionAnnotation | undefined
-
-    const resolvedTime = Date.now()
-    let block: AnyEVMBlock | undefined
-
-    let hasInsufficientFunds = false
-
-    const {
-      assetAmount: { amount: baseAssetBalance },
-    } = await this.chainService.getLatestBaseAccountBalance({
-      address: transaction.from,
-      network,
-    })
-
-    if (isEIP1559TransactionRequest(transaction)) {
-      const { gasLimit, maxFeePerGas, maxPriorityFeePerGas } = transaction
-      if (gasLimit && maxFeePerGas && maxPriorityFeePerGas) {
-        const gasFee = gasLimit * maxFeePerGas
-        hasInsufficientFunds =
-          gasFee + (transaction.value ?? 0n) > baseAssetBalance
-      }
-    } else if ("gasPrice" in transaction && "gasLimit" in transaction) {
-      const { gasPrice, gasLimit } = transaction
-      if (gasPrice && gasLimit) {
-        const gasFee = gasLimit * gasPrice
-        hasInsufficientFunds =
-          gasFee + (transaction.value ?? 0n) > baseAssetBalance
-      }
-    }
-    const { blockHash } = transaction
-
-    if (blockHash) {
-      block = await this.chainService.getBlockData(network, blockHash)
-    }
-
-    if (typeof transaction.to === "undefined") {
-      // A missing recipient means a contract deployment.
-      txAnnotation = {
-        timestamp: resolvedTime,
-        blockTimestamp: block?.timestamp,
-        type: "contract-deployment",
-      }
-    } else if (
-      transaction.input === null ||
-      transaction.input === "0x" ||
-      typeof transaction.input === "undefined"
-    ) {
-      const { name: toName } = (await this.nameService.lookUpName({
-        address: transaction.to,
-        network,
-      })) ?? { name: undefined }
-
-      // This is _almost certainly_ not a contract interaction, move on. Note that
-      // a simple ETH send to a contract address can still effectively be a
-      // contract interaction (because it calls the fallback function on the
-      // contract), but for now we deliberately ignore that scenario when
-      // categorizing activities.
-      // TODO We can do more here by checking how much gas was spent. Anything
-      // over the 21k required to send ETH is a more complex contract interaction
-      if (typeof transaction.value !== "undefined") {
-        txAnnotation = {
-          timestamp: resolvedTime,
-          blockTimestamp: block?.timestamp,
-          type: "asset-transfer",
-          senderAddress: transaction.from,
-          recipientName: toName,
-          recipientAddress: transaction.to,
-          assetAmount: enrichAssetAmountWithDecimalValues(
-            {
-              asset: network.baseAsset,
-              amount: transaction.value,
-            },
-            desiredDecimals
-          ),
-        }
-      } else {
-        // Fall back on a standard contract interaction.
-        txAnnotation = {
-          timestamp: resolvedTime,
-          blockTimestamp: block?.timestamp,
-          type: "contract-interaction",
-          contractName: toName,
-        }
-      }
-    } else {
-      const assets = await this.indexingService.getCachedAssets(network)
-
-      // See if the address matches a fungible asset.
-      const matchingFungibleAsset = assets.find(
-        (asset): asset is SmartContractFungibleAsset =>
-          isSmartContractFungibleAsset(asset) &&
-          sameEVMAddress(asset.contractAddress, transaction.to)
-      )
-
-      const transactionLogoURL = matchingFungibleAsset?.metadata?.logoURL
-
-      const erc20Tx = parseERC20Tx(transaction.input)
-
-      // TODO handle the case where we don't have asset metadata already
-      if (
-        matchingFungibleAsset &&
-        erc20Tx &&
-        (erc20Tx.name === "transfer" || erc20Tx.name === "transferFrom")
-      ) {
-        const { name: toName } = (await this.nameService.lookUpName({
-          address: erc20Tx.args.to,
-          network,
-        })) ?? { name: undefined }
-
-        // We have an ERC-20 transfer
-        txAnnotation = {
-          timestamp: resolvedTime,
-          blockTimestamp: block?.timestamp,
-          type: "asset-transfer",
-          transactionLogoURL,
-          senderAddress: erc20Tx.args.from ?? transaction.from,
-          recipientAddress: erc20Tx.args.to,
-          recipientName: toName,
-          assetAmount: enrichAssetAmountWithDecimalValues(
-            {
-              asset: matchingFungibleAsset,
-              amount: BigInt(erc20Tx.args.amount),
-            },
-            desiredDecimals
-          ),
-        }
-        // Warn if we're sending the token to its own contract
-        if (sameEVMAddress(erc20Tx.args.to, transaction.to)) {
-          txAnnotation.warnings = ["send-to-token"]
-        }
-      } else if (
-        matchingFungibleAsset &&
-        erc20Tx &&
-        erc20Tx.name === "approve"
-      ) {
-        const { name: spenderName } = (await this.nameService.lookUpName({
-          address: erc20Tx.args.spender,
-          network,
-        })) ?? { name: undefined }
-
-        txAnnotation = {
-          timestamp: resolvedTime,
-          blockTimestamp: block?.timestamp,
-          type: "asset-approval",
-          transactionLogoURL,
-          spenderAddress: erc20Tx.args.spender,
-          spenderName,
-          assetAmount: enrichAssetAmountWithDecimalValues(
-            {
-              asset: matchingFungibleAsset,
-              amount: BigInt(erc20Tx.args.value),
-            },
-            desiredDecimals
-          ),
-        }
-      } else {
-        const { name: toName } = (await this.nameService.lookUpName({
-          address: transaction.to,
-          network,
-        })) ?? { name: undefined }
-
-        // Fall back on a standard contract interaction.
-        txAnnotation = {
-          timestamp: resolvedTime,
-          blockTimestamp: block?.timestamp,
-          type: "contract-interaction",
-          // Include the logo URL if we resolve it even if the interaction is
-          // non-specific; the UI can choose to use it or not, but if we know the
-          // address has an associated logo it's worth passing on.
-          transactionLogoURL,
-          contractName: toName,
-        }
-      }
-    }
-
-    // Look up logs and resolve subannotations, if available.
-    if ("logs" in transaction && typeof transaction.logs !== "undefined") {
-      const subannotations = await this.annotationsFromLogs(
-        transaction.logs,
-        network,
-        desiredDecimals,
-        resolvedTime,
-        block
-      )
-
-      if (subannotations.length > 0) {
-        txAnnotation.subannotations = subannotations
-      }
-    }
-
-    if (hasInsufficientFunds) {
-      txAnnotation.warnings ??= []
-      txAnnotation.warnings.push("insufficient-funds")
-    }
-
-    return txAnnotation
-  }
-
-  async annotationsFromLogs(
-    logs: EVMLog[],
-    network: EVMNetwork,
-    desiredDecimals: number,
-    resolvedTime: number,
-    block: AnyEVMBlock | undefined
-  ): Promise<TransactionAnnotation[]> {
-    const assets = await this.indexingService.getCachedAssets(network)
-
-    const accountAddresses = (await this.chainService.getAccountsToTrack()).map(
-      (account) => account.address
-    )
-
-    const tokenTransferLogs = [
-      ...parseLogsForERC20Transfers(logs),
-      ...parseLogsForWrappedDepositsAndWithdrawals(logs),
-    ]
-
-    const relevantTransferLogs = getERC20LogsForAddresses(
-      tokenTransferLogs,
-      accountAddresses
-    )
-    // Look up transfer log names, then flatten to an address -> name map.
-    const namesByAddress = Object.fromEntries(
-      (
-        await Promise.allSettled(
-          getDistinctRecipentAddressesFromERC20Logs(relevantTransferLogs).map(
-            async (address) =>
-              [
-                normalizeEVMAddress(address),
-                (await this.nameService.lookUpName({ address, network }))?.name,
-              ] as const
-          )
-        )
-      )
-        .filter(isFulfilledPromise)
-        .map(({ value }) => value)
-        .filter(([, name]) => isDefined(name))
-    )
-
-    const subannotations = tokenTransferLogs.flatMap<TransactionAnnotation>(
-      ({ contractAddress, amount, senderAddress, recipientAddress }) => {
-        // See if the address matches a fungible asset.
-        const matchingFungibleAsset = assets.find(
-          (asset): asset is SmartContractFungibleAsset =>
-            isSmartContractFungibleAsset(asset) &&
-            sameEVMAddress(asset.contractAddress, contractAddress)
-        )
-
-        if (!matchingFungibleAsset) {
-          return []
-        }
-
-        // Try to find a resolved name for the recipient; we should probably
-        // do this for the sender as well, but one thing at a time.
-        const recipientName =
-          namesByAddress[normalizeEVMAddress(recipientAddress)]
-
-        return [
-          {
-            type: "asset-transfer",
-            assetAmount: enrichAssetAmountWithDecimalValues(
-              {
-                asset: matchingFungibleAsset,
-                amount,
-              },
-              desiredDecimals
-            ),
-            senderAddress,
-            recipientAddress,
-            recipientName,
-            timestamp: resolvedTime,
-            blockTimestamp: block?.timestamp,
-          },
-        ]
-      }
-    )
-
-    return subannotations
-  }
-
->>>>>>> f4dbb7e2
   async enrichTransactionSignature(
     network: EVMNetwork,
     transaction: PartialTransactionRequestWithFrom,

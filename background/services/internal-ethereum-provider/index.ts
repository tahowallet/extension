import { TransactionRequest as EthersTransactionRequest } from "@ethersproject/abstract-provider"
import { serialize as serializeEthersTransaction } from "@ethersproject/transactions"

import {
  EIP1193Error,
  EIP1193_ERROR_CODES,
  RPCRequest,
} from "@tallyho/provider-bridge-shared"
import logger from "../../lib/logger"

import BaseService from "../base"
import { ServiceCreatorFunction, ServiceLifecycleEvents } from "../types"
import ChainService from "../chain"
import { EIP1559TransactionRequest, SignedEVMTransaction } from "../../networks"
import {
  eip1559TransactionRequestFromEthersTransactionRequest,
  ethersTransactionFromSignedTransaction,
} from "../chain/utils"
import PreferenceService from "../preferences"
import { internalProviderPort } from "../../redux-slices/utils/contract-utils"
import { SignTypedDataRequest } from "../../redux-slices/signing"
<<<<<<< HEAD
import { getEthereumNetwork, normalizeEVMAddress } from "../../lib/utils"
=======
>>>>>>> b68bcdcb

// A type representing the transaction requests that come in over JSON-RPC
// requests like eth_sendTransaction and eth_signTransaction. These are very
// similar in structure to the Ethers internal TransactionRequest object, but
// have some subtle-yet-critical differences. Chief among these is the presence
// of `gas` instead of `gasLimit` and the _possibility_ of using `input` instead
// of `data`.
//
// Note that `input` is the newer and more correct field to expect contract call
// data in, but older clients may provide `data` instead. Ethers transmits `data`
// rather than `input` when used as a JSON-RPC client, and expects it as the
// `EthersTransactionRequest` field for that info.
type JsonRpcTransactionRequest = Omit<EthersTransactionRequest, "gasLimit"> & {
  gas?: string
  input?: string
}

type DAppRequestEvent<T, E> = {
  payload: T
  resolver: (result: E | PromiseLike<E>) => void
  rejecter: () => void
}

type Events = ServiceLifecycleEvents & {
  transactionSignatureRequest: DAppRequestEvent<
    Partial<EIP1559TransactionRequest> & { from: string },
    SignedEVMTransaction
  >
  signTypedDataRequest: DAppRequestEvent<SignTypedDataRequest, string>
  // connect
  // disconnet
  // account change
  // networkchange
}

export default class InternalEthereumProviderService extends BaseService<Events> {
  static create: ServiceCreatorFunction<
    Events,
    InternalEthereumProviderService,
    [Promise<ChainService>, Promise<PreferenceService>]
  > = async (chainService, preferenceService) => {
    return new this(await chainService, await preferenceService)
  }

  private constructor(
    private chainService: ChainService,
    private preferenceService: PreferenceService
  ) {
    super()

    internalProviderPort.emitter.on("message", async (event) => {
      logger.log(`internal: request payload: ${JSON.stringify(event)}`)
      try {
        const response = {
          id: event.id,
          result: await this.routeSafeRPCRequest(
            event.request.method,
            event.request.params
          ),
        }
        logger.log("internal response:", response)

        internalProviderPort.postResponse(response)
      } catch (error) {
        logger.log("error processing request", event.id, error)

        internalProviderPort.postResponse({
          id: event.id,
          result: new EIP1193Error(
            EIP1193_ERROR_CODES.userRejectedRequest
          ).toJSON(),
        })
      }
    })
  }

  async routeSafeRPCRequest(
    method: string,
    params: RPCRequest["params"]
  ): Promise<unknown> {
    switch (method) {
      // supported alchemy methods: https://docs.alchemy.com/alchemy/apis/ethereum
      case "eth_signTypedData":
      case "eth_signTypedData_v1":
      case "eth_signTypedData_v3":
      case "eth_signTypedData_v4":
        return this.signTypedData({
          account: params[0],
          typedData: JSON.parse(params[1] as string),
        } as SignTypedDataRequest)
      case "eth_chainId":
        return this.chainService.ethereumNetwork.chainID

      case "eth_blockNumber":
      case "eth_call":
      case "eth_estimateGas":
      case "eth_feeHistory":
      case "eth_gasPrice":
      case "eth_getBalance":
      case "eth_getBlockByHash":
      case "eth_getBlockByNumber":
      case "eth_getBlockTransactionCountByHash":
      case "eth_getBlockTransactionCountByNumber":
      case "eth_getCode":
      case "eth_getFilterChanges":
      case "eth_getFilterLogs":
      case "eth_getLogs":
      case "eth_getProof":
      case "eth_getStorageAt":
      case "eth_getTransactionByBlockHashAndIndex":
      case "eth_getTransactionByBlockNumberAndIndex":
      case "eth_getTransactionByHash":
      case "eth_getTransactionCount":
      case "eth_getTransactionReceipt":
      case "eth_getUncleByBlockHashAndIndex":
      case "eth_getUncleByBlockNumberAndIndex":
      case "eth_getUncleCountByBlockHash":
      case "eth_getUncleCountByBlockNumber":
      case "eth_maxPriorityFeePerGas":
      case "eth_newBlockFilter":
      case "eth_newFilter":
      case "eth_newPendingTransactionFilter":
      case "eth_protocolVersion":
      case "eth_sendRawTransaction":
      case "eth_subscribe":
      case "eth_syncing":
      case "eth_uninstallFilter":
      case "eth_unsubscribe":
      case "net_listening":
      case "net_version":
      case "web3_clientVersion":
      case "web3_sha3":
        return this.chainService.send(method, params)
      case "eth_accounts": {
        // This is a special method, because Alchemy provider DO support it, but always return null (because they do not store keys.)
        const { address } = await this.preferenceService.getSelectedAccount()
        return [normalizeEVMAddress(address)]
      }
      case "eth_sendTransaction":
        return this.signTransaction(
          params[0] as JsonRpcTransactionRequest
        ).then(async (signed) => {
          await this.chainService.broadcastSignedTransaction(signed)
          return signed.hash
        })
      case "eth_signTransaction":
        return this.signTransaction(
          params[0] as JsonRpcTransactionRequest
        ).then((signedTransaction) =>
          serializeEthersTransaction(
            ethersTransactionFromSignedTransaction(signedTransaction),
            {
              r: signedTransaction.r,
              s: signedTransaction.s,
              v: signedTransaction.v,
            }
          )
        )
      case "eth_sign": // --- important wallet methods ---
      case "metamask_getProviderState": // --- important MM only methods ---
      case "metamask_sendDomainMetadata":
      case "wallet_requestPermissions":
      case "wallet_watchAsset":
      case "estimateGas": // --- eip1193-bridge only method --
      case "eth_coinbase": // --- MM only methods ---
      case "eth_decrypt":
      case "eth_getEncryptionPublicKey":
      case "eth_getWork":
      case "eth_hashrate":
      case "eth_mining":
      case "eth_personalSign":
      case "eth_submitHashrate":
      case "eth_submitWork":
      case "metamask_accountsChanged":
      case "metamask_chainChanged":
      case "metamask_logWeb3ShimUsage":
      case "metamask_unlockStateChanged":
      case "metamask_watchAsset":
      case "net_peerCount":
      case "wallet_accountsChanged":
      case "wallet_addEthereumChain":
      case "wallet_registerOnboarding":
      case "wallet_switchEthereumChain":
      default:
        throw new EIP1193Error(EIP1193_ERROR_CODES.unsupportedMethod)
    }
  }

  private async signTransaction(transactionRequest: JsonRpcTransactionRequest) {
    const { from, ...convertedRequest } =
      eip1559TransactionRequestFromEthersTransactionRequest({
        // Convert input -> data if necessary; if transactionRequest uses data
        // directly, it will be overwritten below. If someone sends both and
        // they differ, may devops199 have mercy on their soul (but we will
        // prefer the explicit `data` rather than the copied `input`).
        data: transactionRequest.input,
        ...transactionRequest,
        gasLimit: transactionRequest.gas, // convert gas -> gasLimit
      })

    if (typeof from === "undefined") {
      throw new Error("Transactions must have a from address for signing.")
    }

    return new Promise<SignedEVMTransaction>((resolve, reject) => {
      this.emitter.emit("transactionSignatureRequest", {
        payload: {
          ...convertedRequest,
          from,
        },
        resolver: resolve,
        rejecter: reject,
      })
    })
  }

  private async signTypedData(params: SignTypedDataRequest) {
    return new Promise<string>((resolve, reject) => {
      this.emitter.emit("signTypedDataRequest", {
        payload: params,
        resolver: resolve,
        rejecter: reject,
      })
    })
  }
}<|MERGE_RESOLUTION|>--- conflicted
+++ resolved
@@ -19,10 +19,7 @@
 import PreferenceService from "../preferences"
 import { internalProviderPort } from "../../redux-slices/utils/contract-utils"
 import { SignTypedDataRequest } from "../../redux-slices/signing"
-<<<<<<< HEAD
-import { getEthereumNetwork, normalizeEVMAddress } from "../../lib/utils"
-=======
->>>>>>> b68bcdcb
+import { normalizeEVMAddress } from "../../lib/utils"
 
 // A type representing the transaction requests that come in over JSON-RPC
 // requests like eth_sendTransaction and eth_signTransaction. These are very

import { TransactionRequest as EthersTransactionRequest } from "@ethersproject/abstract-provider"
import { serialize as serializeEthersTransaction } from "@ethersproject/transactions"

import {
  EIP1193Error,
  EIP1193_ERROR_CODES,
  RPCRequest,
} from "@tallyho/provider-bridge-shared"
import logger from "../../lib/logger"

import BaseService from "../base"
import { ServiceCreatorFunction, ServiceLifecycleEvents } from "../types"
import ChainService from "../chain"
import {
  EIP1559TransactionRequest,
  EVMNetwork,
  SignedEVMTransaction,
  toHexChainID,
} from "../../networks"
import {
  eip1559TransactionRequestFromEthersTransactionRequest,
  ethersTransactionFromSignedTransaction,
} from "../chain/utils"
import PreferenceService from "../preferences"
import { internalProviderPort } from "../../redux-slices/utils/contract-utils"

import {
  SignTypedDataRequest,
  SignDataRequest,
  parseSigningData,
} from "../../utils/signing"
import { hexToAscii } from "../../lib/utils"
import { SUPPORT_POLYGON } from "../../features"
<<<<<<< HEAD
import { getOrCreateDB, InternalEtheremProviderDatabase } from "./db"
import { TALLY_INTERNAL_ORIGIN } from "./constants"
=======
import { getOrCreateDB, InternalEthereumProviderDatabase } from "./db"
>>>>>>> e7bf31de

// A type representing the transaction requests that come in over JSON-RPC
// requests like eth_sendTransaction and eth_signTransaction. These are very
// similar in structure to the Ethers internal TransactionRequest object, but
// have some subtle-yet-critical differences. Chief among these is the presence
// of `gas` instead of `gasLimit` and the _possibility_ of using `input` instead
// of `data`.
//
// Note that `input` is the newer and more correct field to expect contract call
// data in, but older clients may provide `data` instead. Ethers transmits `data`
// rather than `input` when used as a JSON-RPC client, and expects it as the
// `EthersTransactionRequest` field for that info.
type JsonRpcTransactionRequest = Omit<EthersTransactionRequest, "gasLimit"> & {
  gas?: string
  input?: string
}

// https://eips.ethereum.org/EIPS/eip-3326
export type SwitchEthereumChainParameter = {
  chainId: string
}

type DAppRequestEvent<T, E> = {
  payload: T
  resolver: (result: E | PromiseLike<E>) => void
  rejecter: () => void
}

type Events = ServiceLifecycleEvents & {
  transactionSignatureRequest: DAppRequestEvent<
    Partial<EIP1559TransactionRequest> & { from: string; network: EVMNetwork },
    SignedEVMTransaction
  >
  signTypedDataRequest: DAppRequestEvent<SignTypedDataRequest, string>
  signDataRequest: DAppRequestEvent<SignDataRequest, string>
  // connect
  // disconnet
  // account change
  // networkchange
}

export default class InternalEthereumProviderService extends BaseService<Events> {
  static create: ServiceCreatorFunction<
    Events,
    InternalEthereumProviderService,
    [Promise<ChainService>, Promise<PreferenceService>]
  > = async (chainService, preferenceService) => {
    return new this(
      await getOrCreateDB(),
      await chainService,
      await preferenceService
    )
  }

  private constructor(
    private db: InternalEthereumProviderDatabase,
    private chainService: ChainService,
    private preferenceService: PreferenceService
  ) {
    super()

    internalProviderPort.emitter.on("message", async (event) => {
      logger.log(`internal: request payload: ${JSON.stringify(event)}`)
      try {
        const response = {
          id: event.id,
          result: await this.routeSafeRPCRequest(
            event.request.method,
            event.request.params,
            TALLY_INTERNAL_ORIGIN
          ),
        }
        logger.log("internal response:", response)

        internalProviderPort.postResponse(response)
      } catch (error) {
        logger.log("error processing request", event.id, error)

        internalProviderPort.postResponse({
          id: event.id,
          result: new EIP1193Error(
            EIP1193_ERROR_CODES.userRejectedRequest
          ).toJSON(),
        })
      }
    })
  }

  async routeSafeRPCRequest(
    method: string,
    params: RPCRequest["params"],
    origin: string
  ): Promise<unknown> {
    switch (method) {
      // supported alchemy methods: https://docs.alchemy.com/alchemy/apis/ethereum
      case "eth_signTypedData":
      case "eth_signTypedData_v1":
      case "eth_signTypedData_v3":
      case "eth_signTypedData_v4":
        return this.signTypedData({
          account: {
            address: params[0] as string,
            network: await this.getActiveNetworkForOrigin(origin),
          },
          typedData: JSON.parse(params[1] as string),
        })
      case "eth_chainId":
        // TODO Decide on a better way to track whether a particular chain is
        // allowed to have an RPC call made to it. Ideally this would be based
        // on a user's idea of a dApp connection rather than a network-specific
        // modality, requiring it to be constantly "switched"
        return toHexChainID(
          (await this.getActiveNetworkForOrigin(origin)).chainID
        )
      case "eth_blockNumber":
      case "eth_call":
      case "eth_estimateGas":
      case "eth_feeHistory":
      case "eth_gasPrice":
      case "eth_getBalance":
      case "eth_getBlockByHash":
      case "eth_getBlockByNumber":
      case "eth_getBlockTransactionCountByHash":
      case "eth_getBlockTransactionCountByNumber":
      case "eth_getCode":
      case "eth_getFilterChanges":
      case "eth_getFilterLogs":
      case "eth_getLogs":
      case "eth_getProof":
      case "eth_getStorageAt":
      case "eth_getTransactionByBlockHashAndIndex":
      case "eth_getTransactionByBlockNumberAndIndex":
      case "eth_getTransactionByHash":
      case "eth_getTransactionCount":
      case "eth_getTransactionReceipt":
      case "eth_getUncleByBlockHashAndIndex":
      case "eth_getUncleByBlockNumberAndIndex":
      case "eth_getUncleCountByBlockHash":
      case "eth_getUncleCountByBlockNumber":
      case "eth_maxPriorityFeePerGas":
      case "eth_newBlockFilter":
      case "eth_newFilter":
      case "eth_newPendingTransactionFilter":
      case "eth_protocolVersion":
      case "eth_sendRawTransaction":
      case "eth_subscribe":
      case "eth_syncing":
      case "eth_uninstallFilter":
      case "eth_unsubscribe":
      case "net_listening":
      case "net_version":
      case "web3_clientVersion":
      case "web3_sha3":
        return this.chainService.send(
          method,
          params,
          await this.getActiveNetworkForOrigin(origin)
        )
      case "eth_accounts": {
        // This is a special method, because Alchemy provider DO support it, but always return null (because they do not store keys.)
        const { address } = await this.preferenceService.getSelectedAccount()
        return [address]
      }
      case "eth_sendTransaction":
        return this.signTransaction(
          params[0] as JsonRpcTransactionRequest,
          origin
        ).then(async (signed) => {
          await this.chainService.broadcastSignedTransaction(signed)
          return signed.hash
        })
      case "eth_signTransaction":
        return this.signTransaction(
          params[0] as JsonRpcTransactionRequest,
          origin
        ).then((signedTransaction) =>
          serializeEthersTransaction(
            ethersTransactionFromSignedTransaction(signedTransaction),
            {
              r: signedTransaction.r,
              s: signedTransaction.s,
              v: signedTransaction.v,
            }
          )
        )
      case "eth_sign": // --- important wallet methods ---
        return this.signData(
          {
            hexData: params[1] as string,
            account: params[0] as string,
          },
          origin
        )
      case "personal_sign":
        return this.signData(
          {
            hexData: params[0] as string,
            account: params[1] as string,
          },
          origin
        )
      case "wallet_switchEthereumChain": {
        if (SUPPORT_POLYGON) {
          const newChainId = (params[0] as SwitchEthereumChainParameter).chainId
          const supportedNetwork = this.getSupportedNetworkByChainId(newChainId)
          if (supportedNetwork) {
            await this.db.setActiveChainIdForOrigin(newChainId, origin)
            return null
          }
          throw new EIP1193Error(EIP1193_ERROR_CODES.chainDisconnected)
        }
        throw new EIP1193Error(EIP1193_ERROR_CODES.unsupportedMethod)
      }
      case "metamask_getProviderState": // --- important MM only methods ---
      case "metamask_sendDomainMetadata":
      case "wallet_requestPermissions":
      case "wallet_watchAsset":
      case "estimateGas": // --- eip1193-bridge only method --
      case "eth_coinbase": // --- MM only methods ---
      case "eth_decrypt":
      case "eth_getEncryptionPublicKey":
      case "eth_getWork":
      case "eth_hashrate":
      case "eth_mining":
      case "eth_submitHashrate":
      case "eth_submitWork":
      case "metamask_accountsChanged":
      case "metamask_chainChanged":
      case "metamask_logWeb3ShimUsage":
      case "metamask_unlockStateChanged":
      case "metamask_watchAsset":
      case "net_peerCount":
      case "wallet_accountsChanged":
      case "wallet_addEthereumChain":
      case "wallet_registerOnboarding":
      default:
        throw new EIP1193Error(EIP1193_ERROR_CODES.unsupportedMethod)
    }
  }

  private async signTransaction(
    transactionRequest: JsonRpcTransactionRequest,
    origin: string
  ) {
    const { from, ...convertedRequest } =
      eip1559TransactionRequestFromEthersTransactionRequest({
        // Convert input -> data if necessary; if transactionRequest uses data
        // directly, it will be overwritten below. If someone sends both and
        // they differ, may devops199 have mercy on their soul (but we will
        // prefer the explicit `data` rather than the copied `input`).
        data: transactionRequest.input,
        ...transactionRequest,
        gasLimit: transactionRequest.gas, // convert gas -> gasLimit
      })

    if (typeof from === "undefined") {
      throw new Error("Transactions must have a from address for signing.")
    }

    return new Promise<SignedEVMTransaction>((resolve, reject) => {
      this.getActiveNetworkForOrigin(origin).then((activeNetwork) => {
        this.emitter.emit("transactionSignatureRequest", {
          payload: {
            ...convertedRequest,
            from,
            network: activeNetwork,
          },
          resolver: resolve,
          rejecter: reject,
        })
      })
    })
  }

<<<<<<< HEAD
  async getActiveNetworkForOrigin(origin: string): Promise<EVMNetwork> {
    const activeChainId = await this.db.getActiveChainIdForOrigin(origin)
    const activeNetwork = (await this.getSupportedNetworkByChainId(
=======
  async getActiveNetwork(): Promise<EVMNetwork> {
    const activeChainId = await this.db.getActiveChainId()
    const activeNetwork = this.getSupportedNetworkByChainId(
>>>>>>> e7bf31de
      activeChainId
    ) as EVMNetwork
    return activeNetwork
  }

  getSupportedNetworkByChainId(chainID: string): EVMNetwork | undefined {
    const network = this.chainService.supportedNetworks.find(
      (supportedNetwork) =>
        toHexChainID(supportedNetwork.chainID) === toHexChainID(chainID)
    )
    return network
  }

  private async signTypedData(params: SignTypedDataRequest) {
    return new Promise<string>((resolve, reject) => {
      this.emitter.emit("signTypedDataRequest", {
        payload: params,
        resolver: resolve,
        rejecter: reject,
      })
    })
  }

  private async signData(
    {
      hexData,
      account,
    }: {
      hexData: string
      account: string
    },
    origin: string
  ) {
    const asciiData = hexToAscii(hexData)
    const { data, type } = parseSigningData(asciiData)

    return new Promise<string>((resolve, reject) => {
      this.getActiveNetworkForOrigin(origin).then((activeNetwork) => {
        this.emitter.emit("signDataRequest", {
          payload: {
            account: {
              address: account,
              network: activeNetwork,
            },
            signingData: data,
            messageType: type,
            rawSigningData: asciiData,
          },
          resolver: resolve,
          rejecter: reject,
        })
      })
    })
  }
}<|MERGE_RESOLUTION|>--- conflicted
+++ resolved
@@ -31,12 +31,8 @@
 } from "../../utils/signing"
 import { hexToAscii } from "../../lib/utils"
 import { SUPPORT_POLYGON } from "../../features"
-<<<<<<< HEAD
-import { getOrCreateDB, InternalEtheremProviderDatabase } from "./db"
+import { getOrCreateDB, InternalEthereumProviderDatabase } from "./db"
 import { TALLY_INTERNAL_ORIGIN } from "./constants"
-=======
-import { getOrCreateDB, InternalEthereumProviderDatabase } from "./db"
->>>>>>> e7bf31de
 
 // A type representing the transaction requests that come in over JSON-RPC
 // requests like eth_sendTransaction and eth_signTransaction. These are very
@@ -311,15 +307,9 @@
     })
   }
 
-<<<<<<< HEAD
   async getActiveNetworkForOrigin(origin: string): Promise<EVMNetwork> {
     const activeChainId = await this.db.getActiveChainIdForOrigin(origin)
-    const activeNetwork = (await this.getSupportedNetworkByChainId(
-=======
-  async getActiveNetwork(): Promise<EVMNetwork> {
-    const activeChainId = await this.db.getActiveChainId()
     const activeNetwork = this.getSupportedNetworkByChainId(
->>>>>>> e7bf31de
       activeChainId
     ) as EVMNetwork
     return activeNetwork

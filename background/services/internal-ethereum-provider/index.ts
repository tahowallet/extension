import browser from "webextension-polyfill"
import { INTERNAL_PORT_NAME, RPCRequest } from "@tallyho/provider-bridge-shared"
<<<<<<< HEAD

=======
import { TransactionRequest as EthersTransactionRequest } from "@ethersproject/abstract-provider"
import { serialize as serializeEthersTransaction } from "@ethersproject/transactions"
import {
  ChainService,
  ServiceCreatorFunction,
  ServiceLifecycleEvents,
} from ".."
>>>>>>> 49d7e953
import logger from "../../lib/logger"

import BaseService from "../base"
<<<<<<< HEAD
import { ServiceCreatorFunction, ServiceLifecycleEvents } from "../types"
import ChainService from "../chain"
=======
import { EIP1559TransactionRequest, SignedEVMTransaction } from "../../networks"
import {
  eip1559TransactionRequestFromEthersTransactionRequest,
  ethersTransactionFromSignedTransaction,
} from "../chain/utils"

type DAppRequestEvent<T, E> = {
  payload: T
  resolver: (result: E | PromiseLike<E>) => void
}
>>>>>>> 49d7e953

type Events = ServiceLifecycleEvents & {
  transactionSignatureRequest: DAppRequestEvent<
    Partial<EIP1559TransactionRequest> & { from: string },
    SignedEVMTransaction
  >
  // connect
  // disconnet
  // account change
  // networkchange
}

export default class InternalEthereumProviderService extends BaseService<Events> {
  static create: ServiceCreatorFunction<
    Events,
    InternalEthereumProviderService,
    [Promise<ChainService>]
  > = async (chainService) => {
    return new this(await chainService)
  }

  private constructor(private chainService: ChainService) {
    super()

    browser.runtime.onConnect.addListener(async (port) => {
      if (port.name === INTERNAL_PORT_NAME) {
        port.onMessage.addListener(async (event) => {
          logger.log(`internal: request payload: ${JSON.stringify(event)}`)
          const response = {
            id: event.id,
            result: await this.routeSafeRPCRequest(
              event.request.method,
              event.request.params
            ),
          }
          logger.log("internal response:", response)

          port.postMessage(response)
        })
      }
    })
  }

  async routeSafeRPCRequest(
    method: string,
    params: RPCRequest["params"]
  ): Promise<unknown> {
    switch (method) {
      // supported alchemy methods: https://docs.alchemy.com/alchemy/apis/ethereum

      case "eth_blockNumber":
      case "eth_call":
      case "eth_chainId":
      case "eth_estimateGas":
      case "eth_feeHistory":
      case "eth_gasPrice":
      case "eth_getBalance":
      case "eth_getBlockByHash":
      case "eth_getBlockByNumber":
      case "eth_getBlockTransactionCountByHash":
      case "eth_getBlockTransactionCountByNumber":
      case "eth_getCode":
      case "eth_getFilterChanges":
      case "eth_getFilterLogs":
      case "eth_getLogs":
      case "eth_getProof":
      case "eth_getStorageAt":
      case "eth_getTransactionByBlockHashAndIndex":
      case "eth_getTransactionByBlockNumberAndIndex":
      case "eth_getTransactionByHash":
      case "eth_getTransactionCount":
      case "eth_getTransactionReceipt":
      case "eth_getUncleByBlockHashAndIndex":
      case "eth_getUncleByBlockNumberAndIndex":
      case "eth_getUncleCountByBlockHash":
      case "eth_getUncleCountByBlockNumber":
      case "eth_maxPriorityFeePerGas":
      case "eth_newBlockFilter":
      case "eth_newFilter":
      case "eth_newPendingTransactionFilter":
      case "eth_protocolVersion":
      case "eth_sendRawTransaction":
      case "eth_subscribe":
      case "eth_syncing":
      case "eth_uninstallFilter":
      case "eth_unsubscribe":
      case "net_listening":
      case "net_version":
      case "web3_clientVersion":
      case "web3_sha3":
        return this.chainService.send(method, params)
      case "eth_accounts": // This is a special method, because Alchemy provider DO support it, but always return null (because they do not store keys.)
        return this.chainService
          .getAccountsToTrack()
          .then(([account]) => [account.address])
      case "eth_sendTransaction":
        return this.signTransaction(params[0] as EthersTransactionRequest).then(
          (signed) => this.chainService.broadcastSignedTransaction(signed)
        )
      case "eth_signTransaction":
        return this.signTransaction(params[0] as EthersTransactionRequest).then(
          (signedTransaction) =>
            serializeEthersTransaction(
              ethersTransactionFromSignedTransaction(signedTransaction),
              {
                r: signedTransaction.r,
                s: signedTransaction.s,
                v: signedTransaction.v,
              }
            )
        )
      case "eth_sign": // --- important wallet methods ---
      case "metamask_getProviderState": // --- important MM only methods ---
      case "metamask_sendDomainMetadata":
      case "wallet_requestPermissions":
      case "wallet_watchAsset":
      case "estimateGas": // --- eip1193-bridge only method --
      case "eth_coinbase": // --- MM only methods ---
      case "eth_decrypt":
      case "eth_getEncryptionPublicKey":
      case "eth_getWork":
      case "eth_hashrate":
      case "eth_mining":
      case "eth_personalSign":
      case "eth_signTypedData":
      case "eth_signTypedData_v1":
      case "eth_signTypedData_v3":
      case "eth_signTypedData_v4":
      case "eth_submitHashrate":
      case "eth_submitWork":
      case "metamask_accountsChanged":
      case "metamask_chainChanged":
      case "metamask_logWeb3ShimUsage":
      case "metamask_unlockStateChanged":
      case "metamask_watchAsset":
      case "net_peerCount":
      case "wallet_accountsChanged":
      case "wallet_addEthereumChain":
      case "wallet_registerOnboarding":
      case "wallet_switchEthereumChain":
      default:
        throw new Error(`unsupported method: ${method}`)
    }
  }

  private async signTransaction(transactionRequest: EthersTransactionRequest) {
    const { from, ...convertedRequest } =
      eip1559TransactionRequestFromEthersTransactionRequest(transactionRequest)

    if (typeof from === "undefined") {
      throw new Error("Transactions must have a from address for signing.")
    }

    return new Promise<SignedEVMTransaction>((resolve) => {
      this.emitter.emit("transactionSignatureRequest", {
        payload: {
          ...convertedRequest,
          from,
        },
        resolver: resolve,
      })
    })
  }
}<|MERGE_RESOLUTION|>--- conflicted
+++ resolved
@@ -1,23 +1,13 @@
 import browser from "webextension-polyfill"
-import { INTERNAL_PORT_NAME, RPCRequest } from "@tallyho/provider-bridge-shared"
-<<<<<<< HEAD
-
-=======
 import { TransactionRequest as EthersTransactionRequest } from "@ethersproject/abstract-provider"
 import { serialize as serializeEthersTransaction } from "@ethersproject/transactions"
-import {
-  ChainService,
-  ServiceCreatorFunction,
-  ServiceLifecycleEvents,
-} from ".."
->>>>>>> 49d7e953
+
+import { INTERNAL_PORT_NAME, RPCRequest } from "@tallyho/provider-bridge-shared"
 import logger from "../../lib/logger"
 
 import BaseService from "../base"
-<<<<<<< HEAD
 import { ServiceCreatorFunction, ServiceLifecycleEvents } from "../types"
 import ChainService from "../chain"
-=======
 import { EIP1559TransactionRequest, SignedEVMTransaction } from "../../networks"
 import {
   eip1559TransactionRequestFromEthersTransactionRequest,
@@ -28,7 +18,6 @@
   payload: T
   resolver: (result: E | PromiseLike<E>) => void
 }
->>>>>>> 49d7e953
 
 type Events = ServiceLifecycleEvents & {
   transactionSignatureRequest: DAppRequestEvent<

import { TransactionRequest as EthersTransactionRequest } from "@ethersproject/abstract-provider"
import { serialize as serializeEthersTransaction } from "@ethersproject/transactions"

import {
  EIP1193Error,
  EIP1193_ERROR_CODES,
  RPCRequest,
} from "@tallyho/provider-bridge-shared"
import { hexlify, toUtf8Bytes } from "ethers/lib/utils"
import logger from "../../lib/logger"

import BaseService from "../base"
import { ServiceCreatorFunction, ServiceLifecycleEvents } from "../types"
import ChainService from "../chain"
import { EVMNetwork, SignedTransaction, toHexChainID } from "../../networks"
import {
  ethersTransactionFromSignedTransaction,
  transactionRequestFromEthersTransactionRequest,
} from "../chain/utils"
import PreferenceService from "../preferences"
import { internalProviderPort } from "../../redux-slices/utils/contract-utils"

import {
  SignTypedDataRequest,
  MessageSigningRequest,
  parseSigningData,
} from "../../utils/signing"
<<<<<<< HEAD
import { SUPPORT_OPTIMISM } from "../../features"
import { getOrCreateDB, InternalEthereumProviderDatabase } from "./db"
import { TALLY_INTERNAL_ORIGIN } from "./constants"
=======
import {
  ActiveNetwork,
  getOrCreateDB,
  InternalEthereumProviderDatabase,
} from "./db"
import { TALLY_INTERNAL_ORIGIN } from "./constants"
import { ETHEREUM } from "../../constants"
import {
  EnrichedEVMTransactionRequest,
  TransactionAnnotation,
} from "../enrichment"
import { decodeJSON } from "../../lib/utils"
>>>>>>> c84915f7

// A type representing the transaction requests that come in over JSON-RPC
// requests like eth_sendTransaction and eth_signTransaction. These are very
// similar in structure to the Ethers internal TransactionRequest object, but
// have some subtle-yet-critical differences. Chief among these is the presence
// of `gas` instead of `gasLimit` and the _possibility_ of using `input` instead
// of `data`.
//
// Note that `input` is the newer and more correct field to expect contract call
// data in, but older clients may provide `data` instead. Ethers transmits `data`
// rather than `input` when used as a JSON-RPC client, and expects it as the
// `EthersTransactionRequest` field for that info.
//
// Additionally, internal provider requests can include an explicit
// JSON-serialized annotation field provided by the wallet. The internal
// provider disallows this field from non-internal sources.
type JsonRpcTransactionRequest = Omit<EthersTransactionRequest, "gasLimit"> & {
  gas?: string
  input?: string
  annotation?: string
}

// https://eips.ethereum.org/EIPS/eip-3326
export type SwitchEthereumChainParameter = {
  chainId: string
}

type DAppRequestEvent<T, E> = {
  payload: T
  resolver: (result: E | PromiseLike<E>) => void
  rejecter: () => void
}

type Events = ServiceLifecycleEvents & {
  transactionSignatureRequest: DAppRequestEvent<
    Partial<EnrichedEVMTransactionRequest> & {
      from: string
      network: EVMNetwork
    },
    SignedTransaction
  >
  signTypedDataRequest: DAppRequestEvent<SignTypedDataRequest, string>
  signDataRequest: DAppRequestEvent<MessageSigningRequest, string>
  // connect
  // disconnet
  // account change
  // networkchange
}

export default class InternalEthereumProviderService extends BaseService<Events> {
  static create: ServiceCreatorFunction<
    Events,
    InternalEthereumProviderService,
    [Promise<ChainService>, Promise<PreferenceService>]
  > = async (chainService, preferenceService) => {
    return new this(
      await getOrCreateDB(),
      await chainService,
      await preferenceService
    )
  }

  private constructor(
    private db: InternalEthereumProviderDatabase,
    private chainService: ChainService,
    private preferenceService: PreferenceService
  ) {
    super()

    internalProviderPort.emitter.on("message", async (event) => {
      logger.log(`internal: request payload: ${JSON.stringify(event)}`)
      try {
        const response = {
          id: event.id,
          result: await this.routeSafeRPCRequest(
            event.request.method,
            event.request.params,
            TALLY_INTERNAL_ORIGIN
          ),
        }
        logger.log("internal response:", response)

        internalProviderPort.postResponse(response)
      } catch (error) {
        logger.log("error processing request", event.id, error)

        internalProviderPort.postResponse({
          id: event.id,
          result: new EIP1193Error(
            EIP1193_ERROR_CODES.userRejectedRequest
          ).toJSON(),
        })
      }
    })
  }

  async routeSafeRPCRequest(
    method: string,
    params: RPCRequest["params"],
    origin: string
  ): Promise<unknown> {
    switch (method) {
      // supported alchemy methods: https://docs.alchemy.com/alchemy/apis/ethereum
      case "eth_signTypedData":
      case "eth_signTypedData_v1":
      case "eth_signTypedData_v3":
      case "eth_signTypedData_v4":
        return this.signTypedData({
          account: {
            address: params[0] as string,
            network: await this.getCurrentOrDefaultNetworkForOrigin(origin),
          },
          typedData: JSON.parse(params[1] as string),
        })
      case "eth_chainId":
        // TODO Decide on a better way to track whether a particular chain is
        // allowed to have an RPC call made to it. Ideally this would be based
        // on a user's idea of a dApp connection rather than a network-specific
        // modality, requiring it to be constantly "switched"
        return toHexChainID(
          (await this.getCurrentOrDefaultNetworkForOrigin(origin)).chainID
        )
      case "eth_blockNumber":
      case "eth_call":
      case "eth_estimateGas":
      case "eth_feeHistory":
      case "eth_gasPrice":
      case "eth_getBalance":
      case "eth_getBlockByHash":
      case "eth_getBlockByNumber":
      case "eth_getBlockTransactionCountByHash":
      case "eth_getBlockTransactionCountByNumber":
      case "eth_getCode":
      case "eth_getFilterChanges":
      case "eth_getFilterLogs":
      case "eth_getLogs":
      case "eth_getProof":
      case "eth_getStorageAt":
      case "eth_getTransactionByBlockHashAndIndex":
      case "eth_getTransactionByBlockNumberAndIndex":
      case "eth_getTransactionByHash":
      case "eth_getTransactionCount":
      case "eth_getTransactionReceipt":
      case "eth_getUncleByBlockHashAndIndex":
      case "eth_getUncleByBlockNumberAndIndex":
      case "eth_getUncleCountByBlockHash":
      case "eth_getUncleCountByBlockNumber":
      case "eth_maxPriorityFeePerGas":
      case "eth_newBlockFilter":
      case "eth_newFilter":
      case "eth_newPendingTransactionFilter":
      case "eth_protocolVersion":
      case "eth_sendRawTransaction":
      case "eth_subscribe":
      case "eth_syncing":
      case "eth_uninstallFilter":
      case "eth_unsubscribe":
      case "net_listening":
      case "net_version":
      case "web3_clientVersion":
      case "web3_sha3":
        return this.chainService.send(
          method,
          params,
          await this.getCurrentOrDefaultNetworkForOrigin(origin)
        )
      case "eth_accounts": {
        // This is a special method, because Alchemy provider DO support it, but always return null (because they do not store keys.)
        const { address } = await this.preferenceService.getSelectedAccount()
        return [address]
      }
      case "eth_sendTransaction":
        return this.signTransaction(
          {
            ...(params[0] as JsonRpcTransactionRequest),
            // we populate the nonce during the signing process. If we receive one, it's safer to just ignore it.
            nonce: undefined,
          },
          origin
        ).then(async (signed) => {
          await this.chainService.broadcastSignedTransaction(signed)
          return signed.hash
        })
      case "eth_signTransaction":
        return this.signTransaction(
          params[0] as JsonRpcTransactionRequest,
          origin
        ).then((signedTransaction) =>
          serializeEthersTransaction(
            ethersTransactionFromSignedTransaction(signedTransaction),
            {
              r: signedTransaction.r,
              s: signedTransaction.s,
              v: signedTransaction.v,
            }
          )
        )
      case "eth_sign": // --- important wallet methods ---
        return this.signData(
          {
            input: params[1] as string,
            account: params[0] as string,
          },
          origin
        )
      case "personal_sign":
        return this.signData(
          {
            input: params[0] as string,
            account: params[1] as string,
          },
          origin
        )
      // TODO - actually allow adding a new ethereum chain - for now wallet_addEthereumChain
      // will just switch to a chain if we already support it - but not add a new one
      case "wallet_addEthereumChain":
      case "wallet_switchEthereumChain": {
        const newChainId = (params[0] as SwitchEthereumChainParameter).chainId
        const trackedNetwork = await this.getTrackedNetworkByChainId(newChainId)
        if (trackedNetwork) {
          await this.db.setCurrentChainIdForOrigin(origin, trackedNetwork)
          return null
        }
        throw new EIP1193Error(EIP1193_ERROR_CODES.chainDisconnected)
      }
      case "metamask_getProviderState": // --- important MM only methods ---
      case "metamask_sendDomainMetadata":
      case "wallet_requestPermissions":
      case "wallet_watchAsset":
      case "estimateGas": // --- eip1193-bridge only method --
      case "eth_coinbase": // --- MM only methods ---
      case "eth_decrypt":
      case "eth_getEncryptionPublicKey":
      case "eth_getWork":
      case "eth_hashrate":
      case "eth_mining":
      case "eth_submitHashrate":
      case "eth_submitWork":
      case "metamask_accountsChanged":
      case "metamask_chainChanged":
      case "metamask_logWeb3ShimUsage":
      case "metamask_unlockStateChanged":
      case "metamask_watchAsset":
      case "net_peerCount":
      case "wallet_accountsChanged":
      case "wallet_registerOnboarding":
      default:
        throw new EIP1193Error(EIP1193_ERROR_CODES.unsupportedMethod)
    }
  }

  private async getCurrentInternalNetwork(): Promise<EVMNetwork> {
    return this.db.getCurrentNetworkForOrigin(
      TALLY_INTERNAL_ORIGIN
    ) as Promise<EVMNetwork>
  }

  async getCurrentOrDefaultNetworkForOrigin(
    origin: string
  ): Promise<EVMNetwork> {
    const currentNetwork = await this.db.getCurrentNetworkForOrigin(origin)
    if (!currentNetwork) {
      // If this is a new dapp or the dapp has not implemented wallet_switchEthereumChain
      // use the default network.
      const defaultNetwork = await this.getCurrentInternalNetwork()
      return defaultNetwork
    }
    return currentNetwork
  }

  private async signTransaction(
    transactionRequest: JsonRpcTransactionRequest,
    origin: string
  ): Promise<SignedTransaction> {
    const annotation =
      origin === TALLY_INTERNAL_ORIGIN &&
      "annotation" in transactionRequest &&
      transactionRequest.annotation !== undefined
        ? // We use  `as` here as we know it's from a trusted source.
          (decodeJSON(transactionRequest.annotation) as TransactionAnnotation)
        : undefined

    const { from, ...convertedRequest } =
      transactionRequestFromEthersTransactionRequest({
        // Convert input -> data if necessary; if transactionRequest uses data
        // directly, it will be overwritten below. If someone sends both and
        // they differ, may devops199 have mercy on their soul (but we will
        // prefer the explicit `data` rather than the copied `input`).
        data: transactionRequest.input,
        ...transactionRequest,
        gasLimit: transactionRequest.gas, // convert gas -> gasLimit
      })

    if (typeof from === "undefined") {
      throw new Error("Transactions must have a from address for signing.")
    }

    const currentNetwork = await this.getCurrentOrDefaultNetworkForOrigin(
      origin
    )

    return new Promise<SignedTransaction>((resolve, reject) => {
      this.emitter.emit("transactionSignatureRequest", {
        payload: {
          ...convertedRequest,
          from,
<<<<<<< HEAD
          network: currentNetwork,
=======
          network: activeNetwork,
          annotation,
>>>>>>> c84915f7
        },
        resolver: resolve,
        rejecter: reject,
      })
    })
  }

  /**
   * Attempts to retrieve a network from the extension's currently
   * tracked networks.  Falls back to querying supported networks and
   * tracking a given network if it is supported.
   *
   * @param chainID EVM Network chainID
   * @returns a supported EVMNetwork or undefined.
   */
  async getTrackedNetworkByChainId(
    chainID: string
  ): Promise<EVMNetwork | undefined> {
    const trackedNetworks = await this.chainService.getTrackedNetworks()
    const trackedNetwork = trackedNetworks.find(
      (network) => toHexChainID(network.chainID) === toHexChainID(chainID)
    )
    if (trackedNetwork) {
      this.chainService.markNetworkActivity(trackedNetwork.chainID)
      return trackedNetwork
    }

    try {
      const newlyTrackedNetwork =
        await this.chainService.startTrackingNetworkOrThrow(chainID)
      this.chainService.markNetworkActivity(chainID)
      return newlyTrackedNetwork
    } catch (e) {
      logger.warn(e)
      return undefined
    }
  }

  private async signTypedData(params: SignTypedDataRequest) {
    return new Promise<string>((resolve, reject) => {
      this.emitter.emit("signTypedDataRequest", {
        payload: params,
        resolver: resolve,
        rejecter: reject,
      })
    })
  }

  private async signData(
    {
      input,
      account,
    }: {
      input: string
      account: string
    },
    origin: string
  ) {
    const hexInput = input.match(/^0x[0-9A-Fa-f]*$/)
      ? input
      : hexlify(toUtf8Bytes(input))
<<<<<<< HEAD
    const { data, type } = parseSigningData(input)
    const currentNetwork = await this.getCurrentOrDefaultNetworkForOrigin(
      origin
    )
=======
    const typeAndData = parseSigningData(input)
    const activeNetwork = await this.getActiveOrDefaultNetwork(origin)
>>>>>>> c84915f7

    return new Promise<string>((resolve, reject) => {
      this.emitter.emit("signDataRequest", {
        payload: {
          account: {
            address: account,
            network: currentNetwork,
          },
          rawSigningData: hexInput,
          ...typeAndData,
        },
        resolver: resolve,
        rejecter: reject,
      })
    })
  }
}<|MERGE_RESOLUTION|>--- conflicted
+++ resolved
@@ -25,24 +25,13 @@
   MessageSigningRequest,
   parseSigningData,
 } from "../../utils/signing"
-<<<<<<< HEAD
-import { SUPPORT_OPTIMISM } from "../../features"
 import { getOrCreateDB, InternalEthereumProviderDatabase } from "./db"
 import { TALLY_INTERNAL_ORIGIN } from "./constants"
-=======
-import {
-  ActiveNetwork,
-  getOrCreateDB,
-  InternalEthereumProviderDatabase,
-} from "./db"
-import { TALLY_INTERNAL_ORIGIN } from "./constants"
-import { ETHEREUM } from "../../constants"
 import {
   EnrichedEVMTransactionRequest,
   TransactionAnnotation,
 } from "../enrichment"
 import { decodeJSON } from "../../lib/utils"
->>>>>>> c84915f7
 
 // A type representing the transaction requests that come in over JSON-RPC
 // requests like eth_sendTransaction and eth_signTransaction. These are very
@@ -349,12 +338,8 @@
         payload: {
           ...convertedRequest,
           from,
-<<<<<<< HEAD
           network: currentNetwork,
-=======
-          network: activeNetwork,
           annotation,
->>>>>>> c84915f7
         },
         resolver: resolve,
         rejecter: reject,
@@ -416,15 +401,10 @@
     const hexInput = input.match(/^0x[0-9A-Fa-f]*$/)
       ? input
       : hexlify(toUtf8Bytes(input))
-<<<<<<< HEAD
-    const { data, type } = parseSigningData(input)
+    const typeAndData = parseSigningData(input)
     const currentNetwork = await this.getCurrentOrDefaultNetworkForOrigin(
       origin
     )
-=======
-    const typeAndData = parseSigningData(input)
-    const activeNetwork = await this.getActiveOrDefaultNetwork(origin)
->>>>>>> c84915f7
 
     return new Promise<string>((resolve, reject) => {
       this.emitter.emit("signDataRequest", {

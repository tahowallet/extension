--- conflicted
+++ resolved
@@ -185,18 +185,9 @@
       case "eth_sign": // --- important wallet methods ---
       case "personal_sign":
         return this.signData({
-<<<<<<< HEAD
-          account: params[1],
-          signingData: parsedInfo.data,
-          messageType: parsedInfo.type,
-          rawSigningData: asciiSigningData,
-        } as SignDataRequest)
-      case "eth_estimateGas":
-=======
           hexData: params[0] as string,
           account: params[1] as string,
         })
->>>>>>> f8e5e05c
       case "metamask_getProviderState": // --- important MM only methods ---
       case "metamask_sendDomainMetadata":
       case "wallet_requestPermissions":

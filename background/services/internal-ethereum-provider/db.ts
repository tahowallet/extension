--- conflicted
+++ resolved
@@ -1,18 +1,12 @@
 import Dexie from "dexie"
-<<<<<<< HEAD
 import { TALLY_INTERNAL_ORIGIN } from "./constants"
 
 type ActiveChainId = {
   chainId: string
   origin: string
 }
-export class InternalEtheremProviderDatabase extends Dexie {
+export class InternalEthereumProviderDatabase extends Dexie {
   private activeChainId!: Dexie.Table<ActiveChainId, string>
-=======
-
-export class InternalEthereumProviderDatabase extends Dexie {
-  private activeChainId!: Dexie.Table<{ chainId: string }, string>
->>>>>>> e7bf31de
 
   constructor() {
     super("tally/internal-ethereum-provider")

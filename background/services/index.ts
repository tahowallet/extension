--- conflicted
+++ resolved
@@ -13,10 +13,7 @@
 export { default as PreferenceService } from "./preferences"
 export { default as ProviderBridgeService } from "./provider-bridge"
 export { default as InternalEthereumProviderService } from "./internal-ethereum-provider"
-<<<<<<< HEAD
 export { default as ClaimService } from "./claim"
-=======
 export { default as TelemetryService } from "./telemetry"
 export { default as LedgerService } from "./ledger"
-export { default as SigningService } from "./signing"
->>>>>>> c57b88c6
+export { default as SigningService } from "./signing"
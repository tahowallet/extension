--- conflicted
+++ resolved
@@ -329,16 +329,8 @@
       return newKeyring.id
     }
     this.#keyrings.push(newKeyring)
-<<<<<<< HEAD
-    this.#keyringMetadata = {
-      ...this.#keyringMetadata,
-      [newKeyring.id]: { source },
-    }
     const [address] = newKeyring.addAddressesSync(1)
-=======
     this.#keyringMetadata[newKeyring.id] = { source }
-    newKeyring.addAddressesSync(1)
->>>>>>> bf45461f
     await this.persistKeyrings()
     this.emitter.emit("address", address)
     this.emitKeyrings()
@@ -598,12 +590,8 @@
     // prove it to TypeScript.
     if (this.#cachedKey !== null) {
       const serializedKeyrings = this.#keyrings.map((kr) => kr.serializeSync())
-<<<<<<< HEAD
-      const keyringMetadata = this.#keyringMetadata
-      const hiddenAccounts = this.#hiddenAccounts
-=======
+      const hiddenAccounts = { ...this.#hiddenAccounts }
       const keyringMetadata = { ...this.#keyringMetadata }
->>>>>>> bf45461f
       serializedKeyrings.sort((a, b) => (a.id > b.id ? 1 : -1))
       const vault = await encryptVault(
         {

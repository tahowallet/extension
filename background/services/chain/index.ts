import {
  AlchemyProvider,
  AlchemyWebSocketProvider,
  TransactionReceipt,
} from "@ethersproject/providers"
import { getNetwork } from "@ethersproject/networks"
import { utils } from "ethers"
import { Logger } from "ethers/lib/utils"
import logger from "../../lib/logger"
import getBlockPrices from "../../lib/gas"
import { HexString, UNIXTime } from "../../types"
import { AccountBalance, AddressOnNetwork } from "../../accounts"
import {
  AnyEVMBlock,
  AnyEVMTransaction,
  EIP1559TransactionRequest,
  EVMNetwork,
  SignedEVMTransaction,
  BlockPrices,
  LegacyEVMTransactionRequest,
  sameNetwork,
} from "../../networks"
import { AssetTransfer } from "../../assets"
import { HOUR } from "../../constants"
import {
  ETHEREUM,
  POLYGON,
  ARBITRUM_ONE,
  OPTIMISM,
} from "../../constants/networks"
import { MULTI_NETWORK as USE_MULTI_NETWORK } from "../../features"
import PreferenceService from "../preferences"
import { ServiceCreatorFunction, ServiceLifecycleEvents } from "../types"
import { getOrCreateDB, ChainDatabase } from "./db"
import BaseService from "../base"
import {
  blockFromEthersBlock,
  blockFromWebsocketBlock,
  enrichTransactionWithReceipt,
  ethersTransactionRequestFromEIP1559TransactionRequest,
  ethersTransactionFromSignedTransaction,
  transactionFromEthersTransaction,
} from "./utils"
import { normalizeEVMAddress, sameEVMAddress } from "../../lib/utils"
import type {
  EnrichedEIP1559TransactionRequest,
  EnrichedEVMTransactionSignatureRequest,
} from "../enrichment"
import SerialFallbackProvider from "./serial-fallback-provider"
import AssetDataHelper from "./asset-data-helper"

// We can't use destructuring because webpack has to replace all instances of
// `process.env` variables in the bundled output
const ALCHEMY_KEY = process.env.ALCHEMY_KEY // eslint-disable-line prefer-destructuring

// How many queued transactions should be retrieved on every tx alarm, per
// network. To get frequency, divide by the alarm period. 5 tx / 5 minutes →
// max 1 tx/min.
const TRANSACTIONS_RETRIEVED_PER_ALARM = 5

// The number of blocks to query at a time for historic asset transfers.
// Unfortunately there's no "right" answer here that works well across different
// people's account histories. If the number is too large relative to a
// frequently used account, the first call will time out and waste provider
// resources... resulting in an exponential backoff. If it's too small,
// transaction history will appear "slow" to show up for newly imported
// accounts.
const BLOCKS_FOR_TRANSACTION_HISTORY = 128000

// The number of blocks before the current block height to start looking for
// asset transfers. This is important to allow nodes like Erigon and
// OpenEthereum with tracing to catch up to where we are.
const BLOCKS_TO_SKIP_FOR_TRANSACTION_HISTORY = 20

// The number of asset transfer lookups that will be done per account to rebuild
// historic activity.
const HISTORIC_ASSET_TRANSFER_LOOKUPS_PER_ACCOUNT = 10

// The number of milliseconds after a request to look up a transaction was
// first seen to continue looking in case the transaction fails to be found
// for either internal (request failure) or external (transaction dropped from
// mempool) reasons.
const TRANSACTION_CHECK_LIFETIME_MS = 10 * HOUR

interface Events extends ServiceLifecycleEvents {
  newAccountToTrack: AddressOnNetwork
  accountsWithBalances: AccountBalance[]
  transactionSend: HexString
  transactionSendFailure: undefined
  assetTransfers: {
    addressNetwork: AddressOnNetwork
    assetTransfers: AssetTransfer[]
  }
  block: AnyEVMBlock
  transaction: { forAccounts: string[]; transaction: AnyEVMTransaction }
  blockPrices: BlockPrices
}

/**
 * ChainService is responsible for basic network monitoring and interaction.
 * Other services rely on the chain service rather than polling networks
 * themselves.
 *
 * The service should provide
 * * Basic cached network information, like the latest block hash and height
 * * Cached account balances, account history, and transaction data
 * * Gas estimation and transaction broadcasting
 * * Event subscriptions, including events whenever
 *   * A new transaction relevant to accounts tracked is found or first
 *     confirmed
 *   * A historic account transaction is pulled and cached
 *   * Any asset transfers found for newly tracked accounts
 *   * A relevant account balance changes
 *   * New blocks
 * * ... and finally, polling and websocket providers for supported networks, in
 *   case a service needs to interact with a network directly.
 */
export default class ChainService extends BaseService<Events> {
  providers: { evm: { [networkName: string]: SerialFallbackProvider } } = {
    evm: {},
  }

  subscribedAccounts: {
    account: string
    provider: SerialFallbackProvider
  }[]

  subscribedNetworks: {
    network: EVMNetwork
    provider: SerialFallbackProvider
  }[]

  /**
   * For each chain id, track an address's last seen nonce. The tracked nonce
   * should generally not be allocated to a new transaction, nor should any
   * nonces that precede it, unless the intent is deliberately to replace an
   * unconfirmed transaction sharing the same nonce.
   */
  private evmChainLastSeenNoncesByNormalizedAddress: {
    [chainID: string]: { [normalizedAddress: string]: number }
  } = {}

  /**
   * FIFO queues of transaction hashes per network that should be retrieved and
   * cached, alongside information about when that hash request was first seen
   * for expiration purposes.
   */
  private transactionsToRetrieve: {
    network: EVMNetwork
    hash: HexString
    firstSeen: UNIXTime
  }[]

  static create: ServiceCreatorFunction<
    Events,
    ChainService,
    [Promise<PreferenceService>]
  > = async (preferenceService) => {
    return new this(await getOrCreateDB(), await preferenceService)
  }

  supportedNetworks: EVMNetwork[]

  assetData: AssetDataHelper

  private constructor(
    private db: ChainDatabase,
    private preferenceService: PreferenceService
  ) {
    super({
      queuedTransactions: {
        schedule: {
          delayInMinutes: 1,
          periodInMinutes: 1,
        },
        handler: () => {
          this.handleQueuedTransactionAlarm()
        },
      },
      historicAssetTransfers: {
        schedule: {
          periodInMinutes: 1,
        },
        handler: () => {
          this.handleHistoricAssetTransferAlarm()
        },
        runAtStart: true,
      },
      blockPrices: {
        runAtStart: false,
        schedule: {
          periodInMinutes:
            Number(process.env.GAS_PRICE_POLLING_FREQUENCY ?? "120") / 60,
        },
        handler: () => {
          this.pollBlockPrices()
        },
      },
    })

    this.supportedNetworks = USE_MULTI_NETWORK
      ? // Just Polygon for now since we don't need fancy Alchemy ninjitsu to get it to work.
        [ETHEREUM, ARBITRUM_ONE, OPTIMISM, POLYGON]
      : [ETHEREUM]

    this.providers = {
      evm: Object.fromEntries(
        this.supportedNetworks.map((network) => [
          network.chainID,
          new SerialFallbackProvider(
            network,
            () =>
              new AlchemyWebSocketProvider(
                getNetwork(Number(network.chainID)),
                ALCHEMY_KEY
              ),
            () =>
              new AlchemyProvider(
                getNetwork(Number(network.chainID)),
                ALCHEMY_KEY
              )
          ),
        ])
      ),
    }

    this.subscribedAccounts = []
    this.subscribedNetworks = []
    this.transactionsToRetrieve = []

    this.assetData = new AssetDataHelper(this)
  }

  async internalStartService(): Promise<void> {
    await super.internalStartService()

    const accounts = await this.getAccountsToTrack()

    // get the latest blocks and subscribe for all support networks
    // TODO revisit whether we actually want to subscribe to new heads
    // if a user isn't tracking a relevant addressOnNetwork
    this.supportedNetworks.forEach(async (network) => {
      const provider = this.providerForNetwork(network)
      if (provider) {
        const promises = Promise.all([
          provider.getBlockNumber().then(async (n) => {
            const result = await provider.getBlock(n)
            const block = blockFromEthersBlock(network, result)
            await this.db.addBlock(block)
          }),

          this.subscribeToNewHeads(network),
        ])
        if (network.chainID !== ETHEREUM.chainID) {
          // only block start to get Ethereum data
          await promises
        }
      } else {
        logger.error(`Couldn't find provider for supported network ${network}`)
      }
    })

    Promise.all(
      accounts
        .flatMap((an) => [
          // subscribe to all account transactions
          this.subscribeToAccountTransactions(an),
          // do a base-asset balance check for every account
          this.getLatestBaseAccountBalance(an).then(() => {}),
        ])
        .concat(
          // TODO make multi-network
          // Schedule any stored unconfirmed transactions for
          // retrieval---either to confirm they no longer exist, or to
          // read/monitor their status.
          this.db
            .getNetworkPendingTransactions(ETHEREUM)
            .then((pendingTransactions) => {
              pendingTransactions.forEach(({ hash, firstSeen }) => {
                logger.debug(
                  `Queuing pending transaction ${hash} for status lookup.`
                )
                this.queueTransactionHashToRetrieve(ETHEREUM, hash, firstSeen)
              })
            })
        )
    )
  }

  /**
   * Finds a provider for the given network, or returns undefined if no such
   * provider exists.
   */
  providerForNetwork(network: EVMNetwork): SerialFallbackProvider | undefined {
    return this.providers.evm[network.chainID]
  }

  /**
   * Finds a provider for the given network, or returns undefined if no such
   * provider exists.
   */
  providerForNetworkOrThrow(network: EVMNetwork): SerialFallbackProvider {
    const provider = this.providerForNetwork(network)

    if (!provider) {
      logger.error(
        "Request received for operation on unsupported network",
        network,
        "expected",
        this.supportedNetworks
      )
      throw new Error(`Unexpected network ${network}`)
    }
    return provider
  }

  /**
   * Populates the provided partial EIP1559 transaction request with all fields
   * except the nonce. This leaves the transaction ready for user review, and
   * the nonce ready to be filled in immediately prior to signing to minimize the
   * likelihood for nonce reuse.
   *
   * Note that if the partial request already has a defined nonce, it is not
   * cleared.
   */
  async populatePartialEVMTransactionRequest(
    network: EVMNetwork,
    partialRequest: EnrichedEVMTransactionSignatureRequest
  ): Promise<{
    transactionRequest: EnrichedEIP1559TransactionRequest
    gasEstimationError: string | undefined
  }> {
    // Basic transaction construction based on the provided options, with extra data from the chain service
    const transactionRequest: EnrichedEIP1559TransactionRequest = {
      from: partialRequest.from,
      to: partialRequest.to,
      value: partialRequest.value ?? 0n,
      gasLimit: partialRequest.gasLimit ?? 0n,
      maxFeePerGas: partialRequest.maxFeePerGas ?? 0n,
      maxPriorityFeePerGas: partialRequest.maxPriorityFeePerGas ?? 0n,
      input: partialRequest.input ?? null,
      type: 2 as const,
      network,
      chainID: network.chainID,
      nonce: partialRequest.nonce,
      annotation: partialRequest.annotation,
    }

    // Always estimate gas to decide whether the transaction will likely fail.
    let estimatedGasLimit: bigint | undefined
    let gasEstimationError: string | undefined
    try {
      estimatedGasLimit = await this.estimateGasLimit(
        network,
        transactionRequest
      )
    } catch (error) {
      // Try to identify unpredictable gas errors to bubble that information
      // out.
      if (error instanceof Error) {
        // Ethers does some heavily loose typing around errors to carry
        // arbitrary info without subclassing Error, so an any cast is needed.
        // eslint-disable-next-line @typescript-eslint/no-explicit-any
        const anyError: any = error

        if (
          "code" in anyError &&
          anyError.code === Logger.errors.UNPREDICTABLE_GAS_LIMIT
        ) {
          gasEstimationError = anyError.error ?? "unknown transaction error"
        }
      }
    }

    // We use the estimate as the actual limit only if user did not specify the
    // gas explicitly or if it was set below the minimum network-allowed value.
    if (
      typeof estimatedGasLimit !== "undefined" &&
      (typeof partialRequest.gasLimit === "undefined" ||
        partialRequest.gasLimit < 21000n)
    ) {
      transactionRequest.gasLimit = estimatedGasLimit
    }

    return { transactionRequest, gasEstimationError }
  }

  /**
   * Populates the nonce for the passed EIP1559TransactionRequest, provided
   * that it is not yet populated. This process generates a new nonce based on
   * the known on-chain nonce state of the service, attempting to ensure that
   * the nonce will be unique and an increase by 1 over any other confirmed or
   * pending nonces in the mempool.
   *
   * Returns the transaction request with a guaranteed-defined nonce, suitable
   * for signing by a signer.
   */
  async populateEVMTransactionNonce(
    transactionRequest: EIP1559TransactionRequest
  ): Promise<EIP1559TransactionRequest & { nonce: number }> {
    if (typeof transactionRequest.nonce !== "undefined") {
      // TS undefined checks don't narrow the containing object's type, so we
      // have to cast `as` here.
      return transactionRequest as EIP1559TransactionRequest & { nonce: number }
    }

    const { network, chainID } = transactionRequest
    const normalizedAddress = normalizeEVMAddress(transactionRequest.from)
    const provider = this.providerForNetworkOrThrow(network)

    const chainNonce =
      (await provider.getTransactionCount(transactionRequest.from, "latest")) -
      1
    const existingNonce =
      this.evmChainLastSeenNoncesByNormalizedAddress[chainID]?.[
        normalizedAddress
      ] ?? chainNonce

    this.evmChainLastSeenNoncesByNormalizedAddress[chainID] ??= {}
    // Use the network count, if needed. Note that the assumption here is that
    // all nonces for this address are increasing linearly and continuously; if
    // the address has a pending transaction floating around with a nonce that
    // is not an increase by one over previous transactions, this approach will
    // allocate more nonces that won't mine.
    // TODO Deal with multi-network.
    this.evmChainLastSeenNoncesByNormalizedAddress[chainID][normalizedAddress] =
      Math.max(existingNonce, chainNonce)

    // Allocate a new nonce by incrementing the last seen one.
    this.evmChainLastSeenNoncesByNormalizedAddress[chainID][
      normalizedAddress
    ] += 1
    const knownNextNonce =
      this.evmChainLastSeenNoncesByNormalizedAddress[chainID][normalizedAddress]

    logger.debug(
      "Got chain nonce",
      chainNonce,
      "existing nonce",
      existingNonce,
      "using",
      knownNextNonce
    )

    return {
      ...transactionRequest,
      nonce: knownNextNonce,
    }
  }

  /**
   * Releases the specified nonce for the given network and address. This
   * updates internal service state to allow that nonce to be reused. In cases
   * where multiple nonces were seen in a row, this will make internally
   * available for reuse all intervening nonces.
   */
  releaseEVMTransactionNonce(
    transactionRequest:
      | (EIP1559TransactionRequest & {
          nonce: number
        })
      | (LegacyEVMTransactionRequest & { nonce: number })
      | SignedEVMTransaction
  ): void {
    const { nonce } = transactionRequest
    const chainID =
      "chainID" in transactionRequest
        ? transactionRequest.chainID
        : transactionRequest.network.chainID

    const normalizedAddress = normalizeEVMAddress(transactionRequest.from)
    const lastSeenNonce =
      this.evmChainLastSeenNoncesByNormalizedAddress[chainID][normalizedAddress]

    // TODO Currently this assumes that the only place this nonce could have
    // TODO been used is this service; however, another wallet or service
    // TODO could have broadcast a transaction with this same nonce, in which
    // TODO case the nonce release shouldn't take effect! This should be a
    // TODO relatively rare edge case, but we should handle it at some point.
    if (nonce === lastSeenNonce) {
      this.evmChainLastSeenNoncesByNormalizedAddress[chainID][
        normalizedAddress
      ] -= 1
    } else if (nonce < lastSeenNonce) {
      // If the nonce we're releasing is below the latest allocated nonce,
      // release all intervening nonces. This risks transaction replacement
      // issues, but ensures that we don't start allocating nonces that will
      // never mine (because they will all be higher than the
      // now-released-and-therefore-never-broadcast nonce).
      this.evmChainLastSeenNoncesByNormalizedAddress[chainID][
        normalizedAddress
      ] = lastSeenNonce - 1
    }
  }

  async getAccountsToTrack(): Promise<AddressOnNetwork[]> {
    return this.db.getAccountsToTrack()
  }

<<<<<<< HEAD
  async getLatestBaseAccountBalance(
    addressNetwork: AddressOnNetwork
  ): Promise<AccountBalance> {
    const { network, address } = addressNetwork
    const balance = await this.providerForNetworkOrThrow(
      addressNetwork.network
    ).getBalance(address)
    const accountBalance: AccountBalance = {
      address,
=======
  async getLatestBaseAccountBalance({
    address,
    network,
  }: AddressOnNetwork): Promise<AccountBalance> {
    const balance = await this.providerForNetworkOrThrow(network).getBalance(
      address
    )
    const accountBalance: AccountBalance = {
      address,
      network,
>>>>>>> 89a6f2e0
      assetAmount: {
        asset: network.baseAsset,
        amount: balance.toBigInt(),
      },
<<<<<<< HEAD
      network,
=======
>>>>>>> 89a6f2e0
      dataSource: "alchemy", // TODO do this properly (eg provider isn't Alchemy)
      retrievedAt: Date.now(),
    }
    this.emitter.emit("accountsWithBalances", [accountBalance])
    await this.db.addBalance(accountBalance)
    return accountBalance
  }

  async addAccountToTrack(addressNetwork: AddressOnNetwork): Promise<void> {
    await this.db.addAccountToTrack(addressNetwork)
    this.emitter.emit("newAccountToTrack", addressNetwork)
    this.getLatestBaseAccountBalance(addressNetwork)
    this.subscribeToAccountTransactions(addressNetwork)
    this.loadRecentAssetTransfers(addressNetwork)
  }

  async getBlockHeight(network: EVMNetwork): Promise<number> {
    const cachedBlock = await this.db.getLatestBlock(network)
    if (cachedBlock) {
      return cachedBlock.blockHeight
    }
    return this.providerForNetworkOrThrow(network).getBlockNumber()
  }

  /**
   * Return cached information on a block if it's in the local DB.
   *
   * Otherwise, retrieve the block from the specified network, caching and
   * returning the object.
   *
   * @param network the EVM network we're interested in
   * @param blockHash the hash of the block we're interested in
   */
  async getBlockData(
    network: EVMNetwork,
    blockHash: string
  ): Promise<AnyEVMBlock> {
    const cachedBlock = await this.db.getBlock(network, blockHash)
    if (cachedBlock) {
      return cachedBlock
    }

    // Looking for new block
    const resultBlock = await this.providerForNetworkOrThrow(network).getBlock(
      blockHash
    )

    const block = blockFromEthersBlock(network, resultBlock)

    await this.db.addBlock(block)
    this.emitter.emit("block", block)
    return block
  }

  /**
   * Return cached information on a transaction, if it's both confirmed and
   * in the local DB.
   *
   * Otherwise, retrieve the transaction from the specified network, caching and
   * returning the object.
   *
   * @param network the EVM network we're interested in
   * @param txHash the hash of the unconfirmed transaction we're interested in
   */
  async getTransaction(
    network: EVMNetwork,
    txHash: HexString
  ): Promise<AnyEVMTransaction> {
    const cachedTx = await this.db.getTransaction(network, txHash)
    if (cachedTx) {
      return cachedTx
    }
    const gethResult = await this.providerForNetworkOrThrow(
      network
    ).getTransaction(txHash)
    const newTransaction = transactionFromEthersTransaction(gethResult, network)

    if (!newTransaction.blockHash && !newTransaction.blockHeight) {
      this.subscribeToTransactionConfirmation(network, newTransaction)
    }

    // TODO proper provider string
    this.saveTransaction(newTransaction, "alchemy")
    return newTransaction
  }

  /**
   * Queues up a particular transaction hash for later retrieval.
   *
   * Using this method means the service can decide when to retrieve a
   * particular transaction. Queued transactions are generally retrieved on a
   * periodic basis.
   *
   * @param network The network on which the transaction has been broadcast.
   * @param txHash The tx hash identifier of the transaction we want to retrieve.
   * @param firstSeen The timestamp at which the queued transaction was first
   *        seen; used to treat transactions as dropped after a certain amount
   *        of time.
   */
  async queueTransactionHashToRetrieve(
    network: EVMNetwork,
    txHash: HexString,
    firstSeen: UNIXTime
  ): Promise<void> {
    const seen = this.transactionsToRetrieve.some(
      ({ network: queuedNetwork, hash }) =>
        sameNetwork(network, queuedNetwork) && hash === txHash
    )

    if (!seen) {
      this.transactionsToRetrieve.push({ hash: txHash, network, firstSeen })
    }
  }

  /**
   * Estimate the gas needed to make a transaction. Adds 10% as a safety net to
   * the base estimate returned by the provider.
   */
  async estimateGasLimit(
    network: EVMNetwork,
    transactionRequest: EIP1559TransactionRequest
  ): Promise<bigint> {
    const estimate = await this.providerForNetworkOrThrow(network).estimateGas(
      ethersTransactionRequestFromEIP1559TransactionRequest(transactionRequest)
    )
    // Add 10% more gas as a safety net
    const uppedEstimate = estimate.add(estimate.div(10))
    return BigInt(uppedEstimate.toString())
  }

  /**
   * Broadcast a signed EVM transaction.
   *
   * @param transaction A signed EVM transaction to broadcast. Since the tx is signed,
   *        it needs to include all gas limit and price params.
   */
  async broadcastSignedTransaction(
    transaction: SignedEVMTransaction
  ): Promise<void> {
    try {
      const serialized = utils.serializeTransaction(
        ethersTransactionFromSignedTransaction(transaction),
        { r: transaction.r, s: transaction.s, v: transaction.v }
      )
      await Promise.all([
        this.providerForNetworkOrThrow(transaction.network)
          .sendTransaction(serialized)
          .then((transactionResponse) => {
            this.emitter.emit("transactionSend", transactionResponse.hash)
          })
          .catch((error) => {
            logger.debug(
              "Broadcast error caught, saving failed status and releasing nonce...",
              transaction,
              error
            )
            // Failure to broadcast needs to be registered.
            this.saveTransaction(
              { ...transaction, status: 0, error: error.toString() },
              "alchemy"
            )
            this.releaseEVMTransactionNonce(transaction)
            return Promise.reject(error)
          }),
        this.subscribeToTransactionConfirmation(
          transaction.network,
          transaction
        ),
        this.saveTransaction(transaction, "local"),
      ])
    } catch (error) {
      this.emitter.emit("transactionSendFailure")
      logger.error("Error broadcasting transaction", transaction, error)

      throw error
    }
  }

  /*
   * Periodically fetch block prices and emit an event whenever new data is received
   * Write block prices to IndexedDB so we have them for later
   */
  async pollBlockPrices(): Promise<void> {
    await Promise.allSettled(
      this.subscribedNetworks.map(async ({ network, provider }) => {
        const blockPrices = await getBlockPrices(network, provider)
        this.emitter.emit("blockPrices", blockPrices)
      })
    )
  }

  async send(method: string, params: unknown[]): Promise<unknown> {
    return this.providerForNetworkOrThrow(ETHEREUM).send(method, params)
  }

  /* *****************
   * PRIVATE METHODS *
   * **************** */

  /**
   * Load recent asset transfers from an account on a particular network. Backs
   * off exponentially (in block range, not in time) on failure.
   *
   * @param addressNetwork the address and network whose asset transfers we need
   */
  private async loadRecentAssetTransfers(
    addressNetwork: AddressOnNetwork
  ): Promise<void> {
    const blockHeight =
      (await this.getBlockHeight(addressNetwork.network)) -
      BLOCKS_TO_SKIP_FOR_TRANSACTION_HISTORY
    let fromBlock = blockHeight - BLOCKS_FOR_TRANSACTION_HISTORY
    try {
      return await this.loadAssetTransfers(
        addressNetwork,
        BigInt(fromBlock),
        BigInt(blockHeight)
      )
    } catch (err) {
      logger.error(
        "Failed loaded recent assets, retrying with shorter block range",
        addressNetwork,
        err
      )
    }

    // TODO replace the home-spun backoff with a util function
    fromBlock = blockHeight - Math.floor(BLOCKS_FOR_TRANSACTION_HISTORY / 2)
    try {
      return await this.loadAssetTransfers(
        addressNetwork,
        BigInt(fromBlock),
        BigInt(blockHeight)
      )
    } catch (err) {
      logger.error(
        "Second failure loading recent assets, retrying with shorter block range",
        addressNetwork,
        err
      )
    }

    fromBlock = blockHeight - Math.floor(BLOCKS_FOR_TRANSACTION_HISTORY / 4)
    try {
      return await this.loadAssetTransfers(
        addressNetwork,
        BigInt(fromBlock),
        BigInt(blockHeight)
      )
    } catch (err) {
      logger.error(
        "Final failure loading recent assets for account",
        addressNetwork,
        err
      )
    }
    return Promise.resolve()
  }

  /**
   * Continue to load historic asset transfers, finding the oldest lookup and
   * searching for asset transfers before that block.
   *
   * @param addressNetwork The account whose asset transfers are being loaded.
   */
  private async loadHistoricAssetTransfers(
    addressNetwork: AddressOnNetwork
  ): Promise<void> {
    const oldest = await this.db.getOldestAccountAssetTransferLookup(
      addressNetwork
    )
    const newest = await this.db.getNewestAccountAssetTransferLookup(
      addressNetwork
    )

    if (newest !== null && oldest !== null) {
      const range = newest - oldest
      if (
        range <
        BLOCKS_FOR_TRANSACTION_HISTORY *
          HISTORIC_ASSET_TRANSFER_LOOKUPS_PER_ACCOUNT
      ) {
        // if we haven't hit 10x the single-call limit, pull another.
        await this.loadAssetTransfers(
          addressNetwork,
          oldest - BigInt(BLOCKS_FOR_TRANSACTION_HISTORY),
          oldest
        )
      }
    }
  }

  /**
   * Load asset transfers from an account on a particular network within a
   * particular block range. Emit events for any transfers found, and look up
   * any related transactions and blocks.
   *
   * @param addressOnNetwork the address and network whose asset transfers we need
   */
  private async loadAssetTransfers(
    addressOnNetwork: AddressOnNetwork,
    startBlock: bigint,
    endBlock: bigint
  ): Promise<void> {
    // TODO this will require custom code for Arbitrum and Optimism support
    // as neither have Alchemy's assetTransfers endpoint
    if (
      addressOnNetwork.network.chainID !== "1" /* Ethereum */ &&
      addressOnNetwork.network.chainID !== "137" /* Polygon */
    ) {
      logger.error(
        `Asset transfer check not supported on network ${JSON.stringify(
          addressOnNetwork.network
        )}`
      )
    }

    const assetTransfers = await this.assetData.getAssetTransfers(
      addressOnNetwork,
      Number(startBlock),
      Number(endBlock)
    )

    await this.db.recordAccountAssetTransferLookup(
      addressOnNetwork,
      startBlock,
      endBlock
    )

    this.emitter.emit("assetTransfers", {
      addressNetwork: addressOnNetwork,
      assetTransfers,
    })

    const firstSeen = Date.now()
    /// send all found tx hashes into a queue to retrieve + cache
    assetTransfers.forEach((a) =>
      this.queueTransactionHashToRetrieve(
        addressOnNetwork.network,
        a.txHash,
        firstSeen
      )
    )
  }

  private async handleHistoricAssetTransferAlarm(): Promise<void> {
    const accountsToTrack = await this.db.getAccountsToTrack()

    await Promise.allSettled(
      accountsToTrack.map((an) => this.loadHistoricAssetTransfers(an))
    )
  }

  private async handleQueuedTransactionAlarm(): Promise<void> {
    const fetchedByNetwork: { [chainID: string]: number } = {}

    // Drop all transactions that weren't retrieved from the queue.
    this.transactionsToRetrieve = this.transactionsToRetrieve.filter(
      async ({ network, hash, firstSeen }) => {
        fetchedByNetwork[network.chainID] ??= 0

        if (
          fetchedByNetwork[network.chainID] >= TRANSACTIONS_RETRIEVED_PER_ALARM
        ) {
          // Once a given network has hit its limit, include any additional
          // transactions in the updated queue.
          return true
        }

        // If more transactions can be retrieved in this alarm, bump the count,
        // retrieve the transaction, and drop from the updated queue.
        fetchedByNetwork[network.chainID] += 1
        this.retrieveTransaction(network, hash, firstSeen)
        return false
      }
    )
  }

  /**
   * Retrieve a confirmed or unconfirmed transaction's details, saving the
   * results. If the transaction is confirmed, triggers retrieval and storage
   * of transaction receipt information as well. If lookup fails, re-queues the
   * transaction for a future retry until a constant lifetime is exceeded, at
   * which point the transaction is marked as dropped unless it was
   * independently marked as successful.
   *
   * @param network the EVM network we're interested in
   * @param transaction the confirmed transaction we're interested in
   */
  private async retrieveTransaction(
    network: EVMNetwork,
    hash: string,
    firstSeen: number
  ): Promise<void> {
    try {
      const result = await this.providerForNetworkOrThrow(
        network
      ).getTransaction(hash)

      const transaction = transactionFromEthersTransaction(result, network)

      // TODO make this provider type specific
      await this.saveTransaction(transaction, "alchemy")

      if (!transaction.blockHash && !transaction.blockHeight) {
        this.subscribeToTransactionConfirmation(
          transaction.network,
          transaction
        )
      } else if (transaction.blockHash) {
        // Get relevant block data.
        await this.getBlockData(transaction.network, transaction.blockHash)
        // Retrieve gas used, status, etc
        this.retrieveTransactionReceipt(transaction.network, transaction)
      }
    } catch (error) {
      logger.error(`Error retrieving transaction ${hash}`, error)
      if (Date.now() <= firstSeen + TRANSACTION_CHECK_LIFETIME_MS) {
        this.queueTransactionHashToRetrieve(network, hash, firstSeen)
      } else {
        logger.warn(
          `Transaction ${hash} is too old to keep looking for it; treating ` +
            "it as expired."
        )

        this.db.getTransaction(network, hash).then((existingTransaction) => {
          if (existingTransaction !== null) {
            logger.debug(
              "Found existing transaction for expired lookup; marking as " +
                "failed if no other status exists."
            )
            this.saveTransaction(
              // Don't override an already-persisted successful status with
              // an expiration-based failed status, but do set status to
              // failure if no transaction was seen.
              { status: 0, ...existingTransaction },
              "local"
            )
          }
        })
      }
    }
  }

  /**
   * Save a transaction to the database and emit an event.
   *
   * @param transaction The transaction to save and emit. Uniqueness and
   *        ordering will be handled by the database.
   * @param dataSource Where the transaction was seen.
   */
  private async saveTransaction(
    transaction: AnyEVMTransaction,
    dataSource: "local" | "alchemy"
  ): Promise<void> {
    // Merge existing data into the updated transaction data. This handles
    // cases where an existing transaction has been enriched by e.g. a receipt,
    // and new data comes in.
    const existing = await this.db.getTransaction(
      transaction.network,
      transaction.hash
    )
    const finalTransaction = {
      ...existing,
      ...transaction,
    }

    let error: unknown = null
    try {
      await this.db.addOrUpdateTransaction(
        {
          // Don't lose fields the existing transaction has pulled, e.g. from a
          // transaction receipt.
          ...existing,
          ...finalTransaction,
        },
        dataSource
      )
    } catch (err) {
      error = err
      logger.error(`Error saving tx ${finalTransaction}`, error)
    }
    try {
      const accounts = await this.getAccountsToTrack()

      const forAccounts = accounts
        .filter(
          ({ address }) =>
            sameEVMAddress(finalTransaction.from, address) ||
            sameEVMAddress(finalTransaction.to, address)
        )
        .map(({ address }) => {
          return normalizeEVMAddress(address)
        })

      // emit in a separate try so outside services still get the tx
      this.emitter.emit("transaction", {
        transaction: finalTransaction,
        forAccounts,
      })
    } catch (err) {
      error = err
      logger.error(`Error emitting tx ${finalTransaction}`, error)
    }
    if (error) {
      throw error
    }
  }

  /**
   * Given a list of AddressOnNetwork objects, return only the ones that
   * are currently being tracked.
   */
  async filterTrackedAddressesOnNetworks(
    addressesOnNetworks: AddressOnNetwork[]
  ): Promise<AddressOnNetwork[]> {
    const accounts = await this.getAccountsToTrack()

    return addressesOnNetworks.filter(({ address, network }) =>
      accounts.some(
        ({ address: trackedAddress, network: trackedNetwork }) =>
          sameEVMAddress(trackedAddress, address) &&
          network.name === trackedNetwork.name
      )
    )
  }

  /**
   * Watch a network for new blocks, saving each to the database and emitting an
   * event. Re-orgs are currently ignored.
   *
   * @param network The EVM network to watch.
   */
  private async subscribeToNewHeads(network: EVMNetwork): Promise<void> {
    const provider = this.providerForNetworkOrThrow(network)
    // eslint-disable-next-line no-underscore-dangle
    await provider.subscribe(
      "newHeadsSubscriptionID",
      ["newHeads"],
      async (result: unknown) => {
        // add new head to database
        const block = blockFromWebsocketBlock(network, result)
        await this.db.addBlock(block)
        // emit the new block, don't wait to settle
        this.emitter.emit("block", block)
        // TODO if it matches a known blockheight and the difficulty is higher,
        // emit a reorg event
      }
    )
    this.subscribedNetworks.push({
      network,
      provider,
    })

    this.pollBlockPrices()
  }

  /**
   * Watch logs for an account's transactions on a particular network.
   *
   * @param addressOnNetwork The network and address to watch.
   */
  private async subscribeToAccountTransactions({
    address,
    network,
  }: AddressOnNetwork): Promise<void> {
    const provider = this.providerForNetworkOrThrow(network)
    await provider.subscribeFullPendingTransactions(
      { address, network },
      async (transaction) => {
        // handle incoming transactions for an account
        try {
          const normalizedFromAddress = normalizeEVMAddress(transaction.from)

          // If this is an EVM chain, we're tracking the from address's
          // nonce, and the pending transaction has a higher nonce, update our
          // view of it. This helps reduce the number of times when a
          // transaction submitted outside of this wallet causes this wallet to
          // produce bad transactions with reused nonces.
          if (
            typeof network.chainID !== "undefined" &&
            typeof this.evmChainLastSeenNoncesByNormalizedAddress[
              network.chainID
            ]?.[normalizedFromAddress] !== "undefined" &&
            this.evmChainLastSeenNoncesByNormalizedAddress[network.chainID]?.[
              normalizedFromAddress
            ] <= transaction.nonce
          ) {
            this.evmChainLastSeenNoncesByNormalizedAddress[network.chainID][
              normalizedFromAddress
            ] = transaction.nonce
          }
          await this.saveTransaction(transaction, "alchemy")

          // Wait for confirmation/receipt information.
          this.subscribeToTransactionConfirmation(network, transaction)
        } catch (error) {
          logger.error(`Error saving tx: ${transaction}`, error)
        }
      }
    )

    this.subscribedAccounts.push({
      account: address,
      provider,
    })
  }

  /**
   * Track an pending transaction's confirmation status, saving any updates to
   * the database and informing subscribers via the emitter.
   *
   * @param network the EVM network we're interested in
   * @param transaction the unconfirmed transaction we're interested in
   */
  private async subscribeToTransactionConfirmation(
    network: EVMNetwork,
    transaction: AnyEVMTransaction
  ): Promise<void> {
    const provider = this.providerForNetworkOrThrow(network)
    provider.once(transaction.hash, (confirmedReceipt: TransactionReceipt) => {
      this.saveTransaction(
        enrichTransactionWithReceipt(transaction, confirmedReceipt),
        "alchemy"
      )
    })
  }

  /**
   * Retrieve a confirmed transaction's transaction receipt, saving the results.
   *
   * @param network the EVM network we're interested in
   * @param transaction the confirmed transaction we're interested in
   */
  private async retrieveTransactionReceipt(
    network: EVMNetwork,
    transaction: AnyEVMTransaction
  ): Promise<void> {
    const provider = this.providerForNetworkOrThrow(network)
    const receipt = await provider.getTransactionReceipt(transaction.hash)
    await this.saveTransaction(
      enrichTransactionWithReceipt(transaction, receipt),
      "alchemy"
    )
  }

  // TODO removing an account to track
}<|MERGE_RESOLUTION|>--- conflicted
+++ resolved
@@ -497,7 +497,6 @@
     return this.db.getAccountsToTrack()
   }
 
-<<<<<<< HEAD
   async getLatestBaseAccountBalance(
     addressNetwork: AddressOnNetwork
   ): Promise<AccountBalance> {
@@ -507,26 +506,11 @@
     ).getBalance(address)
     const accountBalance: AccountBalance = {
       address,
-=======
-  async getLatestBaseAccountBalance({
-    address,
-    network,
-  }: AddressOnNetwork): Promise<AccountBalance> {
-    const balance = await this.providerForNetworkOrThrow(network).getBalance(
-      address
-    )
-    const accountBalance: AccountBalance = {
-      address,
-      network,
->>>>>>> 89a6f2e0
       assetAmount: {
         asset: network.baseAsset,
         amount: balance.toBigInt(),
       },
-<<<<<<< HEAD
       network,
-=======
->>>>>>> 89a6f2e0
       dataSource: "alchemy", // TODO do this properly (eg provider isn't Alchemy)
       retrievedAt: Date.now(),
     }

--- conflicted
+++ resolved
@@ -6,9 +6,7 @@
 } from "@ethersproject/providers"
 import { utils } from "ethers"
 import { Logger } from "ethers/lib/utils"
-<<<<<<< HEAD
-
-import { AccountBalance, AddressNetwork } from "../../accounts"
+
 import { AssetTransfer } from "../../assets"
 import { HOUR } from "../../constants"
 import { ETH } from "../../constants/currencies"
@@ -16,19 +14,14 @@
   getAssetTransfers,
   transactionFromAlchemyWebsocketTransaction,
 } from "../../lib/alchemy"
-import getBlockPrices from "../../lib/gas"
-import logger from "../../lib/logger"
 import {
   getEthereumNetwork,
   normalizeEVMAddress,
   sameEVMAddress,
 } from "../../lib/utils"
-=======
 import logger from "../../lib/logger"
 import getBlockPrices from "../../lib/gas"
-import { HexString, UNIXTime } from "../../types"
 import { AccountBalance, AddressOnNetwork } from "../../accounts"
->>>>>>> b68bcdcb
 import {
   AnyEVMBlock,
   AnyEVMTransaction,
@@ -56,19 +49,6 @@
   ethersTransactionRequestFromEIP1559TransactionRequest,
   transactionFromEthersTransaction,
 } from "./utils"
-<<<<<<< HEAD
-=======
-import {
-  getEthereumNetwork,
-  normalizeEVMAddress,
-  sameEVMAddress,
-} from "../../lib/utils"
-import type {
-  EnrichedEIP1559TransactionRequest,
-  EnrichedEVMTransactionSignatureRequest,
-} from "../enrichment"
-import { HOUR } from "../../constants"
->>>>>>> b68bcdcb
 
 // We can't use destructuring because webpack has to replace all instances of
 // `process.env` variables in the bundled output
@@ -478,13 +458,8 @@
     const balance = await this.pollingProviders.ethereum.getBalance(
       normalizeEVMAddress(addressNetwork.address)
     )
-<<<<<<< HEAD
-    const accountBalance = {
+    const accountBalance: AccountBalance = {
       address: normalizeEVMAddress(addressNetwork.address),
-=======
-    const accountBalance: AccountBalance = {
-      address: addressNetwork.address,
->>>>>>> b68bcdcb
       assetAmount: {
         asset: ETH,
         amount: balance.toBigInt(),
@@ -838,13 +813,8 @@
     /// send all found tx hashes into a queue to retrieve + cache
     assetTransfers.forEach((a) =>
       this.queueTransactionHashToRetrieve(
-<<<<<<< HEAD
-        network,
+        addressOnNetwork.network,
         normalizeEVMAddress(a.txHash),
-=======
-        addressOnNetwork.network,
-        a.txHash,
->>>>>>> b68bcdcb
         firstSeen
       )
     )
@@ -905,24 +875,19 @@
       } catch (error) {
         logger.error(`Error retrieving transaction ${hash}`, error)
         if (Date.now() <= firstSeen + TRANSACTION_CHECK_LIFETIME_MS) {
-<<<<<<< HEAD
           this.queueTransactionHashToRetrieve(
-            ethereumNetwork,
+            network,
             normalizeEVMAddress(hash),
             firstSeen
           )
-=======
-          this.queueTransactionHashToRetrieve(network, hash, firstSeen)
->>>>>>> b68bcdcb
         } else {
           logger.warn(
             `Transaction ${normalizedHash} is too old to keep looking for it; treating ` +
               "it as expired."
           )
 
-<<<<<<< HEAD
           this.db
-            .getTransaction(ethereumNetwork, normalizedHash)
+            .getTransaction(network, normalizeEVMAddress(hash))
             .then((existingTransaction) => {
               if (existingTransaction !== null) {
                 logger.debug(
@@ -938,23 +903,6 @@
                 )
               }
             })
-=======
-          this.db.getTransaction(network, hash).then((existingTransaction) => {
-            if (existingTransaction !== null) {
-              logger.debug(
-                "Found existing transaction for expired lookup; marking as " +
-                  "failed if no other status exists."
-              )
-              this.saveTransaction(
-                // Don't override an already-persisted successful status with
-                // an expiration-based failed status, but do set status to
-                // failure if no transaction was seen.
-                { status: 0, ...existingTransaction },
-                "local"
-              )
-            }
-          })
->>>>>>> b68bcdcb
         }
       }
     })
@@ -1089,14 +1037,7 @@
     // eslint-disable-next-line no-underscore-dangle
     await provider._subscribe(
       "filteredNewFullPendingTransactionsSubscriptionID",
-<<<<<<< HEAD
-      [
-        "alchemy_filteredNewFullPendingTransactions",
-        { address: normalizeEVMAddress(addressNetwork.address) },
-      ],
-=======
       ["alchemy_filteredNewFullPendingTransactions", { address }],
->>>>>>> b68bcdcb
       async (result: unknown) => {
         // TODO use proper provider string
         // handle incoming transactions for an account
@@ -1137,11 +1078,7 @@
       }
     )
     this.subscribedAccounts.push({
-<<<<<<< HEAD
-      account: normalizeEVMAddress(addressNetwork.address),
-=======
-      account: address,
->>>>>>> b68bcdcb
+      account: normalizeEVMAddress(address),
       provider,
     })
   }

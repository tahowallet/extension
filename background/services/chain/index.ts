import { TransactionReceipt } from "@ethersproject/providers"
import { ethers, utils } from "ethers"
import { Logger, UnsignedTransaction } from "ethers/lib/utils"
import logger from "../../lib/logger"
import getBlockPrices from "../../lib/gas"
import { HexString, UNIXTime } from "../../types"
import { AccountBalance, AddressOnNetwork } from "../../accounts"
import {
  AnyEVMBlock,
  AnyEVMTransaction,
  EIP1559TransactionRequest,
  EVMNetwork,
  BlockPrices,
  TransactionRequest,
  TransactionRequestWithNonce,
  SignedTransaction,
  toHexChainID,
} from "../../networks"
import { AssetTransfer } from "../../assets"
import {
  HOUR,
  ETHEREUM,
  POLYGON,
  ARBITRUM_ONE,
  OPTIMISM,
  EVM_ROLLUP_CHAIN_IDS,
  GOERLI,
  SECOND,
  NETWORK_BY_CHAIN_ID,
  EIP_1559_COMPLIANT_CHAIN_IDS,
  MINUTE,
} from "../../constants"
import {
  SUPPORT_ARBITRUM,
  SUPPORT_GOERLI,
  SUPPORT_OPTIMISM,
  USE_MAINNET_FORK,
} from "../../features"
import PreferenceService from "../preferences"
import { ServiceCreatorFunction, ServiceLifecycleEvents } from "../types"
import { createDB, ChainDatabase } from "./db"
import BaseService from "../base"
import {
  blockFromEthersBlock,
  blockFromProviderBlock,
  enrichTransactionWithReceipt,
  ethersTransactionFromSignedTransaction,
  transactionFromEthersTransaction,
  ethersTransactionFromTransactionRequest,
  unsignedTransactionFromEVMTransaction,
} from "./utils"
import { normalizeEVMAddress, sameEVMAddress } from "../../lib/utils"
import type {
  EnrichedEIP1559TransactionRequest,
  EnrichedEIP1559TransactionSignatureRequest,
  EnrichedEVMTransactionRequest,
  EnrichedEVMTransactionSignatureRequest,
  EnrichedLegacyTransactionRequest,
  EnrichedLegacyTransactionSignatureRequest,
} from "../enrichment"
import SerialFallbackProvider, {
  makeSerialFallbackProvider,
} from "./serial-fallback-provider"
import AssetDataHelper from "./asset-data-helper"
import {
  OPTIMISM_GAS_ORACLE_ABI,
  OPTIMISM_GAS_ORACLE_ADDRESS,
} from "./utils/optimismGasPriceOracle"
import KeyringService from "../keyring"

// How many queued transactions should be retrieved on every tx alarm, per
// network. To get frequency, divide by the alarm period. 5 tx / 5 minutes →
// max 1 tx/min.
const TRANSACTIONS_RETRIEVED_PER_ALARM = 5

// The number of blocks to query at a time for historic asset transfers.
// Unfortunately there's no "right" answer here that works well across different
// people's account histories. If the number is too large relative to a
// frequently used account, the first call will time out and waste provider
// resources... resulting in an exponential backoff. If it's too small,
// transaction history will appear "slow" to show up for newly imported
// accounts.
const BLOCKS_FOR_TRANSACTION_HISTORY = 128000

// The number of blocks before the current block height to start looking for
// asset transfers. This is important to allow nodes like Erigon and
// OpenEthereum with tracing to catch up to where we are.
const BLOCKS_TO_SKIP_FOR_TRANSACTION_HISTORY = 20

const NETWORK_POLLING_TIMEOUT = MINUTE * 5

// The number of milliseconds after a request to look up a transaction was
// first seen to continue looking in case the transaction fails to be found
// for either internal (request failure) or external (transaction dropped from
// mempool) reasons.
const TRANSACTION_CHECK_LIFETIME_MS = 10 * HOUR

interface Events extends ServiceLifecycleEvents {
  newAccountToTrack: AddressOnNetwork
  accountsWithBalances: AccountBalance[]
  transactionSend: HexString
  transactionSendFailure: undefined
  assetTransfers: {
    addressNetwork: AddressOnNetwork
    assetTransfers: AssetTransfer[]
  }
  block: AnyEVMBlock
  transaction: { forAccounts: string[]; transaction: AnyEVMTransaction }
  blockPrices: { blockPrices: BlockPrices; network: EVMNetwork }
}

/**
 * ChainService is responsible for basic network monitoring and interaction.
 * Other services rely on the chain service rather than polling networks
 * themselves.
 *
 * The service should provide
 * * Basic cached network information, like the latest block hash and height
 * * Cached account balances, account history, and transaction data
 * * Gas estimation and transaction broadcasting
 * * Event subscriptions, including events whenever
 *   * A new transaction relevant to accounts tracked is found or first
 *     confirmed
 *   * A historic account transaction is pulled and cached
 *   * Any asset transfers found for newly tracked accounts
 *   * A relevant account balance changes
 *   * New blocks
 * * ... and finally, polling and websocket providers for supported networks, in
 *   case a service needs to interact with a network directly.
 */
export default class ChainService extends BaseService<Events> {
  providers: { evm: { [networkName: string]: SerialFallbackProvider } } = {
    evm: {},
  }

  subscribedAccounts: {
    account: string
    provider: SerialFallbackProvider
  }[]

  subscribedNetworks: {
    network: EVMNetwork
    provider: SerialFallbackProvider
  }[]

  private lastUserActivityOnNetwork: {
    [chainID: string]: UNIXTime
  }

  /**
   * For each chain id, track an address's last seen nonce. The tracked nonce
   * should generally not be allocated to a new transaction, nor should any
   * nonces that precede it, unless the intent is deliberately to replace an
   * unconfirmed transaction sharing the same nonce.
   */
  private evmChainLastSeenNoncesByNormalizedAddress: {
    [chainID: string]: { [normalizedAddress: string]: number }
  } = {}

  /**
   * FIFO queues of transaction hashes per network that should be retrieved and
   * cached, alongside information about when that hash request was first seen
   * for expiration purposes.
   */
  private transactionsToRetrieve: {
    network: EVMNetwork
    hash: HexString
    firstSeen: UNIXTime
  }[]

  static create: ServiceCreatorFunction<
    Events,
    ChainService,
    [Promise<PreferenceService>, Promise<KeyringService>]
  > = async (preferenceService, keyringService) => {
    return new this(createDB(), await preferenceService, await keyringService)
  }

  supportedNetworks: EVMNetwork[]

  private trackedNetworks: EVMNetwork[]

  assetData: AssetDataHelper

  private constructor(
    private db: ChainDatabase,
    private preferenceService: PreferenceService,
    private keyringService: KeyringService
  ) {
    super({
      queuedTransactions: {
        schedule: {
          delayInMinutes: 1,
          periodInMinutes: 1,
        },
        handler: () => {
          this.handleQueuedTransactionAlarm()
        },
      },
      historicAssetTransfers: {
        schedule: {
          periodInMinutes: 60,
        },
        handler: () => {
          this.handleHistoricAssetTransferAlarm()
        },
        runAtStart: false,
      },
      recentIncomingAssetTransfers: {
        schedule: {
          periodInMinutes: 1.5,
        },
        handler: () => {
          this.handleRecentIncomingAssetTransferAlarm()
        },
      },
      forceRecentAssetTransfers: {
        schedule: {
          periodInMinutes: (HOUR * 12) / 1e3,
        },
        handler: () => {
          this.handleRecentAssetTransferAlarm(true)
        },
      },
      recentAssetTransfers: {
        schedule: {
          periodInMinutes: 15,
        },
        handler: () => {
          this.handleRecentAssetTransferAlarm()
        },
      },
      blockPrices: {
        runAtStart: false,
        schedule: {
          periodInMinutes: MINUTE / 1e3 / 4, // Every 15 seconds
        },
        handler: () => {
          this.pollBlockPrices()
        },
      },
    })

    this.supportedNetworks = [
      ETHEREUM,
      POLYGON,
      ...(SUPPORT_GOERLI ? [GOERLI] : []),
      ...(SUPPORT_ARBITRUM ? [ARBITRUM_ONE] : []),
      ...(SUPPORT_OPTIMISM ? [OPTIMISM] : []),
    ]

    this.trackedNetworks = []

    this.lastUserActivityOnNetwork =
      Object.fromEntries(
        this.supportedNetworks.map((network) => [network.chainID, Date.now()])
      ) || {}

    this.providers = {
      evm: Object.fromEntries(
        this.supportedNetworks.map((network) => [
          network.chainID,
          makeSerialFallbackProvider(network),
        ])
      ),
    }

    this.subscribedAccounts = []
    this.subscribedNetworks = []
    this.transactionsToRetrieve = []

    this.assetData = new AssetDataHelper(this)
  }

  async internalStartService(): Promise<void> {
    await super.internalStartService()

    const accounts = await this.getAccountsToTrack()
    const trackedNetworks = await this.getTrackedNetworks()

    // get the latest blocks and subscribe for all active networks

    Promise.allSettled(
      accounts
        .flatMap((an) => [
          // subscribe to all account transactions
          this.subscribeToAccountTransactions(an).catch((e) => {
            logger.error(e)
          }),
          // do a base-asset balance check for every account
          this.getLatestBaseAccountBalance(an).catch((e) => {
            logger.error(e)
          }),
        ])
        .concat(
          // Schedule any stored unconfirmed transactions for
          // retrieval---either to confirm they no longer exist, or to
          // read/monitor their status.
          trackedNetworks.map((network) =>
            this.db
              .getNetworkPendingTransactions(network)
              .then((pendingTransactions) => {
                pendingTransactions.forEach(({ hash, firstSeen }) => {
                  logger.debug(
                    `Queuing pending transaction ${hash} for status lookup.`
                  )
                  this.queueTransactionHashToRetrieve(
                    network,
                    hash,
                    firstSeen
                  ).catch((e) => {
                    logger.error(e)
                  })
                })
              })
              .catch((e) => {
                logger.error(e)
              })
          )
        )
    )
  }

  /**
   * Finds a provider for the given network, or returns undefined if no such
   * provider exists.
   */
  providerForNetwork(network: EVMNetwork): SerialFallbackProvider | undefined {
    return USE_MAINNET_FORK
      ? this.providers.evm[ETHEREUM.chainID]
      : this.providers.evm[network.chainID]
  }

  /**
   * Pulls the list of tracked networks from memory or indexedDB.
   * Defaults to ethereum in the case that neither exist.
   */
  async getTrackedNetworks(): Promise<EVMNetwork[]> {
    if (this.trackedNetworks.length > 0) {
      return this.trackedNetworks
    }

    // Since trackedNetworks will be an empty array at extension load (or reload time)
    // we need a durable way to track which networks an extension is tracking.
    // The below code should only be called once per extension reload for extensions
    // with active accounts
    const networksToTrack = await this.getNetworksToTrack()

    await Promise.allSettled(
      networksToTrack.map(async (network) =>
<<<<<<< HEAD
        this.startTrackingNetworkOrThrow(network.chainID)
      ),
    ])
=======
        this.activateNetworkOrThrow(network.chainID)
      )
    )
>>>>>>> bc253ef7

    return this.trackedNetworks
  }

  private async subscribeToNetworkEvents(network: EVMNetwork): Promise<void> {
    const provider = this.providerForNetwork(network)
    if (provider) {
      await Promise.allSettled([
        this.fetchLatestBlockForNetwork(network),
        this.subscribeToNewHeads(network),
      ])
    } else {
      logger.error(`Couldn't find provider for network ${network.name}`)
    }
  }

  /**
   * Adds a supported network to list of active networks.
   */
  async startTrackingNetworkOrThrow(chainID: string): Promise<EVMNetwork> {
    const trackedNetwork = this.trackedNetworks.find(
      (ntwrk) => toHexChainID(ntwrk.chainID) === toHexChainID(chainID)
    )

    if (trackedNetwork) {
      logger.warn(
        `${trackedNetwork.name} already being tracked - no need to activate it`
      )
      this.markNetworkActivity(trackedNetwork.chainID)
      return trackedNetwork
    }

    const networkToTrack = this.supportedNetworks.find(
      (ntwrk) => toHexChainID(ntwrk.chainID) === toHexChainID(chainID)
    )
    if (!networkToTrack) {
      throw new Error(`Network with chainID ${chainID} is not supported`)
    }

    this.trackedNetworks.push(networkToTrack)

    const existingSubscription = this.subscribedNetworks.find(
      (networkSubscription) =>
        networkSubscription.network.chainID === networkToTrack.chainID
    )

    if (!existingSubscription) {
      this.subscribeToNetworkEvents(networkToTrack)
      const addressesToTrack = new Set(
        (await this.getAccountsToTrack()).map((account) => account.address)
      )
      addressesToTrack.forEach((address) => {
        this.addAccountToTrack({
          address,
          network: networkToTrack,
        })
      })
    }

    this.markNetworkActivity(networkToTrack.chainID)
    return networkToTrack
  }

  /**
   * Finds a provider for the given network, or returns undefined if no such
   * provider exists.
   */
  providerForNetworkOrThrow(network: EVMNetwork): SerialFallbackProvider {
    const provider = this.providerForNetwork(network)

    if (!provider) {
      logger.error(
        "Request received for operation on an inactive network",
        network,
        "expected",
        this.trackedNetworks
      )
      throw new Error(`Unexpected network ${network}`)
    }
    return provider
  }

  /**
   * Populates the provided partial legacy transaction request with all fields
   * except the nonce. This leaves the transaction ready for user review, and
   * the nonce ready to be filled in immediately prior to signing to minimize the
   * likelihood for nonce reuse.
   *
   * Note that if the partial request already has a defined nonce, it is not
   * cleared.
   */
  private async populatePartialLegacyEVMTransactionRequest(
    network: EVMNetwork,
    partialRequest: EnrichedLegacyTransactionSignatureRequest
  ): Promise<{
    transactionRequest: EnrichedLegacyTransactionRequest
    gasEstimationError: string | undefined
  }> {
    const { from, to, value, gasLimit, input, gasPrice, nonce, annotation } =
      partialRequest
    // Basic transaction construction based on the provided options, with extra data from the chain service
    const transactionRequest: EnrichedLegacyTransactionRequest = {
      from,
      to,
      value: value ?? 0n,
      gasLimit: gasLimit ?? 0n,
      input: input ?? null,
      // we know that a transactionRequest will fail with gasPrice 0
      // and sometimes 3rd party api's (like 0x) may return transaction requests
      // with gasPrice === 0, so we override the set gasPrice in those cases
      gasPrice: gasPrice || (await this.estimateGasPrice(network)),
      type: 0 as const,
      network,
      chainID: network.chainID,
      nonce,
      annotation,
      estimatedRollupGwei: EVM_ROLLUP_CHAIN_IDS.has(network.chainID)
        ? await this.estimateL1RollupGasPrice(network)
        : 0n,
      estimatedRollupFee: 0n,
    }

    if (EVM_ROLLUP_CHAIN_IDS.has(network.chainID)) {
      transactionRequest.estimatedRollupFee = await this.estimateL1RollupFee(
        network,
        unsignedTransactionFromEVMTransaction(transactionRequest)
      )
    }

    // Always estimate gas to decide whether the transaction will likely fail.
    let estimatedGasLimit: bigint | undefined
    let gasEstimationError: string | undefined
    try {
      estimatedGasLimit = await this.estimateGasLimit(
        network,
        transactionRequest
      )
    } catch (error) {
      logger.error("Error estimating gas limit: ", error)
      // Try to identify unpredictable gas errors to bubble that information
      // out.
      if (error instanceof Error) {
        // Ethers does some heavily loose typing around errors to carry
        // arbitrary info without subclassing Error, so an any cast is needed.
        // eslint-disable-next-line @typescript-eslint/no-explicit-any
        const anyError: any = error

        if (
          "code" in anyError &&
          anyError.code === Logger.errors.UNPREDICTABLE_GAS_LIMIT
        ) {
          gasEstimationError = anyError.error ?? "Unknown transaction error."
        }
      }
    }

    // We use the estimate as the actual limit only if user did not specify the
    // gas explicitly or if it was set below the minimum network-allowed value.
    if (
      typeof estimatedGasLimit !== "undefined" &&
      (typeof gasLimit === "undefined" || gasLimit < 21000n)
    ) {
      transactionRequest.gasLimit = estimatedGasLimit
    }

    return { transactionRequest, gasEstimationError }
  }

  /**
   * Populates the provided partial EIP1559 transaction request with all fields
   * except the nonce. This leaves the transaction ready for user review, and
   * the nonce ready to be filled in immediately prior to signing to minimize the
   * likelihood for nonce reuse.
   *
   * Note that if the partial request already has a defined nonce, it is not
   * cleared.
   */
  private async populatePartialEIP1559TransactionRequest(
    network: EVMNetwork,
    partialRequest: EnrichedEIP1559TransactionSignatureRequest
  ): Promise<{
    transactionRequest: EnrichedEIP1559TransactionRequest
    gasEstimationError: string | undefined
  }> {
    const {
      from,
      to,
      value,
      gasLimit,
      input,
      maxFeePerGas,
      maxPriorityFeePerGas,
      nonce,
      annotation,
    } = partialRequest

    // Basic transaction construction based on the provided options, with extra data from the chain service
    const transactionRequest: EnrichedEIP1559TransactionRequest = {
      from,
      to,
      value: value ?? 0n,
      gasLimit: gasLimit ?? 0n,
      maxFeePerGas: maxFeePerGas ?? 0n,
      maxPriorityFeePerGas: maxPriorityFeePerGas ?? 0n,
      input: input ?? null,
      type: 2 as const,
      network,
      chainID: network.chainID,
      nonce,
      annotation,
    }

    // Always estimate gas to decide whether the transaction will likely fail.
    let estimatedGasLimit: bigint | undefined
    let gasEstimationError: string | undefined
    try {
      estimatedGasLimit = await this.estimateGasLimit(
        network,
        transactionRequest
      )
    } catch (error) {
      // Try to identify unpredictable gas errors to bubble that information
      // out.
      if (error instanceof Error) {
        // Ethers does some heavily loose typing around errors to carry
        // arbitrary info without subclassing Error, so an any cast is needed.
        // eslint-disable-next-line @typescript-eslint/no-explicit-any
        const anyError: any = error

        if (
          "code" in anyError &&
          anyError.code === Logger.errors.UNPREDICTABLE_GAS_LIMIT
        ) {
          gasEstimationError = anyError.error ?? "Unknown transaction error."
        }
      }
    }

    // We use the estimate as the actual limit only if user did not specify the
    // gas explicitly or if it was set below the minimum network-allowed value.
    if (
      typeof estimatedGasLimit !== "undefined" &&
      (typeof partialRequest.gasLimit === "undefined" ||
        partialRequest.gasLimit < 21000n)
    ) {
      transactionRequest.gasLimit = estimatedGasLimit
    }

    return { transactionRequest, gasEstimationError }
  }

  async populatePartialTransactionRequest(
    network: EVMNetwork,
    partialRequest: EnrichedEVMTransactionSignatureRequest,
    defaults: { maxFeePerGas: bigint; maxPriorityFeePerGas: bigint }
  ): Promise<{
    transactionRequest: TransactionRequest
    gasEstimationError: string | undefined
  }> {
    if (EIP_1559_COMPLIANT_CHAIN_IDS.has(network.chainID)) {
      const {
        maxFeePerGas = defaults.maxFeePerGas,
        maxPriorityFeePerGas = defaults.maxPriorityFeePerGas,
      } = partialRequest as EnrichedEIP1559TransactionSignatureRequest

      const populated = await this.populatePartialEIP1559TransactionRequest(
        network,
        {
          ...(partialRequest as EnrichedEIP1559TransactionSignatureRequest),
          maxFeePerGas,
          maxPriorityFeePerGas,
        }
      )
      return populated
    }
    // Legacy Transaction
    const populated = await this.populatePartialLegacyEVMTransactionRequest(
      network,
      {
        ...(partialRequest as EnrichedLegacyTransactionRequest),
      }
    )
    return populated
  }

  /**
   * Populates the nonce for the passed EIP1559TransactionRequest, provided
   * that it is not yet populated. This process generates a new nonce based on
   * the known on-chain nonce state of the service, attempting to ensure that
   * the nonce will be unique and an increase by 1 over any other confirmed or
   * pending nonces in the mempool.
   *
   * Returns the transaction request with a guaranteed-defined nonce, suitable
   * for signing by a signer.
   */
  async populateEVMTransactionNonce(
    transactionRequest: TransactionRequest
  ): Promise<TransactionRequestWithNonce> {
    if (typeof transactionRequest.nonce !== "undefined") {
      // TS undefined checks don't narrow the containing object's type, so we
      // have to cast `as` here.
      return transactionRequest as EIP1559TransactionRequest & { nonce: number }
    }

    const { network, chainID } = transactionRequest
    const normalizedAddress = normalizeEVMAddress(transactionRequest.from)
    const provider = this.providerForNetworkOrThrow(network)

    const chainNonce =
      (await provider.getTransactionCount(transactionRequest.from, "latest")) -
      1
    const existingNonce =
      this.evmChainLastSeenNoncesByNormalizedAddress[chainID]?.[
        normalizedAddress
      ] ?? chainNonce

    this.evmChainLastSeenNoncesByNormalizedAddress[chainID] ??= {}
    // Use the network count, if needed. Note that the assumption here is that
    // all nonces for this address are increasing linearly and continuously; if
    // the address has a pending transaction floating around with a nonce that
    // is not an increase by one over previous transactions, this approach will
    // allocate more nonces that won't mine.
    this.evmChainLastSeenNoncesByNormalizedAddress[chainID][normalizedAddress] =
      Math.max(existingNonce, chainNonce)

    // Allocate a new nonce by incrementing the last seen one.
    this.evmChainLastSeenNoncesByNormalizedAddress[chainID][
      normalizedAddress
    ] += 1
    const knownNextNonce =
      this.evmChainLastSeenNoncesByNormalizedAddress[chainID][normalizedAddress]

    logger.debug(
      "Got chain nonce",
      chainNonce,
      "existing nonce",
      existingNonce,
      "using",
      knownNextNonce
    )

    return {
      ...transactionRequest,
      nonce: knownNextNonce,
    }
  }

  /**
   * Releases the specified nonce for the given network and address. This
   * updates internal service state to allow that nonce to be reused. In cases
   * where multiple nonces were seen in a row, this will make internally
   * available for reuse all intervening nonces.
   */
  releaseEVMTransactionNonce(
    transactionRequest: TransactionRequestWithNonce | SignedTransaction
  ): void {
    const { nonce } = transactionRequest
    const chainID =
      "chainID" in transactionRequest
        ? transactionRequest.chainID
        : transactionRequest.network.chainID

    const normalizedAddress = normalizeEVMAddress(transactionRequest.from)
    const lastSeenNonce =
      this.evmChainLastSeenNoncesByNormalizedAddress[chainID][normalizedAddress]

    // TODO Currently this assumes that the only place this nonce could have
    // TODO been used is this service; however, another wallet or service
    // TODO could have broadcast a transaction with this same nonce, in which
    // TODO case the nonce release shouldn't take effect! This should be a
    // TODO relatively rare edge case, but we should handle it at some point.
    if (nonce === lastSeenNonce) {
      this.evmChainLastSeenNoncesByNormalizedAddress[chainID][
        normalizedAddress
      ] -= 1
    } else if (nonce < lastSeenNonce) {
      // If the nonce we're releasing is below the latest allocated nonce,
      // release all intervening nonces. This risks transaction replacement
      // issues, but ensures that we don't start allocating nonces that will
      // never mine (because they will all be higher than the
      // now-released-and-therefore-never-broadcast nonce).
      this.evmChainLastSeenNoncesByNormalizedAddress[chainID][
        normalizedAddress
      ] = lastSeenNonce - 1
    }
  }

  async getAccountsToTrack(): Promise<AddressOnNetwork[]> {
    return this.db.getAccountsToTrack()
  }

  async getNetworksToTrack(): Promise<EVMNetwork[]> {
    const chainIDs = await this.db.getChainIDsToTrack()
    if (chainIDs.size === 0) {
      // Default to tracking Ethereum so ENS resolution works during onboarding
      return [ETHEREUM]
    }
    return [...chainIDs].map((chainID) => {
      const network = NETWORK_BY_CHAIN_ID[chainID]
      return network
    })
  }

  async removeAccountToTrack(address: string): Promise<void> {
    await this.db.removeAccountToTrack(address)
  }

  async getLatestBaseAccountBalance({
    address,
    network,
  }: AddressOnNetwork): Promise<AccountBalance> {
    const balance = await this.providerForNetworkOrThrow(network).getBalance(
      address
    )
    const accountBalance: AccountBalance = {
      address,
      network,
      assetAmount: {
        asset: network.baseAsset,
        amount: balance.toBigInt(),
      },
      dataSource: "alchemy", // TODO do this properly (eg provider isn't Alchemy)
      retrievedAt: Date.now(),
    }
    this.emitter.emit("accountsWithBalances", [accountBalance])
    await this.db.addBalance(accountBalance)
    return accountBalance
  }

  async addAccountToTrack(addressNetwork: AddressOnNetwork): Promise<void> {
    await this.db.addAccountToTrack(addressNetwork)
    this.emitter.emit("newAccountToTrack", addressNetwork)
    this.subscribeToAccountTransactions(addressNetwork).catch((e) => {
      logger.error(
        "chainService/addAccountToTrack: Error subscribing to account transactions",
        e
      )
    })
    this.getLatestBaseAccountBalance(addressNetwork).catch((e) => {
      logger.error(
        "chainService/addAccountToTrack: Error getting latestBaseAccountBalance",
        e
      )
    })
    if (
      (await this.keyringService.getKeyringSourceForAddress(
        addressNetwork.address
      )) !== "internal"
    ) {
      this.loadHistoricAssetTransfers(addressNetwork).catch((e) => {
        logger.error(
          "chainService/addAccountToTrack: Error loading historic asset transfers",
          e
        )
      })
    }
  }

  async getBlockHeight(network: EVMNetwork): Promise<number> {
    const cachedBlock = await this.db.getLatestBlock(network)
    if (cachedBlock) {
      return cachedBlock.blockHeight
    }
    return this.providerForNetworkOrThrow(network).getBlockNumber()
  }

  /**
   * Return cached information on a block if it's in the local DB.
   *
   * Otherwise, retrieve the block from the specified network, caching and
   * returning the object.
   *
   * @param network the EVM network we're interested in
   * @param blockHash the hash of the block we're interested in
   */
  async getBlockData(
    network: EVMNetwork,
    blockHash: string
  ): Promise<AnyEVMBlock> {
    const cachedBlock = await this.db.getBlock(network, blockHash)
    if (cachedBlock) {
      return cachedBlock
    }

    // Looking for new block
    const resultBlock = await this.providerForNetworkOrThrow(network).getBlock(
      blockHash
    )

    const block = blockFromEthersBlock(network, resultBlock)

    await this.db.addBlock(block)
    this.emitter.emit("block", block)
    return block
  }

  /**
   * Return cached information on a transaction, if it's both confirmed and
   * in the local DB.
   *
   * Otherwise, retrieve the transaction from the specified network, caching and
   * returning the object.
   *
   * @param network the EVM network we're interested in
   * @param txHash the hash of the unconfirmed transaction we're interested in
   */
  async getTransaction(
    network: EVMNetwork,
    txHash: HexString
  ): Promise<AnyEVMTransaction> {
    const cachedTx = await this.db.getTransaction(network, txHash)
    if (cachedTx) {
      return cachedTx
    }
    const gethResult = await this.providerForNetworkOrThrow(
      network
    ).getTransaction(txHash)
    const newTransaction = transactionFromEthersTransaction(gethResult, network)

    if (!newTransaction.blockHash && !newTransaction.blockHeight) {
      this.subscribeToTransactionConfirmation(network, newTransaction)
    }

    // TODO proper provider string
    this.saveTransaction(newTransaction, "alchemy")
    return newTransaction
  }

  /**
   * Queues up a particular transaction hash for later retrieval.
   *
   * Using this method means the service can decide when to retrieve a
   * particular transaction. Queued transactions are generally retrieved on a
   * periodic basis.
   *
   * @param network The network on which the transaction has been broadcast.
   * @param txHash The tx hash identifier of the transaction we want to retrieve.
   * @param firstSeen The timestamp at which the queued transaction was first
   *        seen; used to treat transactions as dropped after a certain amount
   *        of time.
   */
  async queueTransactionHashToRetrieve(
    network: EVMNetwork,
    txHash: HexString,
    firstSeen: UNIXTime
  ): Promise<void> {
    const seen = this.transactionsToRetrieve.some(({ hash }) => hash === txHash)

    if (!seen) {
      // @TODO Interleave initial transaction retrieval by network
      this.transactionsToRetrieve.push({ hash: txHash, network, firstSeen })
    }
  }

  /**
   * Estimate the gas needed to make a transaction. Adds 10% as a safety net to
   * the base estimate returned by the provider.
   */
  async estimateGasLimit(
    network: EVMNetwork,
    transactionRequest: TransactionRequest
  ): Promise<bigint> {
    if (USE_MAINNET_FORK) {
      return 350000n
    }
    const estimate = await this.providerForNetworkOrThrow(network).estimateGas(
      ethersTransactionFromTransactionRequest(transactionRequest)
    )

    // Add 10% more gas as a safety net
    const uppedEstimate = estimate.add(estimate.div(10))
    return BigInt(uppedEstimate.toString())
  }

  async estimateL1RollupGasPrice(network: EVMNetwork): Promise<bigint> {
    if (network.chainID === OPTIMISM.chainID) {
      // Using the L1 gas cost is not a completely accurate representation of
      // what the rollup fee will be - but is close enough outside of periods of extreme
      // volatility.  More reading here:
      // https://help.optimism.io/hc/en-us/articles/4416677738907-What-happens-if-the-L1-gas-price-spikes-while-a-transaction-is-in-process
      return this.estimateGasPrice(ETHEREUM)
    }
    throw new Error(`Cannot estimate rollup gas for ${network.name}`)
  }

  async estimateL1RollupFee(
    network: EVMNetwork,
    transaction: UnsignedTransaction | EnrichedEVMTransactionRequest
  ): Promise<bigint> {
    // Optimism-specific implementation
    // https://community.optimism.io/docs/developers/build/transaction-fees/#displaying-fees-to-users
    const unsignedRLPEncodedTransaction = utils.serializeTransaction({
      to: transaction.to,
      nonce: transaction.nonce,
      gasLimit: transaction.gasLimit,
      gasPrice: "gasPrice" in transaction ? transaction.gasPrice : undefined,
      data: "data" in transaction ? transaction.data : undefined,
      value: "value" in transaction ? transaction.value : undefined,
    })

    const provider = await this.providerForNetworkOrThrow(network)

    const GasOracle = new ethers.Contract(
      OPTIMISM_GAS_ORACLE_ADDRESS,
      OPTIMISM_GAS_ORACLE_ABI,
      provider
    )

    const l1Fee = await GasOracle.getL1Fee(unsignedRLPEncodedTransaction)

    return BigInt(l1Fee.toString())
  }

  /**
   * Estimate the gas needed to make a transaction. Adds 10% as a safety net to
   * the base estimate returned by the provider.
   */
  private async estimateGasPrice(network: EVMNetwork): Promise<bigint> {
    const estimate = await this.providerForNetworkOrThrow(network).getGasPrice()

    // Add 10% more gas as a safety net
    return (estimate.toBigInt() * 11n) / 10n
  }

  /**
   * Broadcast a signed EVM transaction.
   *
   * @param transaction A signed EVM transaction to broadcast. Since the tx is signed,
   *        it needs to include all gas limit and price params.
   */
  async broadcastSignedTransaction(
    transaction: SignedTransaction
  ): Promise<void> {
    try {
      const serialized = utils.serializeTransaction(
        ethersTransactionFromSignedTransaction(transaction),
        { r: transaction.r, s: transaction.s, v: transaction.v }
      )

      await Promise.all([
        this.providerForNetworkOrThrow(transaction.network)
          .sendTransaction(serialized)
          .then((transactionResponse) => {
            this.emitter.emit("transactionSend", transactionResponse.hash)
          })
          .catch((error) => {
            logger.debug(
              "Broadcast error caught, saving failed status and releasing nonce...",
              transaction,
              error
            )
            // Failure to broadcast needs to be registered.
            this.saveTransaction(
              { ...transaction, status: 0, error: error.toString() },
              "alchemy"
            )
            this.releaseEVMTransactionNonce(transaction)
            return Promise.reject(error)
          }),
        this.subscribeToTransactionConfirmation(
          transaction.network,
          transaction
        ),
        this.saveTransaction(transaction, "local"),
      ])
    } catch (error) {
      this.releaseEVMTransactionNonce(transaction)
      this.emitter.emit("transactionSendFailure")
      logger.error("Error broadcasting transaction", transaction, error)

      throw error
    }
  }

  async markNetworkActivity(chainID: string): Promise<void> {
    const now = Date.now()
    const deactivatesAt = this.lastUserActivityOnNetwork[chainID]
    this.lastUserActivityOnNetwork[chainID] = now
    if (now - NETWORK_POLLING_TIMEOUT > deactivatesAt) {
      // Reactivating a potentially deactivated network
      this.handleRecentAssetTransferAlarm()
      this.pollBlockPricesForNetwork(chainID)
    }
  }

  /*
   * Periodically fetch block prices and emit an event whenever new data is received
   * Write block prices to IndexedDB so we have them for later
   */
  async pollBlockPrices(): Promise<void> {
    await Promise.allSettled(
      this.subscribedNetworks.map(async ({ network }) =>
        this.pollBlockPricesForNetwork(network.chainID)
      )
    )
  }

  async pollBlockPricesForNetwork(chainID: string): Promise<void> {
    if (!this.isCurrentlyActiveChainID(chainID)) {
      return
    }

    const subscription = this.subscribedNetworks.find(
      ({ network }) => toHexChainID(network.chainID) === toHexChainID(chainID)
    )

    if (!subscription) {
      logger.warn(
        `Can't fetch block prices for unsubscribed chainID ${chainID}`
      )
      return
    }

    const blockPrices = await getBlockPrices(
      subscription.network,
      subscription.provider
    )
    this.emitter.emit("blockPrices", {
      blockPrices,
      network: subscription.network,
    })
  }

  /*
   * Fetch, persist, and emit the latest block on a given network.
   */
  private async pollLatestBlock(
    network: EVMNetwork,
    provider: SerialFallbackProvider
  ): Promise<void> {
    const ethersBlock = await provider.getBlock("latest")
    // add new head to database
    const block = blockFromProviderBlock(network, ethersBlock)
    await this.db.addBlock(block)
    // emit the new block, don't wait to settle
    this.emitter.emit("block", block)
    // TODO if it matches a known blockheight and the difficulty is higher,
    // emit a reorg event
  }

  async send(
    method: string,
    params: unknown[],
    network: EVMNetwork
  ): Promise<unknown> {
    return this.providerForNetworkOrThrow(network).send(method, params)
  }

  /* *****************
   * PRIVATE METHODS *
   * **************** */

  /**
   * Load recent asset transfers from an account on a particular network.
   *
   * @param addressNetwork the address and network whose asset transfers we need
   * @param incomingOnly if true, only fetch asset transfers received by this
   *        address
   */
  private async loadRecentAssetTransfers(
    addressNetwork: AddressOnNetwork,
    incomingOnly = false
  ): Promise<void> {
    const blockHeight =
      (await this.getBlockHeight(addressNetwork.network)) -
      BLOCKS_TO_SKIP_FOR_TRANSACTION_HISTORY
    const fromBlock = blockHeight - BLOCKS_FOR_TRANSACTION_HISTORY
    try {
      return await this.loadAssetTransfers(
        addressNetwork,
        BigInt(fromBlock),
        BigInt(blockHeight),
        incomingOnly
      )
    } catch (err) {
      logger.error(
        "Failed loaded recent assets, retrying with shorter block range",
        addressNetwork,
        err
      )
    }

    return Promise.resolve()
  }

  /**
   * Continue to load historic asset transfers, finding the oldest lookup and
   * searching for asset transfers before that block.
   *
   * @param addressNetwork The account whose asset transfers are being loaded.
   */
  private async loadHistoricAssetTransfers(
    addressNetwork: AddressOnNetwork
  ): Promise<void> {
    const oldest =
      (await this.db.getOldestAccountAssetTransferLookup(addressNetwork)) ??
      BigInt(await this.getBlockHeight(addressNetwork.network))

    if (oldest !== 0n) {
      await this.loadAssetTransfers(addressNetwork, 0n, oldest)
    }
  }

  /**
   * Load asset transfers from an account on a particular network within a
   * particular block range. Emit events for any transfers found, and look up
   * any related transactions and blocks.
   *
   * @param addressOnNetwork the address and network whose asset transfers we need
   */
  private async loadAssetTransfers(
    addressOnNetwork: AddressOnNetwork,
    startBlock: bigint,
    endBlock: bigint,
    incomingOnly = false
  ): Promise<void> {
    if (
      [ETHEREUM, POLYGON, OPTIMISM, ARBITRUM_ONE, GOERLI].every(
        (network) => network.chainID !== addressOnNetwork.network.chainID
      )
    ) {
      logger.error(
        `Asset transfer check not supported on network ${JSON.stringify(
          addressOnNetwork.network
        )}`
      )
    }

    const assetTransfers = await this.assetData.getAssetTransfers(
      addressOnNetwork,
      Number(startBlock),
      Number(endBlock),
      incomingOnly
    )

    await this.db.recordAccountAssetTransferLookup(
      addressOnNetwork,
      startBlock,
      endBlock
    )

    this.emitter.emit("assetTransfers", {
      addressNetwork: addressOnNetwork,
      assetTransfers,
    })

    const firstSeen = Date.now()

    const savedTransactionHashes = new Set(
      await this.db.getAllSavedTransactionHashes()
    )
    /// send all new tx hashes into a queue to retrieve + cache
    assetTransfers.forEach((a) => {
      if (!savedTransactionHashes.has(a.txHash)) {
        this.queueTransactionHashToRetrieve(
          addressOnNetwork.network,
          a.txHash,
          firstSeen
        )
      }
    })
  }

  /**
   * Check for any incoming asset transfers involving tracked accounts.
   */
  private async handleRecentIncomingAssetTransferAlarm(
    forceUpdate = false
  ): Promise<void> {
    const accountsToTrack = await this.db.getAccountsToTrack()
    await Promise.allSettled(
      accountsToTrack
        .filter(
          (addressNetwork) =>
            forceUpdate ||
            this.isCurrentlyActiveChainID(addressNetwork.network.chainID)
        )
        .map(async (addressNetwork) => {
          return this.loadRecentAssetTransfers(addressNetwork, true)
        })
    )
  }

  private isCurrentlyActiveChainID(chainID: string): boolean {
    return (
      Date.now() <
      this.lastUserActivityOnNetwork[chainID] + NETWORK_POLLING_TIMEOUT
    )
  }

  /**
   * Check for any incoming or outgoing asset transfers involving tracked accounts.
   */
  private async handleRecentAssetTransferAlarm(
    forceUpdate = false
  ): Promise<void> {
    const accountsToTrack = await this.db.getAccountsToTrack()

    await Promise.allSettled(
      accountsToTrack
        .filter(
          (addressNetwork) =>
            forceUpdate ||
            this.isCurrentlyActiveChainID(addressNetwork.network.chainID)
        )
        .map((addressNetwork) => this.loadRecentAssetTransfers(addressNetwork))
    )
  }

  private async handleHistoricAssetTransferAlarm(): Promise<void> {
    const accountsToTrack = await this.db.getAccountsToTrack()

    await Promise.allSettled(
      accountsToTrack.map((an) => this.loadHistoricAssetTransfers(an))
    )
  }

  private async handleQueuedTransactionAlarm(): Promise<void> {
    const fetchedByNetwork: { [chainID: string]: number } = {}
    const wait = (ms: number) => new Promise<void>((r) => setTimeout(r, ms))
    let queue = Promise.resolve()

    // Drop all transactions that weren't retrieved from the queue.
    this.transactionsToRetrieve = this.transactionsToRetrieve.filter(
      ({ network, hash, firstSeen }) => {
        fetchedByNetwork[network.chainID] ??= 0

        if (
          fetchedByNetwork[network.chainID] >= TRANSACTIONS_RETRIEVED_PER_ALARM
        ) {
          // Once a given network has hit its limit, include any additional
          // transactions in the updated queue.
          return true
        }

        // If more transactions can be retrieved in this alarm, bump the count,
        // retrieve the transaction, and drop from the updated queue.
        fetchedByNetwork[network.chainID] += 1

        // Do not request all transactions and their related data at once
        queue = queue.finally(() =>
          this.retrieveTransaction(network, hash, firstSeen)
            // Only wait if call doesn't throw
            .then(() => wait(2.5 * SECOND))
        )

        return false
      }
    )
  }

  /**
   * Retrieve a confirmed or unconfirmed transaction's details, saving the
   * results. If the transaction is confirmed, triggers retrieval and storage
   * of transaction receipt information as well. If lookup fails, re-queues the
   * transaction for a future retry until a constant lifetime is exceeded, at
   * which point the transaction is marked as dropped unless it was
   * independently marked as successful.
   *
   * @param network the EVM network we're interested in
   * @param transaction the confirmed transaction we're interested in
   */
  private async retrieveTransaction(
    network: EVMNetwork,
    hash: string,
    firstSeen: number
  ): Promise<void> {
    try {
      const result = await this.providerForNetworkOrThrow(
        network
      ).getTransaction(hash)

      const transaction = transactionFromEthersTransaction(result, network)

      // TODO make this provider type specific
      await this.saveTransaction(transaction, "alchemy")

      if (!transaction.blockHash && !transaction.blockHeight) {
        this.subscribeToTransactionConfirmation(
          transaction.network,
          transaction
        )
      } else if (transaction.blockHash) {
        // Get relevant block data.
        await this.getBlockData(transaction.network, transaction.blockHash)
        // Retrieve gas used, status, etc
        this.retrieveTransactionReceipt(transaction.network, transaction)
      }
    } catch (error) {
      logger.error(`Error retrieving transaction ${hash}`, error)
      if (Date.now() <= firstSeen + TRANSACTION_CHECK_LIFETIME_MS) {
        this.queueTransactionHashToRetrieve(network, hash, firstSeen)
      } else {
        logger.warn(
          `Transaction ${hash} is too old to keep looking for it; treating ` +
            "it as expired."
        )

        this.db.getTransaction(network, hash).then((existingTransaction) => {
          if (existingTransaction !== null) {
            logger.debug(
              "Found existing transaction for expired lookup; marking as " +
                "failed if no other status exists."
            )
            this.saveTransaction(
              // Don't override an already-persisted successful status with
              // an expiration-based failed status, but do set status to
              // failure if no transaction was seen.
              { status: 0, ...existingTransaction },
              "local"
            )
          }
        })
      }
    }
  }

  /**
   * Save a transaction to the database and emit an event.
   *
   * @param transaction The transaction to save and emit. Uniqueness and
   *        ordering will be handled by the database.
   * @param dataSource Where the transaction was seen.
   */
  private async saveTransaction(
    transaction: AnyEVMTransaction,
    dataSource: "local" | "alchemy"
  ): Promise<void> {
    // Merge existing data into the updated transaction data. This handles
    // cases where an existing transaction has been enriched by e.g. a receipt,
    // and new data comes in.
    const existing = await this.db.getTransaction(
      transaction.network,
      transaction.hash
    )
    const finalTransaction = {
      ...existing,
      ...transaction,
    }

    let error: unknown = null
    try {
      await this.db.addOrUpdateTransaction(
        {
          // Don't lose fields the existing transaction has pulled, e.g. from a
          // transaction receipt.
          ...existing,
          ...finalTransaction,
        },
        dataSource
      )
    } catch (err) {
      error = err
      logger.error(`Error saving tx ${finalTransaction}`, error)
    }
    try {
      const accounts = await this.getAccountsToTrack()

      const forAccounts = accounts
        .filter(
          ({ address }) =>
            sameEVMAddress(finalTransaction.from, address) ||
            sameEVMAddress(finalTransaction.to, address)
        )
        .map(({ address }) => {
          return normalizeEVMAddress(address)
        })

      // emit in a separate try so outside services still get the tx
      this.emitter.emit("transaction", {
        transaction: finalTransaction,
        forAccounts,
      })
    } catch (err) {
      error = err
      logger.error(`Error emitting tx ${finalTransaction}`, error)
    }
    if (error) {
      throw error
    }
  }

  /**
   * Given a list of AddressOnNetwork objects, return only the ones that
   * are currently being tracked.
   */
  async filterTrackedAddressesOnNetworks(
    addressesOnNetworks: AddressOnNetwork[]
  ): Promise<AddressOnNetwork[]> {
    const accounts = await this.getAccountsToTrack()

    return addressesOnNetworks.filter(({ address, network }) =>
      accounts.some(
        ({ address: trackedAddress, network: trackedNetwork }) =>
          sameEVMAddress(trackedAddress, address) &&
          network.name === trackedNetwork.name
      )
    )
  }

  /**
   * Get the latest block for a network and save it to the db.
   *
   * @param network The EVM network to watch.
   */
  private async fetchLatestBlockForNetwork(network: EVMNetwork): Promise<void> {
    const provider = this.providerForNetwork(network)
    if (provider) {
      try {
        const blockNumber = provider.getBlockNumber()
        const result = await provider.getBlock(blockNumber)
        const block = blockFromEthersBlock(network, result)
        await this.db.addBlock(block)
      } catch (e) {
        logger.error("Error getting block number", e)
      }
    }
  }

  /**
   * Watch a network for new blocks, saving each to the database and emitting an
   * event. Re-orgs are currently ignored.
   *
   * @param network The EVM network to watch.
   */
  private async subscribeToNewHeads(network: EVMNetwork): Promise<void> {
    const provider = this.providerForNetworkOrThrow(network)
    // eslint-disable-next-line no-underscore-dangle
    this.subscribedNetworks.push({
      network,
      provider,
    })

    this.pollLatestBlock(network, provider)
    this.pollBlockPrices()
  }

  /**
   * Watch logs for an account's transactions on a particular network.
   *
   * @param addressOnNetwork The network and address to watch.
   */
  private async subscribeToAccountTransactions({
    address,
    network,
  }: AddressOnNetwork): Promise<void> {
    const provider = this.providerForNetworkOrThrow(network)
    await provider.subscribeFullPendingTransactions(
      { address, network },
      this.handlePendingTransaction.bind(this)
    )

    this.subscribedAccounts.push({
      account: address,
      provider,
    })
  }

  /**
   * Persists pending transactions and subscribes to their confirmation
   *
   * @param transaction The pending transaction
   */
  private async handlePendingTransaction(
    transaction: AnyEVMTransaction
  ): Promise<void> {
    try {
      const { network } = transaction
      const normalizedFromAddress = normalizeEVMAddress(transaction.from)

      // If this is an EVM chain, we're tracking the from address's
      // nonce, and the pending transaction has a higher nonce, update our
      // view of it. This helps reduce the number of times when a
      // transaction submitted outside of this wallet causes this wallet to
      // produce bad transactions with reused nonces.
      if (
        typeof network.chainID !== "undefined" &&
        typeof this.evmChainLastSeenNoncesByNormalizedAddress[
          network.chainID
        ]?.[normalizedFromAddress] !== "undefined" &&
        this.evmChainLastSeenNoncesByNormalizedAddress[network.chainID]?.[
          normalizedFromAddress
        ] <= transaction.nonce
      ) {
        this.evmChainLastSeenNoncesByNormalizedAddress[network.chainID][
          normalizedFromAddress
        ] = transaction.nonce
      }
      await this.saveTransaction(transaction, "alchemy")

      // Wait for confirmation/receipt information.
      this.subscribeToTransactionConfirmation(network, transaction)
    } catch (error) {
      logger.error(`Error saving tx: ${transaction}`, error)
    }
  }

  /**
   * Track an pending transaction's confirmation status, saving any updates to
   * the database and informing subscribers via the emitter.
   *
   * @param network the EVM network we're interested in
   * @param transaction the unconfirmed transaction we're interested in
   */
  private async subscribeToTransactionConfirmation(
    network: EVMNetwork,
    transaction: AnyEVMTransaction
  ): Promise<void> {
    const provider = this.providerForNetworkOrThrow(network)
    provider.once(transaction.hash, (confirmedReceipt: TransactionReceipt) => {
      this.saveTransaction(
        enrichTransactionWithReceipt(transaction, confirmedReceipt),
        "alchemy"
      )
    })
  }

  /**
   * Retrieve a confirmed transaction's transaction receipt, saving the results.
   *
   * @param network the EVM network we're interested in
   * @param transaction the confirmed transaction we're interested in
   */
  private async retrieveTransactionReceipt(
    network: EVMNetwork,
    transaction: AnyEVMTransaction
  ): Promise<void> {
    const provider = this.providerForNetworkOrThrow(network)
    const receipt = await provider.getTransactionReceipt(transaction.hash)
    await this.saveTransaction(
      enrichTransactionWithReceipt(transaction, receipt),
      "alchemy"
    )
  }
}<|MERGE_RESOLUTION|>--- conflicted
+++ resolved
@@ -348,15 +348,9 @@
 
     await Promise.allSettled(
       networksToTrack.map(async (network) =>
-<<<<<<< HEAD
         this.startTrackingNetworkOrThrow(network.chainID)
-      ),
-    ])
-=======
-        this.activateNetworkOrThrow(network.chainID)
-      )
-    )
->>>>>>> bc253ef7
+      )
+    )
 
     return this.trackedNetworks
   }

--- conflicted
+++ resolved
@@ -394,14 +394,9 @@
       chainID: network.chainID,
       nonce,
       annotation,
-<<<<<<< HEAD
-      estimatedRollupFee: EVM_ROLLUP_CHAIN_IDS.has(network.chainID)
-        ? await this.estimateL1RollupFee(network, input)
-        : 0n,
       estimatedRollupGwei: EVM_ROLLUP_CHAIN_IDS.has(network.chainID)
         ? await this.estimateL1RollupGasPrice(network)
         : 0n,
-=======
       estimatedRollupFee: 0n,
     }
 
@@ -410,7 +405,6 @@
         network,
         unsignedTransactionFromEVMTransaction(transactionRequest)
       )
->>>>>>> 53506d24
     }
 
     // Always estimate gas to decide whether the transaction will likely fail.

import { BigNumber } from "ethers"
import {
  Block as EthersBlock,
  TransactionReceipt as EthersTransactionReceipt,
  TransactionRequest as EthersTransactionRequest,
} from "@ethersproject/abstract-provider"
import { Transaction as EthersTransaction } from "@ethersproject/transactions"

import {
  AnyEVMTransaction,
  EVMNetwork,
  SignedEVMTransaction,
  AnyEVMBlock,
  EIP1559TransactionRequest,
  ConfirmedEVMTransaction,
} from "../../networks"
<<<<<<< HEAD
=======
import { FungibleAsset } from "../../assets"
import { USE_MAINNET_FORK } from "../../features/features"
import { FORK } from "../../constants"
>>>>>>> 18b48784

/**
 * Parse a block as returned by a polling provider.
 */
export function blockFromEthersBlock(
  network: EVMNetwork,
  gethResult: EthersBlock
): AnyEVMBlock {
  return {
    hash: gethResult.hash,
    blockHeight: gethResult.number,
    parentHash: gethResult.parentHash,
    // FIXME Hold for ethers/v5.4.8 _difficulty BigNumber field; the current
    // FIXME difficutly field is a `number` and has overflowed since Ethereum
    // FIXME difficulty has exceeded MAX_SAFE_INTEGER. The current ethers
    // FIXME version devolves to `null` in that scenario, and does not reflect
    // FIXME in its type. The upcoming release will have a BigNumber
    // FIXME _difficulty field.
    difficulty: 0n,
    timestamp: gethResult.timestamp,
    baseFeePerGas: gethResult.baseFeePerGas?.toBigInt(),
    network,
  }
}

/**
 * Parse a block as returned by a websocket provider subscription.
 */
export function blockFromWebsocketBlock(
  network: EVMNetwork,
  incomingGethResult: unknown
): AnyEVMBlock {
  const gethResult = incomingGethResult as {
    hash: string
    number: string
    parentHash: string
    difficulty: string
    timestamp: string
    baseFeePerGas?: string
  }

  return {
    hash: gethResult.hash,
    blockHeight: BigNumber.from(gethResult.number).toNumber(),
    parentHash: gethResult.parentHash,
    difficulty: BigInt(gethResult.difficulty),
    timestamp: BigNumber.from(gethResult.timestamp).toNumber(),
    baseFeePerGas: gethResult.baseFeePerGas
      ? BigInt(gethResult.baseFeePerGas)
      : undefined,
    network,
  }
}

export function ethersTransactionRequestFromEIP1559TransactionRequest(
  transaction: EIP1559TransactionRequest
): EthersTransactionRequest {
  return {
    to: transaction.to,
    data: transaction.input ?? undefined,
    from: transaction.from,
    type: transaction.type,
    nonce: transaction.nonce,
    value: transaction.value,
    chainId: parseInt(transaction.chainID, 10),
    gasLimit: transaction.gasLimit,
    maxFeePerGas: transaction.maxFeePerGas,
    maxPriorityFeePerGas: transaction.maxPriorityFeePerGas,
  }
}

export function eip1559TransactionRequestFromEthersTransactionRequest(
  transaction: EthersTransactionRequest
): Partial<EIP1559TransactionRequest> {
  // TODO What to do if transaction is not EIP1559?
  return {
    to: transaction.to,
    input: transaction.data?.toString() ?? null,
    from: transaction.from,
    type: transaction.type as 1 | 2,
    nonce:
      typeof transaction.nonce !== "undefined"
        ? parseInt(transaction.nonce.toString(), 16)
        : undefined,
    value:
      typeof transaction.value !== "undefined"
        ? BigInt(transaction.value.toString())
        : undefined,
    chainID: transaction.chainId?.toString(16),
    gasLimit:
      typeof transaction.gasLimit !== "undefined"
        ? BigInt(transaction.gasLimit.toString())
        : undefined,
    maxFeePerGas:
      typeof transaction.maxFeePerGas !== "undefined"
        ? BigInt(transaction.maxFeePerGas.toString())
        : undefined,
    maxPriorityFeePerGas:
      typeof transaction.maxPriorityFeePerGas !== "undefined"
        ? BigInt(transaction.maxPriorityFeePerGas.toString())
        : undefined,
  }
}

export function ethersTransactionFromSignedTransaction(
  tx: SignedEVMTransaction
): EthersTransaction {
  const baseTx = {
    nonce: Number(tx.nonce),
    maxFeePerGas: tx.maxFeePerGas ? BigNumber.from(tx.maxFeePerGas) : undefined,
    maxPriorityFeePerGas: tx.maxPriorityFeePerGas
      ? BigNumber.from(tx.maxPriorityFeePerGas)
      : undefined,
    to: tx.to,
    from: tx.from,
    data: tx.input || "",
    type: tx.type,
    chainId: parseInt(USE_MAINNET_FORK ? FORK.chainID : tx.network.chainID, 10),
    value: BigNumber.from(tx.value),
    gasLimit: BigNumber.from(tx.gasLimit),
  }

  return {
    ...baseTx,
    r: tx.r,
    s: tx.s,
    v: tx.v,
  }
}

/**
 * Parse a transaction as returned by a websocket provider subscription.
 */
export function enrichTransactionWithReceipt(
  transaction: AnyEVMTransaction,
  receipt: EthersTransactionReceipt
): ConfirmedEVMTransaction {
  const gasUsed = receipt.gasUsed.toBigInt()

  return {
    ...transaction,
    gasUsed,
    gasPrice: receipt.effectiveGasPrice.toBigInt(),
    logs: receipt.logs.map(({ address, data, topics }) => ({
      contractAddress: address,
      data,
      topics,
    })),
    status:
      receipt.status ??
      // Pre-Byzantium transactions require a guesswork approach or an
      // eth_call; we go for guesswork.
      (gasUsed === transaction.gasLimit ? 0 : 1),
    blockHash: receipt.blockHash,
    blockHeight: receipt.blockNumber,
  }
}

/**
 * Parse a transaction as returned by a polling provider.
 */
export function transactionFromEthersTransaction(
  tx: EthersTransaction & {
    from: string
    blockHash?: string
    blockNumber?: number
    type?: number | null
  },
  network: EVMNetwork
): AnyEVMTransaction {
  if (tx.hash === undefined) {
    throw Error("Malformed transaction")
  }
  if (tx.type !== 0 && tx.type !== 1 && tx.type !== 2) {
    throw Error(`Unknown transaction type ${tx.type}`)
  }

  const newTx = {
    hash: tx.hash,
    from: tx.from,
    to: tx.to,
    nonce: parseInt(tx.nonce.toString(), 10),
    gasLimit: tx.gasLimit.toBigInt(),
    gasPrice: tx.gasPrice ? tx.gasPrice.toBigInt() : null,
    maxFeePerGas: tx.maxFeePerGas ? tx.maxFeePerGas.toBigInt() : null,
    maxPriorityFeePerGas: tx.maxPriorityFeePerGas
      ? tx.maxPriorityFeePerGas.toBigInt()
      : null,
    value: tx.value.toBigInt(),
    input: tx.data,
    type: tx.type,
    blockHash: tx.blockHash || null,
    blockHeight: tx.blockNumber || null,
    network,
    asset: network.baseAsset,
  } as const // narrow types for compatiblity with our internal ones

  if (tx.r && tx.s && tx.v) {
    const signedTx: SignedEVMTransaction = {
      ...newTx,
      r: tx.r,
      s: tx.s,
      v: tx.v,
    }
    return signedTx
  }
  return newTx
}<|MERGE_RESOLUTION|>--- conflicted
+++ resolved
@@ -14,12 +14,8 @@
   EIP1559TransactionRequest,
   ConfirmedEVMTransaction,
 } from "../../networks"
-<<<<<<< HEAD
-=======
-import { FungibleAsset } from "../../assets"
 import { USE_MAINNET_FORK } from "../../features/features"
 import { FORK } from "../../constants"
->>>>>>> 18b48784
 
 /**
  * Parse a block as returned by a polling provider.

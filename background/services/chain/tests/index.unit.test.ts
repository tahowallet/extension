import sinon from "sinon"
import ChainService from ".."
import { ETHEREUM, MINUTE, OPTIMISM, POLYGON } from "../../../constants"
import { EVMNetwork } from "../../../networks"
import * as gas from "../../../lib/gas"
import { createBlockPrices, createChainService } from "../../../tests/factories"
import { UNIXTime } from "../../../types"
import {
  EnrichedEIP1559TransactionSignatureRequest,
  EnrichedLegacyTransactionSignatureRequest,
} from "../../enrichment"

type ChainServiceExternalized = Omit<ChainService, ""> & {
  populatePartialEIP1559TransactionRequest: () => void
  populatePartialLegacyEVMTransactionRequest: () => void
  handleRecentAssetTransferAlarm: (forceUpdate: boolean) => Promise<void>
  lastUserActivityOnNetwork: {
    [chainID: string]: UNIXTime
  }
}

describe("Chain Service", () => {
  const sandbox = sinon.createSandbox()
  let chainService: ChainService
  beforeEach(async () => {
    sandbox.restore()
    chainService = await createChainService()
  })

  describe("populatePartialTransactionRequest", () => {
    beforeEach(async () => {
      await chainService.startService()
    })

    it("should use the correct method to populate EIP1559 Transaction Requests", async () => {
      const partialTransactionRequest: EnrichedEIP1559TransactionSignatureRequest =
        {
          from: "0x0d18b6e68ec588149f2fc20b76ff70b1cfb28882",
          network: ETHEREUM,
          nonce: 1,
          maxPriorityFeePerGas: 1n,
          maxFeePerGas: 2n,
        }

      const stub = sandbox.stub(
        chainService as unknown as ChainServiceExternalized,
        "populatePartialEIP1559TransactionRequest"
      )

      await chainService.populatePartialTransactionRequest(
        ETHEREUM,
        partialTransactionRequest,
        { maxFeePerGas: 100n, maxPriorityFeePerGas: 1000n }
      )

      expect(stub.callCount).toBe(1)

      await chainService.populatePartialTransactionRequest(
        POLYGON,
        { ...partialTransactionRequest, network: POLYGON },
        { maxFeePerGas: 100n, maxPriorityFeePerGas: 1000n }
      )

      expect(stub.callCount).toBe(2)
    })

    it("should use the correct method to populate Legacy EVM Transaction Requests", async () => {
      const partialTransactionRequest: EnrichedLegacyTransactionSignatureRequest =
        {
          from: "0x0d18b6e68ec588149f2fc20b76ff70b1cfb28882",
          network: OPTIMISM,
          nonce: 1,
          gasPrice: 1_000n,
        }

      const stub = sandbox.stub(
        chainService as unknown as ChainServiceExternalized,
        "populatePartialLegacyEVMTransactionRequest"
      )

      await chainService.populatePartialTransactionRequest(
        OPTIMISM,
        partialTransactionRequest,
        { maxFeePerGas: 100n, maxPriorityFeePerGas: 1000n }
      )

      expect(stub.callCount).toBe(1)
    })
  })

  describe("markNetworkActivity", () => {
    beforeEach(async () => {
      sandbox.stub(chainService, "supportedNetworks").value([ETHEREUM])

      await chainService.startService()
    })

    it("should correctly update lastUserActivityOnNetwork", () => {
      sandbox.useFakeTimers({ now: Date.now() })

      const lastUserActivity = (
        chainService as unknown as ChainServiceExternalized
      ).lastUserActivityOnNetwork[ETHEREUM.chainID]

      sandbox.clock.tick(1 * MINUTE)
      chainService.markNetworkActivity(ETHEREUM.chainID)

      expect(lastUserActivity).toBeLessThan(
        (chainService as unknown as ChainServiceExternalized)
          .lastUserActivityOnNetwork[ETHEREUM.chainID]
      )
    })

    it("should get block prices if the NETWORK_POLLING_TIMEOUT has been exceeded", async () => {
<<<<<<< HEAD
      sandbox.useFakeTimers({ now: Date.now() })

=======
      // Set last activity time to 10 minutes ago
      ;(
        chainService as unknown as ChainServiceExternalized
      ).lastUserActivityOnNetwork[ETHEREUM.chainID] = Date.now() - 10 * MINUTE
>>>>>>> 93fcfa40
      const getBlockPricesStub = sandbox
        .stub(gas, "default")
        .callsFake(async () => createBlockPrices())

<<<<<<< HEAD
      // Fake 10 minutes into the future
      sandbox.clock.tick(10 * MINUTE)
      chainService.markNetworkActivity(ETHEREUM.chainID)
=======
      await chainService.markNetworkActivity(ETHEREUM.chainID)
      expect(getBlockPricesStub.called).toEqual(true)
    })

    it("should get block prices if the NETWORK_POLLING_TIMEOUT has been exceeded", async () => {
      // Set last activity time to 10 minutes ago
      ;(
        chainService as unknown as ChainServiceExternalized
      ).lastUserActivityOnNetwork[ETHEREUM.chainID] = Date.now() - 10 * MINUTE
      const getBlockPricesStub = sandbox
        .stub(gas, "default")
        .callsFake(async () => createBlockPrices())

      await chainService.markNetworkActivity(ETHEREUM.chainID)
>>>>>>> 93fcfa40
      expect(getBlockPricesStub.called).toEqual(true)
    })

    it("should query recent transfers if the NETWORK_POLLING_TIMEOUT has been exceeded", async () => {
      // Set last activity time to 10 minutes ago
      ;(
        chainService as unknown as ChainServiceExternalized
      ).lastUserActivityOnNetwork[ETHEREUM.chainID] = Date.now() - 10 * MINUTE
      const handleRecentAssetTransferAlarmStub = sandbox
        .stub(
          chainService as unknown as ChainServiceExternalized,
          "handleRecentAssetTransferAlarm"
        )
        .callsFake(async () => {})

      await chainService.markNetworkActivity(ETHEREUM.chainID)
      expect(handleRecentAssetTransferAlarmStub.called).toEqual(true)
    })
  })

  describe("getActiveNetworks", () => {
    it("should wait until tracked networks activate", async () => {
      const activeNetworksMock: EVMNetwork[] = []

      sandbox
        .stub(
          chainService as unknown as ChainServiceExternalized,
          "getNetworksToTrack"
        )
        .resolves([ETHEREUM, POLYGON])

      const resolvesWithPolygon = sinon.promise()

      sandbox
        .stub(
          chainService as unknown as ChainServiceExternalized,
          "activateNetworkOrThrow"
        )
        .onFirstCall()
        .callsFake(() => {
          activeNetworksMock.push(ETHEREUM)
          return Promise.resolve(ETHEREUM)
        })
        .onSecondCall()
        .returns(resolvesWithPolygon as Promise<EVMNetwork>)

      setTimeout(() => {
        activeNetworksMock.push(POLYGON)
        resolvesWithPolygon.resolve(POLYGON)
      }, 30)

      await chainService.getActiveNetworks()

      expect(activeNetworksMock).toEqual([ETHEREUM, POLYGON])
    })
  })
})<|MERGE_RESOLUTION|>--- conflicted
+++ resolved
@@ -96,15 +96,10 @@
     })
 
     it("should correctly update lastUserActivityOnNetwork", () => {
-      sandbox.useFakeTimers({ now: Date.now() })
-
       const lastUserActivity = (
         chainService as unknown as ChainServiceExternalized
       ).lastUserActivityOnNetwork[ETHEREUM.chainID]
-
-      sandbox.clock.tick(1 * MINUTE)
       chainService.markNetworkActivity(ETHEREUM.chainID)
-
       expect(lastUserActivity).toBeLessThan(
         (chainService as unknown as ChainServiceExternalized)
           .lastUserActivityOnNetwork[ETHEREUM.chainID]
@@ -112,24 +107,14 @@
     })
 
     it("should get block prices if the NETWORK_POLLING_TIMEOUT has been exceeded", async () => {
-<<<<<<< HEAD
-      sandbox.useFakeTimers({ now: Date.now() })
-
-=======
       // Set last activity time to 10 minutes ago
       ;(
         chainService as unknown as ChainServiceExternalized
       ).lastUserActivityOnNetwork[ETHEREUM.chainID] = Date.now() - 10 * MINUTE
->>>>>>> 93fcfa40
       const getBlockPricesStub = sandbox
         .stub(gas, "default")
         .callsFake(async () => createBlockPrices())
 
-<<<<<<< HEAD
-      // Fake 10 minutes into the future
-      sandbox.clock.tick(10 * MINUTE)
-      chainService.markNetworkActivity(ETHEREUM.chainID)
-=======
       await chainService.markNetworkActivity(ETHEREUM.chainID)
       expect(getBlockPricesStub.called).toEqual(true)
     })
@@ -144,7 +129,6 @@
         .callsFake(async () => createBlockPrices())
 
       await chainService.markNetworkActivity(ETHEREUM.chainID)
->>>>>>> 93fcfa40
       expect(getBlockPricesStub.called).toEqual(true)
     })
 

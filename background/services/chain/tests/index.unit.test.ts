--- conflicted
+++ resolved
@@ -118,11 +118,7 @@
         chainService as unknown as ChainServiceExternalized
       ).lastUserActivityOnNetwork[ETHEREUM.chainID]
 
-<<<<<<< HEAD
       jest.advanceTimersByTime(100)
-=======
-      await new Promise((r) => setTimeout(r, 10))
->>>>>>> a1c21854
 
       chainService.markNetworkActivity(ETHEREUM.chainID)
 

--- conflicted
+++ resolved
@@ -299,46 +299,6 @@
   // for reconnects when relevant.
   private currentProviderIndex = 0
 
-<<<<<<< HEAD
-  // If nonzero and the underlying provider is a batch provider, forces the
-  // batch size to be no more than this number, holding other requests until
-  // the existing batch has cleared.
-  private forcedBatchMaxSize: number = 0
-
-  // If this promise is set, new RPC calls will await on it before being
-  // processed. When forcedBatchMaxSize is nonzero and that number of RPC calls
-  // are pending, this promise will be set so subsequent requests will wait
-  // until the batch flushes.
-  private forcedBatchMaxPromise: Promise<void> | undefined = undefined
-
-  // During max size update, this value is set so that the value is not
-  // decreased by multiple failed requests.
-  private forcedBatchMaxPreviousSize: number = 0
-=======
-  // TEMPORARY cache for latest account balances to reduce number of rpc calls
-  // This is intended as a temporary fix to the burst of account enrichment that
-  // happens when the extension is first loaded up as a result of activity emission
-  // inside of chainService.connectChainService
-  private latestBalanceCache: {
-    [address: string]: {
-      balance: string
-      updatedAt: number
-    }
-  } = {}
-
-  // TEMPORARY cache for if an address has code to reduce number of rpc calls
-  // This is intended as a temporary fix to the burst of account enrichment that
-  // happens when the extension is first loaded up as a result of activity emission
-  // inside of chainService.connectChainService
-  // There is no TTL here as the cache will get reset every time the extension is
-  // reloaded and the property of having code updates quite rarely.
-  private latestHasCodeCache: {
-    [address: string]: {
-      hasCode: string
-    }
-  } = {}
->>>>>>> fb01619c
-
   // Information on WebSocket-style subscriptions. Tracked here so as to
   // restore them in case of WebSocket disconnects.
   private subscriptions: {
@@ -620,20 +580,8 @@
     if (this.#cacheSettings.has(method)) {
       this.#sendCache.set(getRPCCacheKey(method, params), {
         updatedAt: Date.now(),
-<<<<<<< HEAD
         result,
       })
-=======
-      }
-    }
-
-    // @TODO Remove once initial activity load is refactored.
-    if (method === "eth_getCode" && (params as string[])[1] === "latest") {
-      const address = (params as string[])[0]
-      this.latestHasCodeCache[address] = {
-        hasCode: result as string,
-      }
->>>>>>> fb01619c
     }
   }
 

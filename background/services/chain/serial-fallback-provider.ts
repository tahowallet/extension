import {
  AlchemyProvider,
  AlchemyWebSocketProvider,
  EventType,
  JsonRpcProvider,
  Listener,
  WebSocketProvider,
} from "@ethersproject/providers"
import { utils } from "ethers"
import { getNetwork } from "@ethersproject/networks"
import {
  MINUTE,
  SECOND,
  CHAIN_ID_TO_RPC_URLS,
  ALCHEMY_SUPPORTED_CHAIN_IDS,
} from "../../constants"
import logger from "../../lib/logger"
import { AnyEVMTransaction, EVMNetwork } from "../../networks"
import { AddressOnNetwork } from "../../accounts"
import { transactionFromEthersTransaction } from "./utils"
import {
  ALCHEMY_KEY,
  transactionFromAlchemyWebsocketTransaction,
} from "../../lib/alchemy"

// Back off by this amount as a base, exponentiated by attempts and jittered.
const BASE_BACKOFF_MS = 150
// Reset backoffs after 5 minutes.
const COOLDOWN_PERIOD = 5 * MINUTE
// Retry 8 times before falling back to the next provider.
// This generally results in a wait time of around 30 seconds (with a maximum time
// of 76.5 seconds for 8 completely serial requests) before falling back since we
// usually have multiple requests going out at once.
const MAX_RETRIES = 8
// Wait 15 seconds between primary provider reconnect attempts.
const PRIMARY_PROVIDER_RECONNECT_INTERVAL = 15 * SECOND
// Wait 2 seconds after a primary provider is created before resubscribing.
const WAIT_BEFORE_SUBSCRIBING = 2 * SECOND
// Wait 100ms before attempting another send if a websocket provider is still connecting.
const WAIT_BEFORE_SEND_AGAIN = 100
// Percentage of .send calls to route to alchemy
const ALCHEMY_RPC_CALL_PERCENTAGE = 50
/**
 * Wait the given number of ms, then run the provided function. Returns a
 * promise that will resolve after the delay has elapsed and the passed
 * function has executed, with the result of the passed function.
 */
function waitAnd<T, E extends Promise<T>>(
  waitMs: number,
  fn: () => E
): Promise<T> {
  return new Promise((resolve) => {
    // TODO setTimeout rather than browser.alarms here could mean this would
    // hang when transitioning to a transient background page? Can we do this
    // with browser.alarms?
    setTimeout(() => {
      resolve(fn())
    }, waitMs)
  })
}

/**
 * Given the number of the backoff being executed, returns a jittered number of
 * ms to back off before making the next attempt.
 */
function backedOffMs(backoffCount: number): number {
  const backoffSlotStart = BASE_BACKOFF_MS * 2 ** backoffCount
  const backoffSlotEnd = BASE_BACKOFF_MS * 2 ** (backoffCount + 1)

  return backoffSlotStart + Math.random() * (backoffSlotEnd - backoffSlotStart)
}

/**
 * Returns true if the given provider is using a WebSocket AND the WebSocket is
 * either closing or already closed. Ethers does not provide direct access to
 * this information, nor does it attempt to reconnect in these cases.
 */
function isClosedOrClosingWebSocketProvider(
  provider: JsonRpcProvider
): boolean {
  if (provider instanceof WebSocketProvider) {
    // Digging into the innards of Ethers here because there's no
    // other way to get access to the WebSocket connection situation.
    // eslint-disable-next-line no-underscore-dangle
    const webSocket = provider._websocket as WebSocket

    return (
      webSocket.readyState === WebSocket.CLOSING ||
      webSocket.readyState === WebSocket.CLOSED
    )
  }

  return false
}

/**
 * Returns true if the given provider is using a WebSocket AND the WebSocket is
 * connecting. Ethers does not provide direct access to this information.
 */
function isConnectingWebSocketProvider(provider: JsonRpcProvider): boolean {
  if (provider instanceof WebSocketProvider) {
    // Digging into the innards of Ethers here because there's no
    // other way to get access to the WebSocket connection situation.
    // eslint-disable-next-line no-underscore-dangle
    const webSocket = provider._websocket as WebSocket
    return webSocket.readyState === WebSocket.CONNECTING
  }

  return false
}

/**
 * The SerialFallbackProvider is an Ethers JsonRpcProvider that can fall back
 * through a series of providers in case previous ones fail.
 *
 * In case of server errors, this provider attempts a number of exponential
 * backoffs and retries before falling back to the next provider in the list.
 * WebSocketProviders in the list are checked for WebSocket connections, and
 * attempt reconnects if the underlying WebSocket disconnects.
 *
 * Additionally, subscriptions are tracked and, if the current provider is a
 * WebSocket provider, they are restored on reconnect.
 */
export default class SerialFallbackProvider extends JsonRpcProvider {
  // Functions that will create and initialize a new provider, in priority
  // order.
  private providerCreators: [
    () => WebSocketProvider | JsonRpcProvider,
    ...(() => JsonRpcProvider)[]
  ]

  // The currently-used provider, produced by the provider-creator at
  // currentProviderIndex.
  private currentProvider: JsonRpcProvider

  private alchemyProvider: JsonRpcProvider | undefined

  private alchemyProviderCreator:
    | (() => WebSocketProvider | JsonRpcProvider)
    | undefined

  supportsAlchemy = false

  /**
   * Since our architecture follows a pattern of using distinct provider instances
   * per network - and we know that a given provider will never switch its network
   * (rather - we will switch the provider the extension is using) - we can avoid
   * eth_chainId RPC calls.
   */
  private cachedChainId: string

  // The index of the provider creator that created the current provider. Used
  // for reconnects when relevant.
  private currentProviderIndex = 0

  // TEMPORARY cache for latest account balances to reduce number of rpc calls
  // This is intended as a temporary fix to the burst of account enrichment that
  // happens when the extension is first loaded up as a result of activity emission
  // inside of chainService.connectChainService
  private latestBalanceCache: {
    [address: string]: {
      balance: string
      updatedAt: number
    }
  } = {}

  // TEMPORARY cache for if an address has code to reduce number of rpc calls
  // This is intended as a temporary fix to the burst of account enrichment that
  // happens when the extension is first loaded up as a result of activity emission
  // inside of chainService.connectChainService
  // There is no TTL here as the cache will get reset every time the extension is
  // reloaded and the property of having code updates quite rarely.
  private latestHasCodeCache: {
    [address: string]: {
      hasCode: boolean
    }
  } = {}

  // Information on the current backoff state. This is used to ensure retries
  // and reconnects back off exponentially.
  private currentBackoff = {
    providerIndex: 0,
    backoffMs: BASE_BACKOFF_MS,
    backoffCount: 0,
    lastBackoffTime: 0,
  }

  // Information on WebSocket-style subscriptions. Tracked here so as to
  // restore them in case of WebSocket disconnects.
  private subscriptions: {
    tag: string
    param: unknown[]
    processFunc: (result: unknown) => void
  }[] = []

  // Information on event subscriptions, which can be restored on non-WebSocket
  // subscriptions and WebSocket subscriptions both.
  private eventSubscriptions: {
    eventName: EventType
    listener: Listener | (Listener & { wrappedListener: Listener })
    once: boolean
  }[] = []

  private rpcMethodsForAlchemy = [
    "alchemy_", // alchemy specific api calls start with this
    "eth_sendRawTransaction", // broadcast should always go to alchemy
    "eth_call", // this is causing issues on optimism with ankr and is used heavily by uniswap
    "eth_subscribe", // generic http providers do not support this, but dapps need this
    "eth_estimateGas", // just want to be safe, when setting up a transaction
  ]

  constructor(
    // Internal network type useful for helper calls, but not exposed to avoid
    // clashing with Ethers's own `network` stuff.
    private evmNetwork: EVMNetwork,
    providerCreators: Array<{
      type: "alchemy" | "generic"
      creator: () => WebSocketProvider | JsonRpcProvider
    }>
  ) {
    const [firstProviderCreator, ...remainingProviderCreators] =
      providerCreators.map((pc) => pc.creator)

    const firstProvider = firstProviderCreator()

    super(firstProvider.connection, firstProvider.network)

    this.currentProvider = firstProvider

    const alchemyProviderCreator = providerCreators.find(
      (creator) => creator.type === "alchemy"
    )

    if (alchemyProviderCreator) {
      this.supportsAlchemy = true
      this.alchemyProviderCreator = alchemyProviderCreator.creator
      this.alchemyProvider = this.alchemyProviderCreator()
    }

    setInterval(() => {
      this.attemptToReconnectToPrimaryProvider()
      this.attemptToReconnectToAlchemyProvider()
    }, PRIMARY_PROVIDER_RECONNECT_INTERVAL)

    this.cachedChainId = utils.hexlify(Number(evmNetwork.chainID))
    this.providerCreators = [firstProviderCreator, ...remainingProviderCreators]
  }

  private async routeRpcCall(
    method: string,
    params: unknown
  ): Promise<unknown> {
    if (
      this.alchemyProvider &&
      Math.random() < ALCHEMY_RPC_CALL_PERCENTAGE / 100
    ) {
      // Cast `unknown` to `any` - which is the type that the send method expects.
      // eslint-disable-next-line @typescript-eslint/no-explicit-any
      return this.alchemyProvider.send(method, params as Array<any>)
    }
    // Cast `unknown` to `any` - which is the type that the send method expects.
    // eslint-disable-next-line @typescript-eslint/no-explicit-any
    return this.currentProvider.send(method, params as Array<any>)
  }

  /**
   * Override the core `send` method to handle disconnects and other errors
   * that should trigger retries. Ethers already does internal retrying, but
   * this retry methodology eventually falls back on another provider, handles
   * WebSocket disconnects, and restores subscriptions where
   * possible/necessary.
   */
  override async send(method: string, params: unknown): Promise<unknown> {
    if (method === "eth_chainId") {
      return this.cachedChainId
    }

<<<<<<< HEAD
    if (this.rpcMethodsForAlchemy.some((m) => method.startsWith(m))) {
=======
    // @TODO Remove once initial activity load is refactored.
    if (method === "eth_getBalance" && (params as string[])[1] === "latest") {
      const address = (params as string[])[0]
      const now = Date.now()
      const lastUpdate = this.latestBalanceCache[address]?.updatedAt
      if (lastUpdate && now < lastUpdate + 1 * SECOND) {
        return this.latestBalanceCache[address].balance
      }
    }

    // @TODO Remove once initial activity load is refactored.
    if (method === "eth_getCode" && (params as string[])[1] === "latest") {
      const address = (params as string[])[0]
      if (typeof this.latestHasCodeCache[address] !== "undefined") {
        return this.latestHasCodeCache[address].hasCode
      }
    }

    if (method.startsWith("alchemy_")) {
>>>>>>> af3ce392
      if (this.alchemyProvider) {
        // eslint-disable-next-line @typescript-eslint/no-explicit-any
        return this.alchemyProvider.send(method, params as any)
      }
      throw new Error(
        `Calling ${method} is not supported on ${this.currentProvider.network.name}`
      )
    }
    try {
      if (isClosedOrClosingWebSocketProvider(this.currentProvider)) {
        // Detect disconnected WebSocket and immediately throw.
        throw new Error("WebSocket is already in CLOSING")
      }

      if (isConnectingWebSocketProvider(this.currentProvider)) {
        // If the websocket is still connecting, wait and try to send again.
        return await waitAnd(WAIT_BEFORE_SEND_AGAIN, async () =>
          this.send(method, params)
        )
      }

      const result = await this.routeRpcCall(method, params)

      // @TODO Remove once initial activity load is refactored.
      if (method === "eth_getBalance" && (params as string[])[1] === "latest") {
        const address = (params as string[])[0]
        this.latestBalanceCache[address] = {
          balance: result as string,
          updatedAt: Date.now(),
        }
      }

      // @TODO Remove once initial activity load is refactored.
      if (method === "eth_getCode" && (params as string[])[1] === "latest") {
        const address = (params as string[])[0]
        this.latestHasCodeCache[address] = {
          hasCode: result as boolean,
        }
      }

      return result
    } catch (error) {
      // Awful, but what can ya do.
      const stringifiedError = String(error)

      if (
        stringifiedError.match(
          /WebSocket is already in CLOSING|bad response|missing response/
        )
      ) {
        const backoff = this.backoffFor(this.currentProviderIndex)
        if (typeof backoff === "undefined") {
          logger.debug(
            "Attempting to connect new provider after error",
            error,
            "."
          )
          this.disconnectCurrentProvider()

          this.currentProviderIndex += 1
          if (this.currentProviderIndex < this.providerCreators.length) {
            // Try again with the next provider.
            await this.reconnectProvider()

            return await this.send(method, params)
          }

          // If we've looped around, set us up for the next call, but fail the
          // current one since we've gone through every available provider. Note
          // that this may happen over time, but we still fail the request that
          // hits the end of the list.
          this.currentProviderIndex = 0

          // Reconnect, but don't wait for the connection to go through.
          this.reconnectProvider()

          throw error
        } else {
          logger.debug(
            "Backing off for",
            backoff,
            "and retrying: ",
            method,
            params
          )

          return await waitAnd(backoff, async () => {
            if (isClosedOrClosingWebSocketProvider(this.currentProvider)) {
              await this.reconnectProvider()
            }

            logger.debug("Retrying", method, params)
            return this.send(method, params)
          })
        }
      }

      logger.debug(
        "Skipping fallback for unidentified error",
        error,
        "for provider",
        this.currentProvider
      )

      throw error
    }
  }

  /**
   * Exposes direct WebSocket subscription by JSON-RPC method. Takes immediate
   * effect if the current underlying provider is a WebSocketProvider. If it is
   * not, queues the subscription up for when a WebSocketProvider can connect.
   */
  async subscribe(
    tag: string,
    param: Array<unknown>,
    processFunc: (result: unknown) => void
  ): Promise<void> {
    const subscription = { tag, param, processFunc }

    if (this.currentProvider instanceof WebSocketProvider) {
      // eslint-disable-next-line no-underscore-dangle
      await this.currentProvider._subscribe(tag, param, processFunc)
      this.subscriptions.push(subscription)
    } else {
      logger.warn(
        "Current provider is not a WebSocket provider; subscription " +
          "will not work until a WebSocket provider connects."
      )
    }
  }

  /**
   * Subscribe to pending transactions that have been resolved to a full
   * transaction object; uses optimized paths when the provider supports it,
   * otherwise subscribes to pending transaction hashes and manually resolves
   * them with a transaction lookup.
   */
  async subscribeFullPendingTransactions(
    { address, network }: AddressOnNetwork,
    handler: (pendingTransaction: AnyEVMTransaction) => void
  ): Promise<void> {
    if (this.evmNetwork.chainID !== network.chainID) {
      logger.error(
        `Tried to subscribe to pending transactions for chain id ` +
          `${network.chainID} but provider was on ` +
          `${this.evmNetwork.chainID}`
      )
      return
    }

    const alchemySubscription =
      await this.alchemySubscribeFullPendingTransactions(
        { address, network },
        handler
      )

    if (alchemySubscription === "unsupported") {
      // Fall back on a standard pending transaction subscription if the
      // Alchemy version is unsupported.
      this.on("pending", async (transactionHash: unknown) => {
        try {
          if (typeof transactionHash === "string") {
            const transaction = transactionFromEthersTransaction(
              await this.getTransaction(transactionHash),
              network
            )

            handler(transaction)
          }
        } catch (innerError) {
          logger.error(
            `Error handling incoming pending transaction hash: ${transactionHash}`,
            innerError
          )
        }
      })
    }
  }

  /**
   * Behaves the same as the `JsonRpcProvider` `on` method, but also trakcs the
   * event subscription so that an underlying provider failure will not prevent
   * it from firing.
   */
  override on(eventName: EventType, listener: Listener): this {
    this.eventSubscriptions.push({
      eventName,
      listener,
      once: false,
    })

    this.currentProvider.on(eventName, listener)

    return this
  }

  /**
   * Behaves the same as the `JsonRpcProvider` `once` method, but also trakcs
   * the event subscription so that an underlying provider failure will not
   * prevent it from firing.
   */
  override once(eventName: EventType, listener: Listener): this {
    const adjustedListener = this.listenerWithCleanup(eventName, listener)

    this.eventSubscriptions.push({
      eventName,
      listener: adjustedListener,
      once: true,
    })

    this.currentProvider.once(eventName, listener)

    return this
  }

  /**
   * Removes one or all listeners for a given event.
   *
   * Ensures these will not be restored during a reconnect.
   */
  override off(eventName: EventType, listenerToRemove?: Listener): this {
    this.eventSubscriptions = this.eventSubscriptions.filter(
      ({ eventName: savedEventName, listener: savedListener }) => {
        if (savedEventName === eventName) {
          // No explicit listener to remove = remove all listeners.
          if (
            typeof listenerToRemove === "undefined" ||
            listenerToRemove === null
          ) {
            return true
          }

          // If the listener is wrapped, use that to check against the
          // specified listener to remove.
          if ("wrappedListener" in savedListener) {
            return savedListener.wrappedListener === listenerToRemove
          }

          // Otherwise, directly compare.
          return savedListener === listenerToRemove
        }

        return false
      }
    )

    this.currentProvider.off(eventName, listenerToRemove)

    return this
  }

  /**
   * Handles any cleanup needed for the current provider.
   *
   * Useful especially for when a non-WebSocket provider is tracking events,
   * which are done via polling. In these cases, if the provider became
   * available again, even if it was no longer the current provider, it would
   * start calling its event handlers again; disconnecting in this way
   * unsubscribes all those event handlers so they can be attached to the new
   * current provider.
   */
  private async disconnectCurrentProvider() {
    logger.debug(
      "Disconnecting current provider; websocket: ",
      this.currentProvider instanceof WebSocketProvider,
      "."
    )
    if (this.currentProvider instanceof WebSocketProvider) {
      this.currentProvider.destroy()
    } else {
      // For non-WebSocket providers, kill all subscriptions so the listeners
      // won't fire; the next provider will pick them up. We could lose events
      // in between, but if we're considering the current provider dead, let's
      // assume we would lose them anyway.
      this.eventSubscriptions.forEach(({ eventName }) =>
        this.removeAllListeners(eventName)
      )
    }
  }

  /**
   * Wraps an Ethers listener function meant to only be invoked once with
   * cleanup to ensure it won't be resubscribed in case of a provider switch.
   */
  private listenerWithCleanup(
    eventName: EventType,
    listenerToWrap: Listener
  ): Listener & { wrappedListener: Listener } {
    const wrappedListener = (
      ...params: Parameters<Listener>
    ): ReturnType<Listener> => {
      try {
        listenerToWrap(...params)
      } finally {
        this.eventSubscriptions = this.eventSubscriptions.filter(
          ({ eventName: storedEventName, listener, once }) =>
            eventName !== storedEventName ||
            listener !== wrappedListener ||
            once !== true
        )
      }
    }

    wrappedListener.wrappedListener = listenerToWrap

    return wrappedListener
  }

  /**
   * Reconnects the currently-selected provider. If the current provider index
   * has been somehow set out of range, resets it to 0.
   */
  private async reconnectProvider() {
    await this.disconnectCurrentProvider()
    if (this.currentProviderIndex >= this.providerCreators.length) {
      this.currentProviderIndex = 0
    }

    logger.debug(
      "Reconnecting provider at index",
      this.currentProviderIndex,
      "..."
    )

    this.currentProvider = this.providerCreators[this.currentProviderIndex]()
    await this.resubscribe(this.currentProvider)

    // TODO After a longer backoff, attempt to reset the current provider to 0.
  }

  /**
   * Resubscribes existing WebSocket subscriptions (if the current provider is
   * a `WebSocketProvider`) and regular Ethers subscriptions (for all
   * providers).
   * @param provider The provider to use to resubscribe
   * @returns A boolean indicating if websocket subscription was successful or not
   */
  private async resubscribe(provider: JsonRpcProvider): Promise<boolean> {
    logger.debug("Resubscribing subscriptions...")

    if (
      isClosedOrClosingWebSocketProvider(provider) ||
      isConnectingWebSocketProvider(provider)
    ) {
      return false
    }

    if (!provider.network) {
      return false
    }

    if (provider instanceof WebSocketProvider) {
      const websocketProvider = provider as WebSocketProvider

      // Chain promises to serially resubscribe.
      //
      // TODO If anything fails along the way, it should yield the same kind of
      // TODO backoff as a regular `send`.
      await this.subscriptions.reduce(
        (previousPromise, { tag, param, processFunc }) =>
          previousPromise.then(() =>
            waitAnd(backedOffMs(0), () =>
              // Direct subscriptions are internal, but we want to be able to
              // restore them.
              // eslint-disable-next-line no-underscore-dangle
              websocketProvider._subscribe(tag, param, processFunc)
            )
          ),
        Promise.resolve()
      )
    }

    this.eventSubscriptions.forEach(({ eventName, listener, once }) => {
      if (once) {
        provider.once(eventName, listener)
      } else {
        provider.on(eventName, listener)
      }
    })

    logger.debug("Subscriptions resubscribed...")
    return true
  }

  private async attemptToReconnectToAlchemyProvider(): Promise<void> {
    if (
      this.alchemyProvider &&
      this.alchemyProviderCreator &&
      isClosedOrClosingWebSocketProvider(this.alchemyProvider)
    ) {
      // Always reconnect without resubscribing - since subscriptions
      // should live on the currentProvider
      this.alchemyProvider = this.alchemyProviderCreator()
    }
  }

  private async attemptToReconnectToPrimaryProvider(): Promise<unknown> {
    if (this.currentProviderIndex === 0) {
      // If we are already connected to the primary provider - don't resubscribe
      return null
    }
    const primaryProvider = this.providerCreators[0]()
    // We need to wait before attempting to resubscribe of the primaryProvider's
    // websocket connection will almost always still be in a CONNECTING state when
    // resubscribing.
    return waitAnd(WAIT_BEFORE_SUBSCRIBING, async (): Promise<unknown> => {
      const subscriptionsSuccessful = await this.resubscribe(primaryProvider)
      if (!subscriptionsSuccessful) {
        return
      }
      // Cleanup the subscriptions on the backup provider.
      await this.disconnectCurrentProvider()
      // only set if subscriptions are successful
      this.currentProvider = primaryProvider
      this.currentProviderIndex = 0
    })
  }

  /**
   * Computes the backoff time for the given provider index. If the provider
   * index is new, starts with the base backoff; if the provider index is
   * unchanged, computes a jittered exponential backoff. If the current
   * provider has already exceeded its maximum retries, returns undefined to
   * signal that the provider should be considered dead for the time being.
   *
   * Backoffs respect a cooldown time after which they reset down to the base
   * backoff time.
   */
  private backoffFor(providerIndex: number): number | undefined {
    const {
      providerIndex: existingProviderIndex,
      backoffCount,
      lastBackoffTime,
    } = this.currentBackoff

    if (backoffCount > MAX_RETRIES) {
      return undefined
    }

    if (existingProviderIndex !== providerIndex) {
      this.currentBackoff = {
        providerIndex,
        backoffMs: BASE_BACKOFF_MS,
        backoffCount: 0,
        lastBackoffTime: Date.now(),
      }
    } else if (Date.now() - lastBackoffTime > COOLDOWN_PERIOD) {
      this.currentBackoff = {
        providerIndex,
        backoffMs: BASE_BACKOFF_MS,
        backoffCount: 0,
        lastBackoffTime: Date.now(),
      }
    } else {
      // The next backoff slot starts at the current minimum backoff and
      // extends until the start of the next backoff. This specific backoff is
      // randomized within that slot.
      const newBackoffCount = backoffCount + 1
      const backoffMs = backedOffMs(newBackoffCount)

      this.currentBackoff = {
        providerIndex,
        backoffMs,
        backoffCount: newBackoffCount,
        lastBackoffTime: Date.now(),
      }
    }

    return this.currentBackoff.backoffMs
  }

  /**
   * Attempts to subscribe to pending transactions in an Alchemy-specific
   * way. Returns `subscribed` if the subscription succeeded, or `unsupported`
   * if the underlying provider did not support Alchemy-specific subscriptions.
   */
  private async alchemySubscribeFullPendingTransactions(
    { address, network }: AddressOnNetwork,
    handler: (pendingTransaction: AnyEVMTransaction) => void
  ): Promise<"subscribed" | "unsupported"> {
    try {
      await this.subscribe(
        "filteredNewFullPendingTransactionsSubscriptionID",
        [
          "alchemy_pendingTransactions",
          { fromAddress: address, toAddress: address },
        ],
        async (result: unknown) => {
          // TODO use proper provider string
          // handle incoming transactions for an account
          try {
            const transaction = transactionFromAlchemyWebsocketTransaction(
              result,
              network
            )

            handler(transaction)
          } catch (error) {
            logger.error(
              `Error handling incoming pending transaction: ${result}`,
              error
            )
          }
        }
      )

      return "subscribed"
    } catch (error) {
      const errorString = String(error)
      if (errorString.match(/is unsupported on/i)) {
        return "unsupported"
      }

      throw error
    }
  }
}

export function makeSerialFallbackProvider(
  network: EVMNetwork
): SerialFallbackProvider {
  const alchemyProviderCreators = ALCHEMY_SUPPORTED_CHAIN_IDS.has(
    network.chainID
  )
    ? [
        {
          type: "alchemy" as const,
          creator: () =>
            new AlchemyProvider(
              getNetwork(Number(network.chainID)),
              ALCHEMY_KEY
            ),
        },
        {
          type: "alchemy" as const,
          creator: () =>
            new AlchemyWebSocketProvider(
              getNetwork(Number(network.chainID)),
              ALCHEMY_KEY
            ),
        },
      ]
    : []

  const genericProviders = (CHAIN_ID_TO_RPC_URLS[network.chainID] || []).map(
    (rpcUrl) => ({
      type: "generic" as const,
      creator: () => new JsonRpcProvider(rpcUrl),
    })
  )

  return new SerialFallbackProvider(network, [
    // Prefer alchemy as the primary provider when available
    ...genericProviders,
    ...alchemyProviderCreators,
  ])
}<|MERGE_RESOLUTION|>--- conflicted
+++ resolved
@@ -275,9 +275,6 @@
       return this.cachedChainId
     }
 
-<<<<<<< HEAD
-    if (this.rpcMethodsForAlchemy.some((m) => method.startsWith(m))) {
-=======
     // @TODO Remove once initial activity load is refactored.
     if (method === "eth_getBalance" && (params as string[])[1] === "latest") {
       const address = (params as string[])[0]
@@ -296,8 +293,7 @@
       }
     }
 
-    if (method.startsWith("alchemy_")) {
->>>>>>> af3ce392
+    if (this.rpcMethodsForAlchemy.some((m) => method.startsWith(m))) {
       if (this.alchemyProvider) {
         // eslint-disable-next-line @typescript-eslint/no-explicit-any
         return this.alchemyProvider.send(method, params as any)

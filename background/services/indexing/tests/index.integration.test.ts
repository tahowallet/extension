import { fetchJson } from "@ethersproject/web"
import sinon, { SinonStub } from "sinon"
import IndexingService from ".."
import { ETHEREUM, OPTIMISM } from "../../../constants"
import {
  createAddressOnNetwork,
  createChainService,
  createIndexingService,
  createPreferenceService,
  createSmartContractAsset,
} from "../../../tests/factories"
import ChainService from "../../chain"
import PreferenceService from "../../preferences"
import { getOrCreateDb as getIndexingDB } from "../db"

type MethodSpy<T extends (...args: unknown[]) => unknown> = jest.SpyInstance<
  ReturnType<T>,
  Parameters<T>
>

// eslint-disable-next-line @typescript-eslint/no-explicit-any
const getPrivateMethodSpy = <T extends (...args: any[]) => unknown>(
  // eslint-disable-next-line @typescript-eslint/no-explicit-any
  object: any,
  property: string
) => {
  return jest.spyOn(object, property) as MethodSpy<T>
}

const fetchJsonStub: SinonStub<
  Parameters<typeof fetchJson>,
  ReturnType<typeof fetchJson>
  // eslint-disable-next-line @typescript-eslint/no-explicit-any
> = fetchJson as any

// Default to an empty response
beforeEach(() => fetchJsonStub.callsFake(async () => ({})))

afterEach(() => fetchJsonStub.resetBehavior())

const tokenList = {
  name: "Test",
  timestamp: "2022-05-12T18:15:59+00:00",
  version: {
    major: 1,
    minor: 169,
    patch: 0,
  },
  tokens: [
    {
      chainId: 1,
      address: "0x0000000000000000000000000000000000000000",
      name: "Some Token",
      decimals: 18,
      symbol: "TEST",
      logoURI: "/logo.svg",
      tags: ["earn"],
    },
  ],
}

describe("IndexingService", () => {
  const sandbox = sinon.createSandbox()
  let indexingService: IndexingService
  let chainService: ChainService
  let preferenceService: PreferenceService

  beforeEach(async () => {
    fetchJsonStub
      .withArgs(
        "https://api.coingecko.com/api/v3/simple/price?ids=ethereum,matic-network,rootstock,avalanche-2,binancecoin&include_last_updated_at=true&vs_currencies=usd"
      )
      .resolves({
        "matic-network": { usd: 1.088, last_updated_at: 1675123143 },
        ethereum: { usd: 1569.14, last_updated_at: 1675123142 },
        "avalanche-2": { usd: 19.76, last_updated_at: 1675123166 },
        binancecoin: { usd: 307.31, last_updated_at: 1675123138 },
        rootstock: { usd: 22837, last_updated_at: 1675123110 },
      })

    preferenceService = await createPreferenceService()

    sandbox.stub(preferenceService, "getTokenListPreferences").resolves({
      autoUpdate: false,
      urls: ["https://gateway.ipfs.io/ipns/tokens.uniswap.org"],
    })

    chainService = await createChainService({
      preferenceService: Promise.resolve(preferenceService),
    })

    sandbox.stub(chainService, "supportedNetworks").value([ETHEREUM, OPTIMISM])
    sandbox
      .stub(chainService, "getTrackedNetworks")
      .resolves([ETHEREUM, OPTIMISM])

    indexedDB = new IDBFactory()

    indexingService = await createIndexingService({
      chainService: Promise.resolve(chainService),
      preferenceService: Promise.resolve(preferenceService),
      dexieOptions: { indexedDB },
    })
  })

  afterEach(async () => {
    // Always try to stop services, ignore failed promises where the service
    // was never started.
    await Promise.allSettled([
      chainService.stopService(),
      indexingService.stopService(),
    ])

    sandbox.restore()
  })

  describe("service start", () => {
    const customAsset = createSmartContractAsset({
      symbol: "USDC",
    })

    it("should initialize cache with base assets, custom assets and tokenlists stored in the db", async () => {
      const cacheSpy = jest.spyOn(indexingService, "cacheAssetsForNetwork")

      const indexingDb = await getIndexingDB()

      await indexingDb.addOrUpdateCustomAsset(customAsset)

      await indexingDb.saveTokenList(
        "https://gateway.ipfs.io/ipns/tokens.uniswap.org",
        tokenList
      )

      const delay = sinon.promise<void>()
      fetchJsonStub
        .withArgs({
          url: "https://gateway.ipfs.io/ipns/tokens.uniswap.org",
          timeout: 10_000,
        })
        .returns(
          delay.then(() => ({
            ...tokenList,
            tokens: [
              {
                chainId: 1,
                address: "0x1000000000000000000000000000000000000000",
                name: "Some Token",
                decimals: 18,
                symbol: "DOGGO",
                logoURI: "/logo.svg",
                tags: ["earn"],
              },
            ],
          }))
        )

      await Promise.all([
        chainService.startService(),
        indexingService.startService(),
      ])

      await indexingService.emitter.once("assets").then(() => {
        expect(cacheSpy).toHaveBeenCalled()

        expect(
          indexingService
            .getCachedAssets(ETHEREUM)
            .map((assets) => assets.symbol)
        ).toEqual(["ETH", customAsset.symbol, "TEST"])
      })

      delay.resolve(undefined)
    })

    it("should update cache once token lists load", async () => {
      const spy = getPrivateMethodSpy<
        IndexingService["fetchAndCacheTokenLists"]
      >(indexingService, "fetchAndCacheTokenLists")

      const cacheSpy = jest.spyOn(indexingService, "cacheAssetsForNetwork")

      const delay = sinon.promise<void>()

      fetchJsonStub
        .withArgs({
          url: "https://gateway.ipfs.io/ipns/tokens.uniswap.org",
          timeout: 10_000,
        })
        .returns(delay.then(() => tokenList))

      await Promise.all([
        chainService.startService(),
        indexingService.startService(),
      ])

      await indexingService.emitter.once("assets").then(() => {
        // The order in which assets are emitted is non-deterministic
        // since the `emit` function gets called as part of an unawaited
        // series of promises (trackedNetworks.forEach in "internalStartService")
        // Since we expect two asset emissions and we don't know which will
        // be emitted first - we make our test assertions after the second
        // emission in the event handler below this one.
      })

      delay.resolve(undefined)

      await spy.mock.results[0].value

      await indexingService.emitter.once("assets").then(() => {
        /**
         * Caches assets for every tracked network at service start and
         * for every supported network after tokenlist load
         */
        expect(cacheSpy).toHaveBeenCalledTimes(
          chainService.supportedNetworks.length + 2
        )

        expect(
          indexingService.getCachedAssets(ETHEREUM).map((asset) => asset.symbol)
        ).toEqual(["ETH", "TEST"])
      })
    })

    it("should update cache when adding a custom asset", async () => {
      const cacheSpy = jest.spyOn(indexingService, "cacheAssetsForNetwork")

      fetchJsonStub
        .withArgs({
          url: "https://gateway.ipfs.io/ipns/tokens.uniswap.org",
          timeout: 10_000,
        })
        .resolves(tokenList)

      await Promise.all([
        chainService.startService(),
        indexingService.startService(),
      ])

      await indexingService.emitter.once("assets").then(() => {
        expect(
          indexingService
            .getCachedAssets(ETHEREUM)
            .map((assets) => assets.symbol)
        ).toEqual(["ETH", "TEST"])
      })

      await indexingService.addCustomAsset(customAsset)

      expect(cacheSpy).toHaveBeenCalled()

      expect(
        indexingService.getCachedAssets(ETHEREUM).map((assets) => assets.symbol)
      ).toEqual(["ETH", customAsset.symbol, "TEST"])
    })

    // Check that we're using proper token ids for built in network assets
    // TODO: Remove once we add an e2e test for balances
    it("should query builtin network asset prices", async () => {
      const indexingDb = await getIndexingDB()

      const smartContractAsset = createSmartContractAsset()

      await indexingDb.saveTokenList(
        "https://gateway.ipfs.io/ipns/tokens.uniswap.org",
        tokenList
      )

      await indexingDb.addAssetToTrack(smartContractAsset)

      const spy = getPrivateMethodSpy<IndexingService["handlePriceAlarm"]>(
        indexingService,
        "handlePriceAlarm"
      )

      await Promise.all([
        chainService.startService(),
        indexingService.startService(),
      ])

      await indexingService.emitter.once("assets")

      expect(spy).toHaveBeenCalled()

      await spy.mock.results[0].value

      expect(
        fetchJsonStub
          .getCalls()
          .toString()
          .match(/ethereum,matic-network,rootstock,avalanche-2,binancecoin/i)
      ).toBeTruthy()
    })
<<<<<<< HEAD
=======

    it("should not retrieve token prices for custom assets", async () => {
      const indexingDb = await getIndexingDB()

      const smartContractAsset = createSmartContractAsset()

      await indexingDb.addOrUpdateCustomAsset(customAsset)
      await indexingDb.saveTokenList(
        "https://gateway.ipfs.io/ipns/tokens.uniswap.org",
        tokenList
      )

      await indexingDb.addAssetToTrack(customAsset)
      await indexingDb.addAssetToTrack(smartContractAsset)

      const getTokenPricesSpy = jest.spyOn(libPrices, "getTokenPrices")

      fetchJsonStub
        .withArgs(
          `https://api.coingecko.com/api/v3/simple/token_price/ethereum?vs_currencies=USD&include_last_updated_at=true&contract_addresses=${smartContractAsset.contractAddress}`
        )
        .resolves({
          [smartContractAsset.contractAddress]: {
            usd: 0.511675,
            last_updated_at: 1675140863,
          },
        })

      const spy = getPrivateMethodSpy<IndexingService["handlePriceAlarm"]>(
        indexingService,
        "handlePriceAlarm"
      )

      await Promise.all([
        chainService.startService(),
        indexingService.startService(),
      ])

      await indexingService.emitter.once("assets")

      expect(spy).toHaveBeenCalled()

      await spy.mock.results[0].value

      expect(getTokenPricesSpy).toHaveBeenCalledWith(
        [smartContractAsset.contractAddress],
        { name: "United States Dollar", symbol: "USD", decimals: 10 },
        ETHEREUM
      )
    })
>>>>>>> 4b27653c
  })

  describe("loading account balances", () => {
    it("should query erc20 balances without specifying token addresses when provider supports alchemy", async () => {
      const indexingDb = await getIndexingDB()

      const smartContractAsset = createSmartContractAsset()

      await indexingDb.saveTokenList(
        "https://gateway.ipfs.io/ipns/tokens.uniswap.org",
        tokenList
      )

      await indexingService.addCustomAsset(smartContractAsset)
      await indexingDb.addAssetToTrack(smartContractAsset)

      // Skip loading prices at service init
      getPrivateMethodSpy<IndexingService["handlePriceAlarm"]>(
        indexingService,
        "handlePriceAlarm"
      ).mockResolvedValue(Promise.resolve())

      await Promise.all([
        chainService.startService(),
        indexingService.startService(),
      ])

      const account = createAddressOnNetwork()

      const provider = chainService.providerForNetworkOrThrow(ETHEREUM)
      provider.supportsAlchemy = true

      jest
        .spyOn(chainService, "getAccountsToTrack")
        .mockResolvedValue([account])

      // We don't care about the return value for these calls
      const baseBalanceSpy = jest
        .spyOn(chainService, "getLatestBaseAccountBalance")
        // eslint-disable-next-line @typescript-eslint/no-explicit-any
        .mockImplementation(() => Promise.resolve({} as any))

      const tokenBalanceSpy = getPrivateMethodSpy<
        IndexingService["retrieveTokenBalances"]
      >(indexingService, "retrieveTokenBalances").mockImplementation(
        // eslint-disable-next-line @typescript-eslint/no-explicit-any
        () => Promise.resolve({}) as any
      )

      // eslint-disable-next-line @typescript-eslint/dot-notation
      await indexingService["loadAccountBalances"]()

      expect(baseBalanceSpy).toHaveBeenCalledWith(account)
      expect(tokenBalanceSpy).toHaveBeenCalledWith(account, [])
    })

    it("should query erc20 balances specifying token addresses when provider doesn't support alchemy", async () => {
      const indexingDb = await getIndexingDB()

      const smartContractAsset = createSmartContractAsset()

      await indexingDb.saveTokenList(
        "https://gateway.ipfs.io/ipns/tokens.uniswap.org",
        tokenList
      )

      await indexingService.addCustomAsset(smartContractAsset)
      await indexingDb.addAssetToTrack(smartContractAsset)

      // Skip loading prices at service init
      getPrivateMethodSpy<IndexingService["handlePriceAlarm"]>(
        indexingService,
        "handlePriceAlarm"
      ).mockResolvedValue(Promise.resolve())

      await Promise.all([
        chainService.startService(),
        indexingService.startService(),
      ])

      const account = createAddressOnNetwork()

      const provider = chainService.providerForNetworkOrThrow(ETHEREUM)
      provider.supportsAlchemy = false

      jest
        .spyOn(chainService, "getAccountsToTrack")
        .mockResolvedValue([account])

      // We don't care about the return value for these calls
      const baseBalanceSpy = jest
        .spyOn(chainService, "getLatestBaseAccountBalance")
        // eslint-disable-next-line @typescript-eslint/no-explicit-any
        .mockImplementation(() => Promise.resolve({} as any))

      const tokenBalanceSpy = getPrivateMethodSpy<
        IndexingService["retrieveTokenBalances"]
      >(indexingService, "retrieveTokenBalances").mockImplementation(
        // eslint-disable-next-line @typescript-eslint/no-explicit-any
        () => Promise.resolve({}) as any
      )

      await indexingService.cacheAssetsForNetwork(ETHEREUM)

      // eslint-disable-next-line @typescript-eslint/dot-notation
      await indexingService["loadAccountBalances"]()

      expect(baseBalanceSpy).toHaveBeenCalledWith(account)
      expect(tokenBalanceSpy).toHaveBeenCalledWith(
        account,
        expect.arrayContaining([
          expect.objectContaining({ symbol: "TEST" }),
          expect.objectContaining({ symbol: smartContractAsset.symbol }),
        ])
      )
    })
  })
})<|MERGE_RESOLUTION|>--- conflicted
+++ resolved
@@ -290,59 +290,6 @@
           .match(/ethereum,matic-network,rootstock,avalanche-2,binancecoin/i)
       ).toBeTruthy()
     })
-<<<<<<< HEAD
-=======
-
-    it("should not retrieve token prices for custom assets", async () => {
-      const indexingDb = await getIndexingDB()
-
-      const smartContractAsset = createSmartContractAsset()
-
-      await indexingDb.addOrUpdateCustomAsset(customAsset)
-      await indexingDb.saveTokenList(
-        "https://gateway.ipfs.io/ipns/tokens.uniswap.org",
-        tokenList
-      )
-
-      await indexingDb.addAssetToTrack(customAsset)
-      await indexingDb.addAssetToTrack(smartContractAsset)
-
-      const getTokenPricesSpy = jest.spyOn(libPrices, "getTokenPrices")
-
-      fetchJsonStub
-        .withArgs(
-          `https://api.coingecko.com/api/v3/simple/token_price/ethereum?vs_currencies=USD&include_last_updated_at=true&contract_addresses=${smartContractAsset.contractAddress}`
-        )
-        .resolves({
-          [smartContractAsset.contractAddress]: {
-            usd: 0.511675,
-            last_updated_at: 1675140863,
-          },
-        })
-
-      const spy = getPrivateMethodSpy<IndexingService["handlePriceAlarm"]>(
-        indexingService,
-        "handlePriceAlarm"
-      )
-
-      await Promise.all([
-        chainService.startService(),
-        indexingService.startService(),
-      ])
-
-      await indexingService.emitter.once("assets")
-
-      expect(spy).toHaveBeenCalled()
-
-      await spy.mock.results[0].value
-
-      expect(getTokenPricesSpy).toHaveBeenCalledWith(
-        [smartContractAsset.contractAddress],
-        { name: "United States Dollar", symbol: "USD", decimals: 10 },
-        ETHEREUM
-      )
-    })
->>>>>>> 4b27653c
   })
 
   describe("loading account balances", () => {

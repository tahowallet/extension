import logger from "../../lib/logger"

import { HexString } from "../../types"
import { EVMNetwork } from "../../networks"
import { AccountBalance, AddressOnNetwork } from "../../accounts"
import {
  AnyAsset,
  CoinGeckoAsset,
  FungibleAsset,
  isSmartContractFungibleAsset,
  PricePoint,
  SmartContractFungibleAsset,
} from "../../assets"
import { BTC, ETH, FIAT_CURRENCIES, USD } from "../../constants"
import { getBalances as getAssetBalances } from "../../lib/erc20"
import { getTokenBalances, getTokenMetadata } from "../../lib/alchemy"
import { getPrices, getEthereumTokenPrices } from "../../lib/prices"
import {
  fetchAndValidateTokenList,
  mergeAssets,
  networkAssetsFromLists,
} from "../../lib/tokenList"
<<<<<<< HEAD
import {
  getEthereumNetwork,
  normalizeEVMAddress,
  normalizeEVMAddressList,
} from "../../lib/utils"
=======
>>>>>>> b68bcdcb
import PreferenceService from "../preferences"
import ChainService from "../chain"
import { ServiceCreatorFunction, ServiceLifecycleEvents } from "../types"
import { getOrCreateDB, IndexingDatabase } from "./db"
import BaseService from "../base"
import { EnrichedEVMTransaction } from "../enrichment/types"

// Transactions seen within this many blocks of the chain tip will schedule a
// token refresh sooner than the standard rate.
const FAST_TOKEN_REFRESH_BLOCK_RANGE = 10

interface Events extends ServiceLifecycleEvents {
  accountBalance: AccountBalance
  price: PricePoint
  assets: AnyAsset[]
}

/**
 * IndexingService is responsible for pulling and maintaining all application-
 * level "indexing" data — things like fungible token balances and NFTs, as well
 * as more abstract application concepts like governance proposals.
 *
 * Today, the service periodically polls for price and token balance
 * changes for all tracked tokens and accounts, as well as up to date
 * token metadata. Relevant prices and balances are emitted as events.
 */
export default class IndexingService extends BaseService<Events> {
  /**
   * True if an off-cycle token refresh was scheduled, typically when a watched
   * account had a transaction confirmed.
   */
  private scheduledTokenRefresh = false

  /**
   * Create a new IndexingService. The service isn't initialized until
   * startService() is called and resolved.
   *
   * @param preferenceService - Required for token metadata and currency
   *        preferences.
   * @param chainService - Required for chain interactions.
   * @returns A new, initializing IndexingService
   */
  static create: ServiceCreatorFunction<
    Events,
    IndexingService,
    [Promise<PreferenceService>, Promise<ChainService>]
  > = async (preferenceService, chainService) => {
    return new this(
      await getOrCreateDB(),
      await preferenceService,
      await chainService
    )
  }

  private constructor(
    private db: IndexingDatabase,
    private preferenceService: PreferenceService,
    private chainService: ChainService
  ) {
    super({
      tokens: {
        schedule: {
          delayInMinutes: 1,
          periodInMinutes: 30,
        },
        handler: () => this.handleTokenAlarm(),
        runAtStart: true,
      },
      tokenRefreshes: {
        schedule: {
          periodInMinutes: 1,
        },
        handler: () => this.handleTokenRefresh(),
      },
      prices: {
        schedule: {
          delayInMinutes: 1,
          periodInMinutes: 10,
        },
        handler: () => this.handlePriceAlarm(),
        runAtStart: true,
      },
    })
  }

  async internalStartService(): Promise<void> {
    await super.internalStartService()

    this.connectChainServiceEvents()

    // on launch, push any assets we have cached
    this.emitter.emit(
      "assets",
      await this.getCachedAssets(this.chainService.ethereumNetwork)
    )

    // ... and kick off token list fetching
    await this.fetchAndCacheTokenLists()
  }

  /**
   * Get all assets we're tracking, for both balances and prices. Only fungible
   * assets are currently supported.
   *
   * @returns An array of fungible smart contract assets.
   */
  async getAssetsToTrack(): Promise<SmartContractFungibleAsset[]> {
    return this.db.getAssetsToTrack()
  }

  /**
   * Begin tracking the price and any balance changes of a fungible network-
   * specific asset.
   *
   * @param asset The fungible asset to track.
   */
  async addAssetToTrack(asset: SmartContractFungibleAsset): Promise<void> {
    // TODO Track across all account/network pairs, not just on one network or
    // TODO account.
    return this.db.addAssetToTrack(asset)
  }

  /**
   * Retrieves the latest balance of the specified asset for the specified
   * account on the specified network.
   *
   * @param account The account that owns the given asset.
   * @param network The network on which the balance is being checked.
   * @param asset The asset whose balance is being checked.
   */
  async getLatestAccountBalance(
    account: string,
    network: EVMNetwork,
    asset: FungibleAsset
  ): Promise<AccountBalance | null> {
    return this.db.getLatestAccountBalance(
      normalizeEVMAddress(account),
      network,
      asset
    )
  }

  /**
   * Get cached asset metadata from hard-coded base assets and configured token
   * lists.
   *
   * @returns An array of assets, including base assets that are "built in" to
   *          the codebase. Fiat currencies are not included.
   */
  async getCachedAssets(network: EVMNetwork): Promise<AnyAsset[]> {
    const baseAssets = [BTC, ETH]
    const customAssets = await this.db.getCustomAssetsByNetwork(network)
    const tokenListPrefs =
      await this.preferenceService.getTokenListPreferences()
    const tokenLists = await this.db.getLatestTokenLists(tokenListPrefs.urls)

    return mergeAssets(
      baseAssets,
      customAssets,
      networkAssetsFromLists(network, tokenLists)
    )
  }

  /**
   * Find the metadata for a known SmartContractFungibleAsset based on the
   * network and address.
   *
   * @param network - the home network of the asset
   * @param contractAddress - the address of the asset on its home network
   */
  async getKnownSmartContractAsset(
    network: EVMNetwork,
    contractAddress: HexString
  ): Promise<SmartContractFungibleAsset> {
    const knownAssets = await this.getCachedAssets(network)
    const found = knownAssets.find(
      (asset) =>
        "decimals" in asset &&
        "homeNetwork" in asset &&
        "contractAddress" in asset &&
        asset.homeNetwork.name === network.name &&
        normalizeEVMAddress(asset.contractAddress) ===
          normalizeEVMAddress(contractAddress)
    )
    return found as SmartContractFungibleAsset
  }

  /* *****************
   * PRIVATE METHODS *
   ******************* */

  async notifyEnrichedTransaction(
    enrichedEVMTransaction: EnrichedEVMTransaction
  ): Promise<void> {
    const jointAnnotations =
      typeof enrichedEVMTransaction.annotation === "undefined"
        ? []
        : [
            enrichedEVMTransaction.annotation,
            ...(enrichedEVMTransaction.annotation.subannotations ?? []),
          ]

    jointAnnotations.forEach((annotation) => {
      // Note asset transfers of smart contract assets to or from an
      // address we're tracking, and ensure we're tracking that asset +
      // that we do a balance check soon.
      if (
        typeof annotation !== "undefined" &&
        annotation.type === "asset-transfer" &&
        isSmartContractFungibleAsset(annotation.assetAmount.asset) &&
        this.chainService.isTrackingAddressesOnNetworks(
          {
            address: normalizeEVMAddress(annotation.senderAddress),
            network: enrichedEVMTransaction.network,
          },
          {
            address: normalizeEVMAddress(annotation.recipientAddress),
            network: enrichedEVMTransaction.network,
          }
        )
      ) {
        this.addAssetToTrack(annotation.assetAmount.asset)
        this.scheduledTokenRefresh = true
      }
    })
  }

  private async connectChainServiceEvents(): Promise<void> {
    // listen for assetTransfers, and if we find them, track those tokens
    // TODO update for NFTs
    this.chainService.emitter.on(
      "assetTransfers",
      async ({ addressNetwork, assetTransfers }) => {
        assetTransfers.forEach((transfer) => {
          const fungibleAsset = transfer.assetAmount
            .asset as SmartContractFungibleAsset
          if (fungibleAsset.contractAddress && fungibleAsset.decimals) {
            this.addTokenToTrackByContract(
              addressNetwork,
              normalizeEVMAddress(fungibleAsset.contractAddress)
            )
          }
        })
      }
    )

    this.chainService.emitter.on(
      "newAccountToTrack",
      async (addressOnNetwork) => {
        // whenever a new account is added, get token balances from Alchemy's
        // default list and add any non-zero tokens to the tracking list
        const balances = await this.retrieveTokenBalances(addressOnNetwork)

        // FIXME Refactor this to only update prices for tokens with balances.
        await this.handlePriceAlarm()

        // Every asset we have that hasn't already been balance checked and is
        // on the currently selected network should be checked once.
        //
        // Note that we'll want to move this to a queuing system that can be
        // easily rate-limited eventually.
        const checkedContractAddresses = new Set(
          balances
            .map((b) => normalizeEVMAddress(b.contractAddress))
            .filter(Boolean)
        )
        const cachedAssets = await this.getCachedAssets(
          addressOnNetwork.network
        )
        const otherActiveAssets = cachedAssets
          .filter(isSmartContractFungibleAsset)
          .filter(
            (a) =>
<<<<<<< HEAD
              a.homeNetwork.chainID === getEthereumNetwork().chainID &&
              !checkedContractAddresses.has(
                normalizeEVMAddress(a.contractAddress)
              )
          )

        await this.retrieveTokenBalances(
          addressNetwork,
          otherActiveAssets.map((a) => normalizeEVMAddress(a.contractAddress))
=======
              a.homeNetwork.chainID === addressOnNetwork.network.chainID &&
              !checkedContractAddresses.has(a.contractAddress)
          )

        await this.retrieveTokenBalances(
          addressOnNetwork,
          otherActiveAssets.map((a) => a.contractAddress)
>>>>>>> b68bcdcb
        )
      }
    )

    this.chainService.emitter.on(
      "transaction",
      async ({ transaction, forAccounts }) => {
        if (
          "status" in transaction &&
          transaction.status === 1 &&
          transaction.blockHeight >
            (await this.chainService.getBlockHeight(transaction.network)) -
              FAST_TOKEN_REFRESH_BLOCK_RANGE
        ) {
          this.scheduledTokenRefresh = true
        }
        if (
          "status" in transaction &&
          (transaction.status === 1 || transaction.status === 0)
        ) {
          forAccounts.forEach((accountAddress) => {
            this.chainService.getLatestBaseAccountBalance({
              address: accountAddress,
              network: transaction.network,
            })
          })
        }
      }
    )
  }

  /**
   * Retrieve token balances for a particular account on a particular network,
   * saving the resulting balances and adding any asset with a non-zero balance
   * to the list of assets to track.
   *
   * @param addressNetwork
   * @param contractAddresses
   */
  private async retrieveTokenBalances(
    addressNetwork: AddressOnNetwork,
    contractAddresses?: HexString[]
  ): ReturnType<typeof getTokenBalances> {
    const balances = await getTokenBalances(
      this.chainService.pollingProviders.ethereum,
      normalizeEVMAddress(addressNetwork.address),
      contractAddresses != null
        ? normalizeEVMAddressList(contractAddresses)
        : contractAddresses
    )

    // look up all assets and set balances
    await Promise.allSettled(
      balances.map(async (b) => {
        const knownAsset = await this.getKnownSmartContractAsset(
          addressNetwork.network,
          normalizeEVMAddress(b.contractAddress)
        )
        if (knownAsset) {
          const accountBalance = {
            ...addressNetwork,
            assetAmount: {
              asset: knownAsset,
              amount: b.amount,
            },
            retrievedAt: Date.now(),
            dataSource: "alchemy",
          } as const
          await this.db.addBalances([accountBalance])
          this.emitter.emit("accountBalance", accountBalance)
          if (b.amount > 0) {
            await this.addAssetToTrack(knownAsset)
          }
        } else if (b.amount > 0) {
          await this.addTokenToTrackByContract(
            addressNetwork,
            normalizeEVMAddress(b.contractAddress)
          )
          // TODO we're losing balance information here, consider an
          // addTokenAndBalanceToTrackByContract method
        }
      })
    )
    return balances
  }

  /**
   * Add an asset to track to a particular account and network, specified by the
   * contract address and optional decimals.
   *
   * If the asset has already been cached, use that. Otherwise, infer asset
   * details from the contract and outside services.
   *
   * @param addressOnNetwork the account and network on which this asset should
   *        be tracked
   * @param contractAddress the address of the token contract on this network
   * @param decimals optionally include the number of decimals tracked by a
   *        fungible asset. Useful in case this asset isn't found in existing
   *        metadata.
   */
  private async addTokenToTrackByContract(
<<<<<<< HEAD
    addressNetwork: AddressNetwork,
    contractAddress: HexString
=======
    addressOnNetwork: AddressOnNetwork,
    contractAddress: string
>>>>>>> b68bcdcb
  ): Promise<void> {
    const { network } = addressOnNetwork
    const knownAssets = await this.getCachedAssets(network)
    const found = knownAssets.find(
      (asset) =>
        "decimals" in asset &&
        "homeNetwork" in asset &&
        asset.homeNetwork.name === network.name &&
        "contractAddress" in asset &&
        normalizeEVMAddress(asset.contractAddress) ===
          normalizeEVMAddress(contractAddress)
    )
    if (found) {
      this.addAssetToTrack(found as SmartContractFungibleAsset)
    } else {
      let customAsset = await this.db.getCustomAssetByAddressAndNetwork(
<<<<<<< HEAD
        addressNetwork.network,
        normalizeEVMAddress(contractAddress)
=======
        network,
        contractAddress
>>>>>>> b68bcdcb
      )
      if (!customAsset) {
        // TODO hardcoded to Ethereum
        const provider = this.chainService.pollingProviders.ethereum
        // pull metadata from Alchemy
        customAsset =
<<<<<<< HEAD
          (await getTokenMetadata(
            provider,
            normalizeEVMAddress(contractAddress)
          )) || undefined
=======
          (await getTokenMetadata(provider, {
            address: contractAddress,
            network,
          })) || undefined
>>>>>>> b68bcdcb

        if (customAsset) {
          await this.db.addCustomAsset(customAsset)
          this.emitter.emit("assets", [customAsset])
        }
      }

      // TODO if we still don't have anything, use a contract read + a
      // CoinGecko lookup
      if (customAsset) {
        this.addAssetToTrack(customAsset)
      }
    }
  }

  private async handlePriceAlarm(): Promise<void> {
    // TODO refactor for multiple price sources
    try {
      // TODO include user-preferred currencies
      // get the prices of ETH and BTC vs major currencies
      const basicPrices = await getPrices(
        [BTC, ETH] as CoinGeckoAsset[],
        FIAT_CURRENCIES
      )

      // kick off db writes and event emission, don't wait for the promises to
      // settle
      const measuredAt = Date.now()
      basicPrices.forEach((pricePoint) => {
        this.emitter.emit("price", pricePoint)
        this.db
          .savePriceMeasurement(pricePoint, measuredAt, "coingecko")
          .catch((err) =>
            logger.error(
              "Error saving price point",
              err,
              pricePoint,
              measuredAt
            )
          )
      })
    } catch (e) {
      logger.error("Error getting base asset prices", BTC, ETH, FIAT_CURRENCIES)
    }

    // get the prices of all assets to track and save them
    const assetsToTrack = await this.db.getAssetsToTrack()

    // Filter all assets based on the currently selected network
    const activeAssetsToTrack = assetsToTrack.filter(
      (asset) =>
        asset.symbol === "ETH" ||
        asset.homeNetwork.chainID === this.chainService.ethereumNetwork.chainID
    )

    try {
      // TODO only uses USD
      const activeAssetsByAddress = activeAssetsToTrack.reduce((agg, t) => {
        const newAgg = {
          ...agg,
        }
        newAgg[normalizeEVMAddress(t.contractAddress)] = t
        return newAgg
      }, {} as { [address: string]: SmartContractFungibleAsset })
      const measuredAt = Date.now()
      const activeAssetPrices = await getEthereumTokenPrices(
        Object.keys(activeAssetsByAddress),
        USD
      )
      Object.entries(activeAssetPrices).forEach(
        ([contractAddress, unitPricePoint]) => {
          const normalizedContractAddress = normalizeEVMAddress(contractAddress)
          const asset = activeAssetsByAddress[normalizedContractAddress]
          if (asset) {
            // TODO look up fiat currency
            const pricePoint = {
              pair: [asset, USD],
              amounts: [
                1n * 10n ** BigInt(asset.decimals),
                BigInt(
                  Math.trunc(
                    (Number(unitPricePoint.unitPrice.amount) /
                      10 **
                        (unitPricePoint.unitPrice.asset as FungibleAsset)
                          .decimals) *
                      10 ** USD.decimals
                  )
                ),
              ], // TODO not a big fan of this lost precision
              time: unitPricePoint.time,
            } as PricePoint
            this.emitter.emit("price", pricePoint)
            // TODO move the "coingecko" data source elsewhere
            this.db
              .savePriceMeasurement(pricePoint, measuredAt, "coingecko")
              .catch(() =>
                logger.error("Error saving price point", pricePoint, measuredAt)
              )
          } else {
            logger.warn(
              "Discarding price from unknown asset",
              normalizedContractAddress,
              unitPricePoint
            )
          }
        }
      )
    } catch (err) {
      logger.error("Error getting token prices", activeAssetsToTrack, err)
    }
  }

  private async fetchAndCacheTokenLists(): Promise<void> {
    const tokenListPrefs =
      await this.preferenceService.getTokenListPreferences()
    // load each token list in preferences
    await Promise.allSettled(
      tokenListPrefs.urls.map(async (url) => {
        const cachedList = await this.db.getLatestTokenList(url)
        if (!cachedList) {
          try {
            const newListRef = await fetchAndValidateTokenList(url)
            await this.db.saveTokenList(url, newListRef.tokenList)
          } catch (err) {
            logger.error(
              `Error fetching, validating, and saving token list ${url}`
            )
          }
        }
        this.emitter.emit(
          "assets",
          await this.getCachedAssets(this.chainService.ethereumNetwork)
        )
      })
    )

    // TODO if tokenListPrefs.autoUpdate is true, pull the latest and update if
    // the version has gone up
  }

  private async handleTokenRefresh(): Promise<void> {
    if (this.scheduledTokenRefresh) {
      await this.handleTokenAlarm()
      this.scheduledTokenRefresh = false
    }
  }

  private async handleTokenAlarm(): Promise<void> {
    // no need to block here, as the first fetch blocks the entire service init
    this.fetchAndCacheTokenLists()

    const assetsToTrack = await this.db.getAssetsToTrack()
    // TODO doesn't support multi-network assets
    // like USDC or CREATE2-based contracts on L1/L2
    const activeAssetsToTrack = assetsToTrack.filter(
      (asset) =>
        asset.homeNetwork.chainID === this.chainService.ethereumNetwork.chainID
    )

    // wait on balances being written to the db, don't wait on event emission
    await Promise.allSettled(
      (
        await this.chainService.getAccountsToTrack()
      ).map(async (addressOnNetwork) => {
        // TODO hardcoded to Ethereum
        const balances = await getAssetBalances(
          this.chainService.pollingProviders.ethereum,
          activeAssetsToTrack,
<<<<<<< HEAD
          normalizeEVMAddress(account)
=======
          addressOnNetwork
>>>>>>> b68bcdcb
        )
        balances.forEach((ab) => this.emitter.emit("accountBalance", ab))
        await this.db.addBalances(balances)
      })
    )
  }
}<|MERGE_RESOLUTION|>--- conflicted
+++ resolved
@@ -20,14 +20,12 @@
   mergeAssets,
   networkAssetsFromLists,
 } from "../../lib/tokenList"
-<<<<<<< HEAD
 import {
   getEthereumNetwork,
   normalizeEVMAddress,
   normalizeEVMAddressList,
+  sameEVMAddress,
 } from "../../lib/utils"
-=======
->>>>>>> b68bcdcb
 import PreferenceService from "../preferences"
 import ChainService from "../chain"
 import { ServiceCreatorFunction, ServiceLifecycleEvents } from "../types"
@@ -301,25 +299,15 @@
           .filter(isSmartContractFungibleAsset)
           .filter(
             (a) =>
-<<<<<<< HEAD
-              a.homeNetwork.chainID === getEthereumNetwork().chainID &&
+              a.homeNetwork.chainID === addressOnNetwork.network.chainID &&
               !checkedContractAddresses.has(
                 normalizeEVMAddress(a.contractAddress)
               )
           )
 
         await this.retrieveTokenBalances(
-          addressNetwork,
+          addressOnNetwork,
           otherActiveAssets.map((a) => normalizeEVMAddress(a.contractAddress))
-=======
-              a.homeNetwork.chainID === addressOnNetwork.network.chainID &&
-              !checkedContractAddresses.has(a.contractAddress)
-          )
-
-        await this.retrieveTokenBalances(
-          addressOnNetwork,
-          otherActiveAssets.map((a) => a.contractAddress)
->>>>>>> b68bcdcb
         )
       }
     )
@@ -421,13 +409,8 @@
    *        metadata.
    */
   private async addTokenToTrackByContract(
-<<<<<<< HEAD
-    addressNetwork: AddressNetwork,
-    contractAddress: HexString
-=======
     addressOnNetwork: AddressOnNetwork,
     contractAddress: string
->>>>>>> b68bcdcb
   ): Promise<void> {
     const { network } = addressOnNetwork
     const knownAssets = await this.getCachedAssets(network)
@@ -437,37 +420,24 @@
         "homeNetwork" in asset &&
         asset.homeNetwork.name === network.name &&
         "contractAddress" in asset &&
-        normalizeEVMAddress(asset.contractAddress) ===
-          normalizeEVMAddress(contractAddress)
+        sameEVMAddress(asset.contractAddress, contractAddress)
     )
     if (found) {
       this.addAssetToTrack(found as SmartContractFungibleAsset)
     } else {
       let customAsset = await this.db.getCustomAssetByAddressAndNetwork(
-<<<<<<< HEAD
-        addressNetwork.network,
+        network,
         normalizeEVMAddress(contractAddress)
-=======
-        network,
-        contractAddress
->>>>>>> b68bcdcb
       )
       if (!customAsset) {
         // TODO hardcoded to Ethereum
         const provider = this.chainService.pollingProviders.ethereum
         // pull metadata from Alchemy
         customAsset =
-<<<<<<< HEAD
-          (await getTokenMetadata(
-            provider,
-            normalizeEVMAddress(contractAddress)
-          )) || undefined
-=======
           (await getTokenMetadata(provider, {
-            address: contractAddress,
+            address: normalizeEVMAddress(contractAddress),
             network,
           })) || undefined
->>>>>>> b68bcdcb
 
         if (customAsset) {
           await this.db.addCustomAsset(customAsset)
@@ -636,11 +606,7 @@
         const balances = await getAssetBalances(
           this.chainService.pollingProviders.ethereum,
           activeAssetsToTrack,
-<<<<<<< HEAD
-          normalizeEVMAddress(account)
-=======
           addressOnNetwork
->>>>>>> b68bcdcb
         )
         balances.forEach((ab) => this.emitter.emit("accountBalance", ab))
         await this.db.addBalances(balances)

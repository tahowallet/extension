--- conflicted
+++ resolved
@@ -12,11 +12,7 @@
   SmartContractAmount,
   SmartContractFungibleAsset,
 } from "../../assets"
-<<<<<<< HEAD
-import { BASE_ASSETS, BTC, ETH, FIAT_CURRENCIES, USD } from "../../constants"
-=======
 import { FIAT_CURRENCIES, USD, BASE_ASSETS } from "../../constants"
->>>>>>> 57587e25
 import { getPrices, getEthereumTokenPrices } from "../../lib/prices"
 import {
   fetchAndValidateTokenList,
@@ -176,11 +172,7 @@
       await this.preferenceService.getTokenListPreferences()
     const tokenLists = await this.db.getLatestTokenLists(tokenListPrefs.urls)
 
-<<<<<<< HEAD
     return mergeAssets<FungibleAsset>(
-=======
-    return mergeAssets(
->>>>>>> 57587e25
       BASE_ASSETS,
       customAssets,
       networkAssetsFromLists(network, tokenLists)
@@ -530,16 +522,8 @@
     // TODO refactor for multiple price sources
     try {
       // TODO include user-preferred currencies
-<<<<<<< HEAD
       // get the prices of ETH and BTC vs major currencies
       const basicPrices = await getPrices(BASE_ASSETS, FIAT_CURRENCIES)
-=======
-      // get the prices of ETH, BTC, and MATIC vs major currencies
-      const basicPrices = await getPrices(
-        BASE_ASSETS as CoinGeckoAsset[],
-        FIAT_CURRENCIES
-      )
->>>>>>> 57587e25
 
       // kick off db writes and event emission, don't wait for the promises to
       // settle

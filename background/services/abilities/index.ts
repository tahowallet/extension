--- conflicted
+++ resolved
@@ -105,7 +105,6 @@
 
   protected override async internalStartService(): Promise<void> {
     await super.internalStartService()
-<<<<<<< HEAD
     this.chainService.emitter.on(
       "newAccountToTrack",
       async ({ addressOnNetwork }) => {
@@ -114,14 +113,6 @@
         this.emitter.emit("newAccount", address)
       }
     )
-=======
->>>>>>> 1159431e
-  }
-
-  // Should only be called with ledger or imported accounts
-  async getNewAccountAbilities(address: string): Promise<void> {
-    this.pollForAbilities(address)
-    this.emitter.emit("newAccount", address)
   }
 
   async pollForAbilities(address: HexString): Promise<void> {

import { ServiceCreatorFunction, ServiceLifecycleEvents } from "../types"
import BaseService from "../base"
import { HexString, NormalizedEVMAddress } from "../../types"
import {
  createSpamReport,
  DaylightAbility,
  DaylightAbilityRequirement,
  getDaylightAbilities,
} from "../../lib/daylight"
import { AbilitiesDatabase, getOrCreateDB } from "./db"
import ChainService from "../chain"
import { FeatureFlags, isEnabled } from "../../features"
import { normalizeEVMAddress } from "../../lib/utils"
<<<<<<< HEAD
import { Ability, AbilityRequirement } from "../../abilities"
=======

export type AbilityType = "mint" | "airdrop" | "access"

type AbilityRequirement = HoldERC20 | OwnNFT | AllowList | Unknown

type HoldERC20 = {
  type: "hold"
  address: string
}

type OwnNFT = {
  type: "own"
  nftAddress: string
}

type AllowList = {
  type: "allowList"
}

type Unknown = {
  type: "unknown"
}

export type Ability = {
  type: AbilityType
  title: string
  description: string | null
  abilityId: string
  slug: string
  linkUrl: string
  imageUrl?: string
  openAt?: string
  closeAt?: string
  completed: boolean
  removedFromUi: boolean
  address: NormalizedEVMAddress
  requirement: AbilityRequirement
}
>>>>>>> deedf721

const normalizeDaylightRequirements = (
  requirement: DaylightAbilityRequirement
): AbilityRequirement => {
  if (requirement.type === "hasTokenBalance") {
    return {
      type: "hold",
      address: requirement.address,
    }
  }

  if (requirement.type === "hasNftWithSpecificId") {
    return {
      type: "own",
      nftAddress: requirement.address,
    }
  }

  if (requirement.type === "onAllowlist") {
    return {
      type: "allowList",
    }
  }

  return {
    type: "unknown",
  }
}

const normalizeDaylightAbilities = (
  daylightAbilities: DaylightAbility[],
  address: string
): Ability[] => {
  const normalizedAbilities: Ability[] = []

  daylightAbilities.forEach((daylightAbility) => {
<<<<<<< HEAD
    normalizedAbilities.push({
      type: daylightAbility.type,
      title: daylightAbility.title,
      description: daylightAbility.description,
      abilityId: daylightAbility.uid,
      linkUrl: daylightAbility.action.linkUrl,
      imageUrl: daylightAbility.imageUrl || undefined,
      openAt: daylightAbility.openAt || undefined,
      closeAt: daylightAbility.closeAt || undefined,
      completed: false,
      removedFromUi: false,
      address: normalizeEVMAddress(address),
      requirement: normalizeDaylightRequirements(
        // Just take the 1st requirement for now
        daylightAbility.requirements[0]
      ),
    })
=======
    // Lets start with just mints
    if (
      daylightAbility.type === "mint" ||
      daylightAbility.type === "airdrop" ||
      daylightAbility.type === "access"
    ) {
      normalizedAbilities.push({
        type: daylightAbility.type,
        title: daylightAbility.title,
        description: daylightAbility.description,
        abilityId: daylightAbility.uid,
        slug: daylightAbility.slug,
        linkUrl: daylightAbility.action.linkUrl,
        imageUrl: daylightAbility.imageUrl || undefined,
        openAt: daylightAbility.openAt || undefined,
        closeAt: daylightAbility.closeAt || undefined,
        completed: false,
        removedFromUi: false,
        address: normalizeEVMAddress(address),
        requirement: normalizeDaylightRequirements(
          // Just take the 1st requirement for now
          daylightAbility.requirements[0]
        ),
      })
    }
>>>>>>> deedf721
  })

  return normalizedAbilities
}

interface Events extends ServiceLifecycleEvents {
  newAbilities: Ability[]
  newAccount: string
}
export default class AbilitiesService extends BaseService<Events> {
  constructor(
    private db: AbilitiesDatabase,
    private chainService: ChainService
  ) {
    super({
      abilitiesAlarm: {
        schedule: {
          periodInMinutes: 60,
        },
        runAtStart: true,
        handler: () => {
          this.abilitiesAlarm()
        },
      },
    })
  }

  static create: ServiceCreatorFunction<
    ServiceLifecycleEvents,
    AbilitiesService,
    [Promise<ChainService>]
  > = async (chainService) => {
    return new this(await getOrCreateDB(), await chainService)
  }

  protected override async internalStartService(): Promise<void> {
    await super.internalStartService()
    this.chainService.emitter.on("newAccountToTrack", (addressOnNetwork) => {
      const { address } = addressOnNetwork
      this.pollForAbilities(address)
      this.emitter.emit("newAccount", address)
    })
  }

  async pollForAbilities(address: HexString): Promise<void> {
    if (!isEnabled(FeatureFlags.SUPPORT_ABILITIES)) {
      return
    }

    const daylightAbilities = await getDaylightAbilities(address)
    const normalizedAbilities = normalizeDaylightAbilities(
      daylightAbilities,
      address
    )

    const newAbilities: Ability[] = []

    await Promise.all(
      normalizedAbilities.map(async (ability) => {
        const isNewAbility = await this.db.addNewAbility(ability)
        if (isNewAbility) {
          newAbilities.push(ability)
        }
      })
    )

    if (newAbilities.length) {
      this.emitter.emit("newAbilities", newAbilities)
    }
  }

  async markAbilityAsCompleted(
    address: NormalizedEVMAddress,
    abilityId: string
  ): Promise<void> {
    return this.db.markAsCompleted(address, abilityId)
  }

  async markAbilityAsRemoved(
    address: NormalizedEVMAddress,
    abilityId: string
  ): Promise<void> {
    return this.db.markAsRemoved(address, abilityId)
  }

  async abilitiesAlarm(): Promise<void> {
    const accountsToTrack = await this.chainService.getAccountsToTrack()
    const addresses = new Set(accountsToTrack.map((account) => account.address))

    // 1-by-1 decreases likelihood of hitting rate limit
    // eslint-disable-next-line no-restricted-syntax
    for (const address of addresses) {
      // eslint-disable-next-line no-await-in-loop
      await this.pollForAbilities(address)
    }
  }

  // eslint-disable-next-line class-methods-use-this
  async reportSpam(
    address: NormalizedEVMAddress,
    abilitySlug: string,
    reason: string
  ): Promise<void> {
    await createSpamReport(address, abilitySlug, reason)
  }
}<|MERGE_RESOLUTION|>--- conflicted
+++ resolved
@@ -11,48 +11,7 @@
 import ChainService from "../chain"
 import { FeatureFlags, isEnabled } from "../../features"
 import { normalizeEVMAddress } from "../../lib/utils"
-<<<<<<< HEAD
 import { Ability, AbilityRequirement } from "../../abilities"
-=======
-
-export type AbilityType = "mint" | "airdrop" | "access"
-
-type AbilityRequirement = HoldERC20 | OwnNFT | AllowList | Unknown
-
-type HoldERC20 = {
-  type: "hold"
-  address: string
-}
-
-type OwnNFT = {
-  type: "own"
-  nftAddress: string
-}
-
-type AllowList = {
-  type: "allowList"
-}
-
-type Unknown = {
-  type: "unknown"
-}
-
-export type Ability = {
-  type: AbilityType
-  title: string
-  description: string | null
-  abilityId: string
-  slug: string
-  linkUrl: string
-  imageUrl?: string
-  openAt?: string
-  closeAt?: string
-  completed: boolean
-  removedFromUi: boolean
-  address: NormalizedEVMAddress
-  requirement: AbilityRequirement
-}
->>>>>>> deedf721
 
 const normalizeDaylightRequirements = (
   requirement: DaylightAbilityRequirement
@@ -89,12 +48,12 @@
   const normalizedAbilities: Ability[] = []
 
   daylightAbilities.forEach((daylightAbility) => {
-<<<<<<< HEAD
     normalizedAbilities.push({
       type: daylightAbility.type,
       title: daylightAbility.title,
       description: daylightAbility.description,
       abilityId: daylightAbility.uid,
+      slug: daylightAbility.slug,
       linkUrl: daylightAbility.action.linkUrl,
       imageUrl: daylightAbility.imageUrl || undefined,
       openAt: daylightAbility.openAt || undefined,
@@ -107,33 +66,6 @@
         daylightAbility.requirements[0]
       ),
     })
-=======
-    // Lets start with just mints
-    if (
-      daylightAbility.type === "mint" ||
-      daylightAbility.type === "airdrop" ||
-      daylightAbility.type === "access"
-    ) {
-      normalizedAbilities.push({
-        type: daylightAbility.type,
-        title: daylightAbility.title,
-        description: daylightAbility.description,
-        abilityId: daylightAbility.uid,
-        slug: daylightAbility.slug,
-        linkUrl: daylightAbility.action.linkUrl,
-        imageUrl: daylightAbility.imageUrl || undefined,
-        openAt: daylightAbility.openAt || undefined,
-        closeAt: daylightAbility.closeAt || undefined,
-        completed: false,
-        removedFromUi: false,
-        address: normalizeEVMAddress(address),
-        requirement: normalizeDaylightRequirements(
-          // Just take the 1st requirement for now
-          daylightAbility.requirements[0]
-        ),
-      })
-    }
->>>>>>> deedf721
   })
 
   return normalizedAbilities

--- conflicted
+++ resolved
@@ -1,10 +1,6 @@
 import { AddressOnNetwork, NameOnNetwork } from "../../../accounts"
 import { ETHEREUM, POLYGON, SECOND } from "../../../constants"
-<<<<<<< HEAD
-=======
 import { ALCHEMY_KEY } from "../../../lib/alchemy"
-import logger from "../../../lib/logger"
->>>>>>> 32f546b2
 import { isDefined } from "../../../lib/utils/type-guards"
 import { sameNetwork } from "../../../networks"
 import fetchWithTimeout from "../../../utils/fetching"

import browser, { Runtime } from "webextension-polyfill"
import {
  EXTERNAL_PORT_NAME,
  PermissionRequest,
  AllowedQueryParamPage,
  PortRequestEvent,
  PortResponseEvent,
  EIP1193Error,
  RPCRequest,
  EIP1193_ERROR_CODES,
  isTahoConfigPayload,
} from "@tallyho/provider-bridge-shared"
import { TransactionRequest as EthersTransactionRequest } from "@ethersproject/abstract-provider"
import BaseService from "../base"
import InternalEthereumProviderService, {
  AddEthereumChainParameter,
} from "../internal-ethereum-provider"
import { getOrCreateDB, ProviderBridgeServiceDatabase } from "./db"
import { ServiceCreatorFunction, ServiceLifecycleEvents } from "../types"
import PreferenceService from "../preferences"
import logger from "../../lib/logger"
import {
  checkPermissionSignTypedData,
  checkPermissionSign,
  checkPermissionSignTransaction,
} from "./authorization"
import showExtensionPopup from "./show-popup"
import { HexString } from "../../types"
import { WEBSITE_ORIGIN } from "../../constants/website"
import {
  handleRPCErrorResponse,
  PermissionMap,
  validateAddEthereumChainParameter,
  ValidatedAddEthereumChainParameter,
  parseRPCRequestParams,
} from "./utils"
import { toHexChainID } from "../../networks"
import { TAHO_INTERNAL_ORIGIN } from "../internal-ethereum-provider/constants"
import { DAPP_BASE_URL as MEZO_DAPP_BASE_URL } from "../campaign/matsnet-nft"

type Events = ServiceLifecycleEvents & {
  requestPermission: PermissionRequest
  initializeAllowedPages: PermissionMap
  setClaimReferrer: string
  /**
   * Contains the Wallet Connect URI required to pair/connect
   */
  walletConnectInit: string
  /**
   * Contains claimer id
   */
  mezoClaimData: string
  getMezoClaimData: void
}

export type AddChainRequestData = ValidatedAddEthereumChainParameter & {
  favicon: string
  siteTitle: string
}

/**
 * The ProviderBridgeService is responsible for the communication with the
 * provider-bridge (content-script).
 *
 * The main purpose for this service/layer is to provide a transition
 * between the untrusted communication from the window-provider - which runs
 * in shared dapp space and can be modified by other extensions - and our
 * internal service layer.
 *
 * The responsibility of this service is 2 fold.
 * - Provide connection interface - handle port communication, connect, disconnect etc
 * - Validate the incoming communication and make sure that what we receive is what we expect
 */
export default class ProviderBridgeService extends BaseService<Events> {
  #pendingPermissionsRequests: {
    [origin: string]: (_: unknown) => void
  } = {}

  #pendingAddNetworkRequests: {
    [id: string]: {
      resolve: () => void
      reject: () => void
      data: AddChainRequestData
    }
  } = {}

  private addNetworkRequestId = 0

  openPorts: Array<Runtime.Port> = []

  static create: ServiceCreatorFunction<
    Events,
    ProviderBridgeService,
    [Promise<InternalEthereumProviderService>, Promise<PreferenceService>]
  > = async (internalEthereumProviderService, preferenceService) =>
    new this(
      await getOrCreateDB(),
      await internalEthereumProviderService,
      await preferenceService,
    )

  private constructor(
    private db: ProviderBridgeServiceDatabase,
    private internalEthereumProviderService: InternalEthereumProviderService,
    private preferenceService: PreferenceService,
  ) {
    super()
  }

  protected override async internalStartService(): Promise<void> {
    await super.internalStartService() // Not needed, but better to stick to the patterns

    this.emitter.emit(
      "initializeAllowedPages",
      await this.db.getAllPermission(),
    )
  }

  async onMessageListener(
    port: Required<browser.Runtime.Port>,
    event: PortRequestEvent,
  ): Promise<void> {
    const { url, tab } = port.sender
    if (typeof url === "undefined") {
      return
    }

    const { origin } = new URL(url)

    const response: PortResponseEvent = {
      id: event.id,
      jsonrpc: "2.0",
      result: [],
    }
    const network =
      await this.internalEthereumProviderService.getCurrentOrDefaultNetworkForOrigin(
        origin,
      )

    const originPermission = await this.checkPermission(origin, network.chainID)
    if (origin === TAHO_INTERNAL_ORIGIN) {
      // Explicitly disallow anyone who has managed to pretend to be the
      // internal provider.
      response.result = new EIP1193Error(
        EIP1193_ERROR_CODES.unauthorized,
      ).toJSON()
    } else if (isTahoConfigPayload(event.request)) {
      // let's start with the internal communication
      response.id = "tallyHo"
      response.result = {
        method: event.request.method,
        defaultWallet: await this.preferenceService.getDefaultWallet(),
        chainId: toHexChainID(network.chainID),
      }
    } else if (event.request.method.startsWith("tally_")) {
      response.result = null

      switch (event.request.method) {
        case "tally_setClaimReferrer":
          if (origin !== WEBSITE_ORIGIN) {
            logger.warn(
              `invalid WEBSITE_ORIGIN ${WEBSITE_ORIGIN} when using a custom 'tally_...' method`,
            )
            return
          }

          if (typeof event.request.params[0] !== "string") {
            logger.warn("invalid 'tally_setClaimReferrer' request")
            return
          }

          this.emitter.emit("setClaimReferrer", String(event.request.params[0]))
          break
        case "tally_walletConnectInit": {
          const [wcUri] = event.request.params
          if (typeof wcUri === "string") {
            await this.emitter.emit("walletConnectInit", wcUri)
          } else {
            logger.warn("invalid 'tally_walletConnectInit' request")
          }

          break
        }
        case "tally_getMezoClaimData":
<<<<<<< HEAD
          {
            const skipOriginChecks = true

            if (
              skipOriginChecks ||
              origin === "https://mezo.org" ||
              new URL(url).hostname === "localhost"
            ) {
              // chrome.runtime.onConnect.addListener(port => port.onMessage.)
              // This is a hack, but we have no other way of accessing this data
              // though it should probably be set post install on the Preference
              // service
              const installId = this.emitter.once("mezoClaimData")

              this.emitter.emit("getMezoClaimData", undefined)
              response.result = [await installId]
            }
=======
          if (origin === new URL(MEZO_DAPP_BASE_URL).origin) {
            // This is a hack, but we have no other way of accessing this data
            // though it should probably be set post install on the Preference
            // service
            const installId = this.emitter.once("mezoClaimData")

            this.emitter.emit("getMezoClaimData", undefined)
            response.result = [await installId]
>>>>>>> 84820993
          }
          break
        default:
          logger.debug(
            `Unknown method ${event.request.method} in 'ProviderBridgeService'`,
          )
      }
    } else if (
      event.request.method === "eth_chainId" ||
      event.request.method === "net_version"
    ) {
      // we need to send back the chainId and net_version (a deprecated
      // precursor to eth_chainId) independent of dApp permission if we want to
      // be compliant with MM and web3-react We are calling the
      // `internalEthereumProviderService.routeSafeRPCRequest` directly here,
      // because the point of this exception is to provide the proper chainId
      // for the dApp, independent from the permissions.
      response.result =
        await this.internalEthereumProviderService.routeSafeRPCRequest(
          event.request.method,
          event.request.params,
          origin,
        )
    } else if (typeof originPermission !== "undefined") {
      // if it's not internal but dapp has permission to communicate we proxy the request
      // TODO: here comes format validation
      response.result = await this.routeContentScriptRPCRequest(
        originPermission,
        event.request.method,
        event.request.params,
        origin,
      )
    } else if (
      event.request.method === "eth_requestAccounts" ||
      // We implement a partial wallet_requestPermissions implementation that
      // only ever allows access to eth_accounts.
      event.request.method === "wallet_requestPermissions"
    ) {
      // if it's external communication AND the dApp does not have permission BUT asks for it
      // then let's ask the user what he/she thinks

      const selectedAccount = await this.preferenceService.getSelectedAccount()

      const { address: accountAddress } = selectedAccount

      // @TODO 7/12/21 Figure out underlying cause here
      const dAppChainID = Number(
        (await this.internalEthereumProviderService.routeSafeRPCRequest(
          "eth_chainId",
          [],
          origin,
        )) as string,
      ).toString()

      // these params are taken directly from the dapp website and injected by
      // /provider-bridge/index.ts . The last two parameters are guaranteed
      // to be this, and no parameters that might be passed before these should
      // be read as injected (which can happen in certain invocations of these
      // methods).
      const [title, faviconUrl] = (event.request.params as unknown[]).slice(
        -2,
      ) as string[]

      const existingPermission = await this.checkPermission(origin, dAppChainID)
      if (
        // If there's an existing permission record and it's not an explicit
        // allow, immediately return a rejection.
        (existingPermission !== undefined &&
          existingPermission.state !== "allow") ||
        // If there's an unresolved request for the domain, likewise return a
        // rejection. We only allow one in-flight permissions request for a
        // given domain at a time.
        this.#pendingPermissionsRequests[origin] !== undefined
      ) {
        response.result = new EIP1193Error(
          EIP1193_ERROR_CODES.userRejectedRequest,
        ).toJSON()
      } else {
        const permissionRequest: PermissionRequest = {
          key: `${origin}_${accountAddress}_${dAppChainID}`,
          origin,
          chainID: dAppChainID,
          faviconUrl: faviconUrl || tab?.favIconUrl || "", // if favicon was not found on the website then try with browser's `tab`
          title,
          state: "request",
          accountAddress,
        }

        await this.requestPermission(permissionRequest)

        const newlyPersistedPermission = await this.checkPermission(
          origin,
          dAppChainID,
        )

        if (typeof newlyPersistedPermission !== "undefined") {
          // if agrees then let's return the account data

          if (event.request.method === "wallet_requestPermissions") {
            response.result = await this.routeContentScriptRPCRequest(
              newlyPersistedPermission,
              "wallet_getPermissions",
              event.request.params,
              origin,
            )
          } else {
            response.result = await this.routeContentScriptRPCRequest(
              newlyPersistedPermission,
              "eth_accounts",
              event.request.params,
              origin,
            )
          }

          // on dApp connection, persist the current network/origin state
          await this.internalEthereumProviderService.switchToSupportedNetwork(
            origin,
            network,
          )
        } else {
          // if user does NOT agree, then reject

          response.result = new EIP1193Error(
            EIP1193_ERROR_CODES.userRejectedRequest,
          ).toJSON()
        }
      }
    } else if (event.request.method === "eth_accounts") {
      const dAppChainID = Number(
        (await this.internalEthereumProviderService.routeSafeRPCRequest(
          "eth_chainId",
          [],
          origin,
        )) as string,
      ).toString()

      const permission = await this.checkPermission(origin, dAppChainID)

      response.result = []

      if (permission) {
        response.result = await this.routeContentScriptRPCRequest(
          permission,
          "eth_accounts",
          event.request.params,
          origin,
        )
      }
    } else {
      // sorry dear dApp, there is no love for you here
      response.result = new EIP1193Error(
        EIP1193_ERROR_CODES.unauthorized,
      ).toJSON()
    }

    port.postMessage(response)
  }

  notifyContentScriptAboutConfigChange(newDefaultWalletValue: boolean): void {
    this.openPorts.forEach((p) => {
      p.postMessage({
        id: "tallyHo",
        result: {
          method: "tally_getConfig",
          defaultWallet: newDefaultWalletValue,
          shouldReload: true,
        },
      })
    })
  }

  notifyContentScriptsAboutAddressChange(newAddress?: string): void {
    this.openPorts.forEach(async (port) => {
      // we know that url exists because it was required to store the port
      const { origin } = new URL(port.sender?.url as string)
      const { chainID } =
        await this.internalEthereumProviderService.getCurrentOrDefaultNetworkForOrigin(
          origin,
        )
      if (await this.checkPermission(origin, chainID)) {
        port.postMessage({
          id: "tallyHo",
          result: {
            method: "tally_accountChanged",
            address: [newAddress],
          },
        })
      } else {
        port.postMessage({
          id: "tallyHo",
          result: {
            method: "tally_accountChanged",
            address: [],
          },
        })
      }
    })
  }

  async requestPermission(
    permissionRequest: PermissionRequest,
  ): Promise<unknown> {
    this.emitter.emit("requestPermission", permissionRequest)

    const permissionPromise = new Promise((resolve) => {
      this.#pendingPermissionsRequests[permissionRequest.origin] = resolve

      showExtensionPopup(AllowedQueryParamPage.dappPermission, {}, () => {
        resolve("Time to move on")
      })
    })

    const result = await permissionPromise

    if (this.#pendingPermissionsRequests[permissionRequest.origin]) {
      // Just in case this is a different promise, go ahead and resolve it with
      // the same result.
      this.#pendingPermissionsRequests[permissionRequest.origin](result)
      delete this.#pendingPermissionsRequests[permissionRequest.origin]
    }

    return result
  }

  async grantPermission(permission: PermissionRequest): Promise<void> {
    // FIXME proper error handling if this happens - should not tho
    if (permission.state !== "allow" || !permission.accountAddress) return

    await this.db.setPermission(permission)

    this.#pendingPermissionsRequests[permission.origin]?.(permission)
  }

  async denyOrRevokePermission(permission: PermissionRequest): Promise<void> {
    // FIXME proper error handling if this happens - should not tho
    if (permission.state !== "deny" || !permission.accountAddress) {
      return
    }

    const { address } = await this.preferenceService.getSelectedAccount()

    // TODO make this multi-network friendly
    const deleted = await this.db.deletePermission(
      permission.origin,
      address,
      permission.chainID,
    )

    this.#pendingPermissionsRequests[permission.origin]?.("Time to move on")

    // If the removed permission is for the origin's current network, clear
    // that state so the origin isn't stuck on a disconnected network.
    this.internalEthereumProviderService.unsetCurrentNetworkForOrigin(
      permission.origin,
      permission.chainID,
    )

    if (deleted > 0) {
      this.notifyContentScriptsAboutAddressChange()
    }
  }

  async revokePermissionsForAddress(revokeAddress: string): Promise<void> {
    await this.db.deletePermissionByAddress(revokeAddress)
    this.notifyContentScriptsAboutAddressChange()
  }

  async checkPermission(
    origin: string,
    chainID: string,
  ): Promise<PermissionRequest | undefined> {
    const { address: selectedAddress } =
      await this.preferenceService.getSelectedAccount()
    const currentAddress = selectedAddress
    // TODO make this multi-network friendly
    return this.db.checkPermission(origin, currentAddress, chainID)
  }

  async revokePermissionsForChain(chainId: string): Promise<void> {
    await this.db.deletePermissionsByChain(chainId)
  }

  async routeSafeRequest(
    method: string,
    params: unknown[],
    origin: string,
    popupPromise: Promise<browser.Windows.Window>,
  ): Promise<unknown> {
    const response = await this.internalEthereumProviderService
      .routeSafeRPCRequest(method, params, origin)
      .finally(async () => {
        // Close the popup once we're done submitting.
        const popup = await popupPromise
        if (typeof popup.id !== "undefined") {
          browser.windows.remove(popup.id)
        }
      })
    return response
  }

  async routeContentScriptRPCRequest(
    enablingPermission: PermissionRequest,
    method: string,
    rawParams: RPCRequest["params"],
    origin: string,
  ): Promise<unknown> {
    const params = parseRPCRequestParams(enablingPermission, method, rawParams)

    try {
      switch (method) {
        case "eth_requestAccounts":
        case "eth_accounts":
          return [enablingPermission.accountAddress]
        case "wallet_requestPermissions":
        case "wallet_getPermissions":
          return [
            {
              parentCapability: "eth_accounts",
              caveats: [
                {
                  type: "restrictReturnedAccounts",
                  value: [enablingPermission.accountAddress],
                },
              ],
              date: Date.now(),
            },
          ]
        case "eth_signTypedData":
        case "eth_signTypedData_v1":
        case "eth_signTypedData_v3":
        case "eth_signTypedData_v4":
          checkPermissionSignTypedData(
            params[0] as HexString,
            enablingPermission,
          )

          return await this.routeSafeRequest(
            method,
            params,
            origin,
            showExtensionPopup(AllowedQueryParamPage.signData),
          )
        case "eth_sign":
          checkPermissionSign(params[0] as HexString, enablingPermission)

          return await this.routeSafeRequest(
            method,
            params,
            origin,
            showExtensionPopup(AllowedQueryParamPage.personalSignData),
          )
        case "personal_sign":
          checkPermissionSign(params[1] as HexString, enablingPermission)

          return await this.routeSafeRequest(
            method,
            params,
            origin,
            showExtensionPopup(AllowedQueryParamPage.personalSignData),
          )
        case "eth_signTransaction":
        case "eth_sendTransaction":
          checkPermissionSignTransaction(
            {
              // A dApp can't know what should be the next nonce because it can't access
              // the information about how many tx are in the signing process inside the
              // wallet. Nonce should be assigned only by the wallet.
              ...(params[0] as EthersTransactionRequest),
              nonce: undefined,
            },
            enablingPermission,
          )

          return await this.routeSafeRequest(
            method,
            params,
            origin,
            showExtensionPopup(AllowedQueryParamPage.signTransaction),
          )

        case "wallet_switchEthereumChain":
          return await this.internalEthereumProviderService.routeSafeRPCRequest(
            method,
            params,
            origin,
          )

        case "wallet_addEthereumChain": {
          const id = this.addNetworkRequestId.toString()

          this.addNetworkRequestId += 1

          const [rawChainData, address, siteTitle, favicon] = params
          const validatedData = validateAddEthereumChainParameter(
            rawChainData as AddEthereumChainParameter,
          )

          const supportedNetwork =
            await this.internalEthereumProviderService.getTrackedNetworkByChainId(
              validatedData.chainId,
            )

          if (supportedNetwork) {
            // If the network is already added - just switch to it.
            return await this.internalEthereumProviderService.routeSafeRPCRequest(
              method,
              params,
              origin,
            )
          }

          const window = await showExtensionPopup(
            AllowedQueryParamPage.addNewChain,
            { requestId: id.toString() },
          )

          browser.windows.onRemoved.addListener((removed) => {
            if (removed === window.id) {
              this.handleAddNetworkRequest(id, false)
            }
          })

          const userConfirmation = new Promise<void>((resolve, reject) => {
            this.#pendingAddNetworkRequests[id] = {
              resolve,
              reject,
              data: {
                ...validatedData,
                favicon: favicon as string,
                siteTitle: siteTitle as string,
              },
            }
          })

          await userConfirmation

          const account = await this.preferenceService.getSelectedAccount()

          await this.grantPermission({
            ...enablingPermission,
            key: `${origin}_${account.address}_${validatedData.chainId}`,
            chainID: validatedData.chainId,
          })

          return await this.internalEthereumProviderService.routeSafeRPCRequest(
            method,
            [validatedData, address],
            origin,
          )
        }
        default: {
          return await this.internalEthereumProviderService.routeSafeRPCRequest(
            method,
            params,
            origin,
          )
        }
      }
    } catch (error) {
      logger.error("Error processing request", error)
      return handleRPCErrorResponse(error)
    }
  }

  getNewCustomRPCDetails(requestId: string): AddChainRequestData {
    return this.#pendingAddNetworkRequests[requestId].data
  }

  handleAddNetworkRequest(id: string, success: boolean): void {
    const request = this.#pendingAddNetworkRequests[id]
    if (success) {
      request.resolve()
    } else {
      request.reject()
    }
  }

  async connectPort(port: Runtime.Port) {
    if (port.name === EXTERNAL_PORT_NAME && port.sender?.url) {
      port.onMessage.addListener((event) => {
        if (
          !event ||
          typeof event !== "object" ||
          !("id" in event) ||
          typeof event.id !== "string" ||
          !("request" in event) ||
          typeof event.request !== "object"
        ) {
          logger.error("Unexpected event on port", event)
          return
        }

        this.onMessageListener(
          port as Required<browser.Runtime.Port>,
          event as PortRequestEvent,
        )
      })
      port.onDisconnect.addListener(() => {
        this.openPorts = this.openPorts.filter((openPort) => openPort !== port)
      })
      this.openPorts.push(port)

      // we need to send this info ASAP so it arrives before the webpage is initializing
      // so we can set our provider into the correct state, BEFORE the page has a chance to
      // to cache it, store it etc.
      port.postMessage({
        id: "tallyHo",
        jsonrpc: "2.0",
        result: {
          method: "tally_getConfig",
          defaultWallet: await this.preferenceService.getDefaultWallet(),
        },
      })
    }
    // TODO: on internal provider handlers connect, disconnect, account change, network change
  }
}<|MERGE_RESOLUTION|>--- conflicted
+++ resolved
@@ -182,25 +182,6 @@
           break
         }
         case "tally_getMezoClaimData":
-<<<<<<< HEAD
-          {
-            const skipOriginChecks = true
-
-            if (
-              skipOriginChecks ||
-              origin === "https://mezo.org" ||
-              new URL(url).hostname === "localhost"
-            ) {
-              // chrome.runtime.onConnect.addListener(port => port.onMessage.)
-              // This is a hack, but we have no other way of accessing this data
-              // though it should probably be set post install on the Preference
-              // service
-              const installId = this.emitter.once("mezoClaimData")
-
-              this.emitter.emit("getMezoClaimData", undefined)
-              response.result = [await installId]
-            }
-=======
           if (origin === new URL(MEZO_DAPP_BASE_URL).origin) {
             // This is a hack, but we have no other way of accessing this data
             // though it should probably be set post install on the Preference
@@ -209,7 +190,6 @@
 
             this.emitter.emit("getMezoClaimData", undefined)
             response.result = [await installId]
->>>>>>> 84820993
           }
           break
         default:

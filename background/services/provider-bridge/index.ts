--- conflicted
+++ resolved
@@ -129,14 +129,8 @@
       jsonrpc: "2.0",
       result: [],
     }
-
-<<<<<<< HEAD
     const network =
-      await this.internalEthereumProviderService.getActiveOrDefaultNetwork(
-=======
-    const { chainID } =
       await this.internalEthereumProviderService.getCurrentOrDefaultNetworkForOrigin(
->>>>>>> 99a29db8
         origin
       )
 

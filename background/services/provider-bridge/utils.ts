import {
  PermissionRequest,
  EIP1193Error,
  EIP1193_ERROR_CODES,
  isEIP1193Error,
  EIP1193ErrorPayload,
  RPCRequest,
} from "@tallyho/provider-bridge-shared"
<<<<<<< HEAD
import logger from "../../lib/logger"
import { AddEthereumChainParameter } from "../internal-ethereum-provider"
=======
>>>>>>> fa02ce35
import { sameEVMAddress } from "../../lib/utils"
import { HexString } from "../../types"

export type PermissionMap = {
  evm: {
    [chainID: string]: {
      [address: string]: {
        [origin: string]: PermissionRequest
      }
    }
  }
}

export const keyPermissionsByChainIdAddressOrigin = (
  permissions: PermissionRequest[],
  permissionMap?: PermissionMap
): PermissionMap => {
  const map = permissionMap ?? { evm: {} }
  permissions.forEach((permission) => {
    map.evm[permission.chainID] ??= {}
    map.evm[permission.chainID][permission.accountAddress] ??= {}
    map.evm[permission.chainID][permission.accountAddress][permission.origin] =
      permission
  })
  return map
}

export function parsedRPCErrorResponse(error: { body: string }):
  | {
      code: number
      message: string
    }
  | undefined {
  try {
    const parsedError = JSON.parse(error.body).error
    return {
      /**
       * The code should be the same as for user rejected requests because otherwise it will not be displayed.
       */
      code: 4001,
      message:
        "message" in parsedError && parsedError.message
          ? parsedError.message[0].toUpperCase() + parsedError.message.slice(1)
          : EIP1193_ERROR_CODES.userRejectedRequest.message,
    }
  } catch (err) {
    return undefined
  }
}

export function handleRPCErrorResponse(error: unknown): unknown {
  let response
  if (typeof error === "object" && error !== null) {
    /**
     * Get error per the RPC method’s specification
     */
    if ("eip1193Error" in error) {
      const { eip1193Error } = error as {
        eip1193Error: EIP1193ErrorPayload
      }
      if (isEIP1193Error(eip1193Error)) {
        response = eip1193Error
      }
      /**
       * In the case of a non-matching error message, the error is returned without being nested in an object.
       * This is due to the error handling implementation.
       * Check the code for more details https://github.com/ethers-io/ethers.js/blob/master/packages/providers/src.ts/json-rpc-provider.ts#L96:L130
       */
    } else if ("body" in error) {
      response = parsedRPCErrorResponse(error as { body: string })
    } else if ("error" in error) {
      response = parsedRPCErrorResponse(
        (error as { error: { body: string } }).error
      )
    }
  }
  /**
   * If no specific error is obtained return a user rejected request error
   */
  return (
    response ??
    new EIP1193Error(EIP1193_ERROR_CODES.userRejectedRequest).toJSON()
  )
}

// Lets start with all required and work backwards
export type ValidatedAddEthereumChainParameter = {
  chainId: string
  blockExplorerUrl: string
  chainName: string
  iconUrl?: string
  nativeCurrency: {
    name: string
    symbol: string
    decimals: number
  }
  rpcUrls: string[]
}

export const validateAddEthereumChainParameter = ({
  chainId,
  chainName,
  blockExplorerUrls,
  iconUrls,
  nativeCurrency,
  rpcUrls,
}: AddEthereumChainParameter): ValidatedAddEthereumChainParameter => {
  // @TODO Use AJV
  if (
    !chainId ||
    !chainName ||
    !nativeCurrency ||
    !blockExplorerUrls ||
    !blockExplorerUrls.length ||
    !rpcUrls ||
    !rpcUrls.length
  ) {
    throw new Error("Missing Chain Property")
  }

  if (
    !nativeCurrency.decimals ||
    !nativeCurrency.name ||
    !nativeCurrency.symbol
  ) {
    throw new Error("Missing Currency Property")
  }

  return {
    chainId: chainId.startsWith("0x") ? String(parseInt(chainId, 16)) : chainId,
    chainName,
    nativeCurrency,
    blockExplorerUrl: blockExplorerUrls[0],
    iconUrl: iconUrls && iconUrls[0],
    rpcUrls,
  }
}

/**
 * Try to fix request params for dapps that are sending requests with flipped params order.
 * For now it only affects eth_call and personal_sign as message and address order is sometimes reversed.
 *
 * @returns JSON RPC request's params - unchanged or flipped
 */
export function parseRPCRequestParams(
  enablingPermission: PermissionRequest,
  method: string,
  params: RPCRequest["params"]
): RPCRequest["params"] {
  switch (method) {
    case "eth_sign":
      return sameEVMAddress(
        params[0] as HexString,
        enablingPermission.accountAddress
      )
        ? params
        : [params[1], params[0]]

    case "personal_sign":
      return sameEVMAddress(
        params[1] as HexString,
        enablingPermission.accountAddress
      )
        ? params
        : [params[1], params[0]]

    default:
      return params
  }
}<|MERGE_RESOLUTION|>--- conflicted
+++ resolved
@@ -6,11 +6,7 @@
   EIP1193ErrorPayload,
   RPCRequest,
 } from "@tallyho/provider-bridge-shared"
-<<<<<<< HEAD
-import logger from "../../lib/logger"
 import { AddEthereumChainParameter } from "../internal-ethereum-provider"
-=======
->>>>>>> fa02ce35
 import { sameEVMAddress } from "../../lib/utils"
 import { HexString } from "../../types"
 

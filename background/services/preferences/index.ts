import { FiatCurrency } from "../../assets"
import { AddressOnNetwork, NameOnNetwork } from "../../accounts"
import { ServiceLifecycleEvents, ServiceCreatorFunction } from "../types"

import {
  AnalyticsPreferences,
  Preferences,
  TokenListPreferences,
} from "./types"
import { getOrCreateDB, PreferenceDatabase } from "./db"
import BaseService from "../base"
import { normalizeEVMAddress } from "../../lib/utils"
import { ETHEREUM, OPTIMISM, ARBITRUM_ONE } from "../../constants"
import { EVMNetwork, sameNetwork } from "../../networks"
import { HexString } from "../../types"
import { AccountSignerSettings } from "../../ui"
import { AccountSignerWithId } from "../../signing"

type ContractAddressBookEntry = {
  network: EVMNetwork
  address: HexString
  name: string
}

type CustomAddressBookEntry = {
  // no network to make custom names global
  address: HexString
  name: string
}

const BUILT_IN_CONTRACTS = [
  {
    network: ETHEREUM,
    address: normalizeEVMAddress("0xDef1C0ded9bec7F1a1670819833240f027b25EfF"),
    name: "0x Router",
  },
  {
    network: OPTIMISM,
    address: normalizeEVMAddress("0xdef1abe32c034e558cdd535791643c58a13acc10"),
    name: "0x Router",
  },
  {
    network: ETHEREUM,
    // Uniswap v3 Router
    address: normalizeEVMAddress("0x68b3465833fb72A70ecDF485E0e4C7bD8665Fc45"),
    name: "🦄 Uniswap",
  },
  {
    network: OPTIMISM,
    // Uniswap v3 Router
    address: normalizeEVMAddress("0x68b3465833fb72A70ecDF485E0e4C7bD8665Fc45"),
    name: "🦄 Uniswap",
  },
  {
    network: ARBITRUM_ONE,
    // Uniswap v3 Router
    address: normalizeEVMAddress("0x68b3465833fb72A70ecDF485E0e4C7bD8665Fc45"),
    name: "🦄 Uniswap",
  },
  {
    network: ETHEREUM,
    // Optimism's custodial Teleportr bridge
    // https://etherscan.io/address/0x52ec2f3d7c5977a8e558c8d9c6000b615098e8fc
    address: normalizeEVMAddress("0x52ec2f3d7c5977a8e558c8d9c6000b615098e8fc"),
    name: "🔴 Optimism Teleportr",
  },
  {
    network: OPTIMISM,
    // https://optimistic.etherscan.io/address/0x4200000000000000000000000000000000000010
    address: normalizeEVMAddress("0x4200000000000000000000000000000000000010"),
    name: "🔴 Optimism Teleportr",
  },
  {
    network: ETHEREUM,
    // Optimism's non-custodial Gateway bridge
    address: normalizeEVMAddress("0x99C9fc46f92E8a1c0deC1b1747d010903E884bE1"),
    name: "🔴 Optimism Gateway",
  },
  {
    network: ETHEREUM,
    // Arbitrum's Delayed Inbox
    // https://etherscan.io/address/0x4dbd4fc535ac27206064b68ffcf827b0a60bab3f
    address: normalizeEVMAddress("0x4Dbd4fc535Ac27206064B68FfCf827b0A60BAB3f"),
    name: "🔵 Arbitrum bridge",
  },
  {
    network: ETHEREUM,
    // Arbitrum's old bridge contract
    // https://etherscan.io/address/0x011b6e24ffb0b5f5fcc564cf4183c5bbbc96d515
    address: normalizeEVMAddress("0x011B6E24FfB0B5f5fCc564cf4183C5BBBc96D515"),
    name: "🔵 Arbitrum Old Bridge",
  },
]

interface Events extends ServiceLifecycleEvents {
  preferencesChanges: Preferences
  initializeDefaultWallet: boolean
  initializeSelectedAccount: AddressOnNetwork
<<<<<<< HEAD
  addressBookEntryModified: AddressOnNetwork & { name: string }
=======
  updateAnalyticsPreferences: AnalyticsPreferences
  addressBookEntryModified: AddressBookEntry
>>>>>>> b3cd92d8
  updatedSignerSettings: AccountSignerSettings[]
}

/*
 * The preference service manages user preference persistence, emitting an
 * event when preferences change.
 */
export default class PreferenceService extends BaseService<Events> {
  private knownContracts: ContractAddressBookEntry[] = BUILT_IN_CONTRACTS

  private addressBook: CustomAddressBookEntry[] = []

  /*
   * Create a new PreferenceService. The service isn't initialized until
   * startService() is called and resolved.
   */
  static create: ServiceCreatorFunction<Events, PreferenceService, []> =
    async () => {
      const db = await getOrCreateDB()

      return new this(db)
    }

  private constructor(private db: PreferenceDatabase) {
    super()
  }

  protected override async internalStartService(): Promise<void> {
    await super.internalStartService()

    this.emitter.emit("initializeDefaultWallet", await this.getDefaultWallet())
    this.emitter.emit(
      "initializeSelectedAccount",
      await this.getSelectedAccount()
    )
    this.emitter.emit(
      "updateAnalyticsPreferences",
      await this.getAnalyticsPreferences()
    )
  }

  protected override async internalStopService(): Promise<void> {
    this.db.close()

    await super.internalStopService()
  }

  // TODO Implement the following 6 methods as something stored in the database and user-manageable.
  // TODO Track account names in the UI in the address book.

  addOrEditNameInAddressBook({
    address,
    network,
    name,
  }: {
    network: EVMNetwork
    address: HexString
    name: string
  }): void {
    const newEntry = {
      address: normalizeEVMAddress(address),
      name,
    }
    const correspondingEntryIndex = this.addressBook.findIndex(
      (entry) =>
        normalizeEVMAddress(newEntry.address) ===
        normalizeEVMAddress(entry.address)
    )
    if (correspondingEntryIndex !== -1) {
      this.addressBook[correspondingEntryIndex] = newEntry
    } else {
      this.addressBook.push(newEntry)
    }
    this.emitter.emit("addressBookEntryModified", { ...newEntry, network })
  }

  lookUpAddressForName({
    name,
    network,
  }: NameOnNetwork): AddressOnNetwork | undefined {
    const entry = this.addressBook.find(
      ({ name: entryName }) => name === entryName
    )
    return entry ? { address: entry.address, network } : undefined
  }

  lookUpNameForAddress({
    address,
    network,
  }: AddressOnNetwork): NameOnNetwork | undefined {
    const entry = this.addressBook.find(
      ({ address: entryAddress }) =>
        normalizeEVMAddress(entryAddress) === normalizeEVMAddress(address)
    )
    return entry ? { name: entry.name, network } : undefined
  }

  async lookUpAddressForContractName({
    name,
    network,
  }: NameOnNetwork): Promise<AddressOnNetwork | undefined> {
    return this.knownContracts.find(
      ({ name: entryName, network: entryNetwork }) =>
        sameNetwork(network, entryNetwork) && name === entryName
    )
  }

  async lookUpNameForContractAddress({
    address,
    network,
  }: AddressOnNetwork): Promise<NameOnNetwork | undefined> {
    return this.knownContracts.find(
      ({ address: entryAddress, network: entryNetwork }) =>
        sameNetwork(network, entryNetwork) &&
        normalizeEVMAddress(address) === normalizeEVMAddress(entryAddress)
    )
  }

  async deleteAccountSignerSettings(
    signer: AccountSignerWithId
  ): Promise<void> {
    const updatedSignerSettings = await this.db.deleteAccountSignerSettings(
      signer
    )

    this.emitter.emit("updatedSignerSettings", updatedSignerSettings)
  }

  async updateAccountSignerTitle(
    signer: AccountSignerWithId,
    title: string
  ): Promise<void> {
    const updatedSignerSettings = this.db.updateSignerTitle(signer, title)

    this.emitter.emit("updatedSignerSettings", await updatedSignerSettings)
  }

  async getAnalyticsPreferences(): Promise<Preferences["analytics"]> {
    return (await this.db.getPreferences())?.analytics
  }

  async updateAnalyticsPreferences(
    analyticsPreferences: Partial<AnalyticsPreferences>
  ): Promise<void> {
    await this.db.upsertAnalyticsPreferences(analyticsPreferences)
    const { analytics } = await this.db.getPreferences()

    // This step is not strictly needed, because the settings can only
    // be changed from the UI
    this.emitter.emit("updateAnalyticsPreferences", analytics)
  }

  async getAccountSignerSettings(): Promise<AccountSignerSettings[]> {
    return this.db.getAccountSignerSettings()
  }

  async getCurrency(): Promise<FiatCurrency> {
    return (await this.db.getPreferences())?.currency
  }

  async getTokenListPreferences(): Promise<TokenListPreferences> {
    return (await this.db.getPreferences())?.tokenLists
  }

  async getDefaultWallet(): Promise<boolean> {
    return (await this.db.getPreferences())?.defaultWallet
  }

  async setDefaultWalletValue(newDefaultWalletValue: boolean): Promise<void> {
    return this.db.setDefaultWalletValue(newDefaultWalletValue)
  }

  async getSelectedAccount(): Promise<AddressOnNetwork> {
    return (await this.db.getPreferences())?.selectedAccount
  }

  async setSelectedAccount(addressNetwork: AddressOnNetwork): Promise<void> {
    return this.db.setSelectedAccount(addressNetwork)
  }
}<|MERGE_RESOLUTION|>--- conflicted
+++ resolved
@@ -96,12 +96,8 @@
   preferencesChanges: Preferences
   initializeDefaultWallet: boolean
   initializeSelectedAccount: AddressOnNetwork
-<<<<<<< HEAD
   addressBookEntryModified: AddressOnNetwork & { name: string }
-=======
   updateAnalyticsPreferences: AnalyticsPreferences
-  addressBookEntryModified: AddressBookEntry
->>>>>>> b3cd92d8
   updatedSignerSettings: AccountSignerSettings[]
 }
 

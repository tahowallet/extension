--- conflicted
+++ resolved
@@ -15,12 +15,9 @@
 import MEZO_CAMPAIGN, { MezoClaimStatus } from "./matsnet-nft"
 import { isConfirmedEVMTransaction } from "../../networks"
 import { Campaigns } from "./types"
-<<<<<<< HEAD
 import logger from "../../lib/logger"
+import { AnalyticsEvent } from "../../lib/posthog"
 import { SECOND } from "../../constants"
-=======
-import { AnalyticsEvent } from "../../lib/posthog"
->>>>>>> 9ba4fa22
 
 dayjs.extend(isBetween)
 

name: Bug Report
description: File a bug report
title: "Please include an informative title that describes the bug!"
labels: ["\U0001F41B bug", "\U0001F469‍⚕️ triage"]
assignees: ["mr-michael"]
body:
  - type: markdown
    attributes:
      value: >-
        Thanks for taking the time to fill out this bug report! Note that bug reports should start [in Discord](https://discord.gg/wn3KDAF5eU). Please file them as issues only when suggested by a moderator so that issues can be kept organized.
  - type: input
    id: discord-link
    attributes:
      label: Discord Discussion Link
      description: >-
        The link to where this issue was discussed in Discord, either the starting message or the moderator message suggesting that an issue be posted.
      placeholder: https://discord.com/channels/.../.../...
    validations:
      required: false
  - type: dropdown
    id: browsers
    attributes:
      label: What browsers are you seeing the problem on?
      multiple: true
      options:
        - Firefox
        - Chrome
        - Brave
        - Opera (unsupported)
        - Safari (unsupported)
        - Microsoft Edge (unsupported)
    validations:
      required: true
  - type: textarea
    id: what-happened
    attributes:
      label: What were you trying to do?
      description: Please describe the steps you were taking and what you were trying to achieve.
    validations:
      required: true
  - type: textarea
    id: what-did-not-work
    attributes:
      label: What did not work?
      description: Please describe exactly what you saw that was unexpected.
    validations:
      required: true
  - type: dropdown
    id: version
    attributes:
      label: Version
      description: What version of the extension are you running?
      options:
<<<<<<< HEAD
        - v0.25.1
=======
        - v0.25.0
>>>>>>> 7c403724
        - v0.24.1
        - v0.24.0
        - v0.23.1
        - v0.23.0
        - v0.22.1
        - v0.22.0
        - v0.21.2
        - v0.21.1
        - v0.21.0
        - v0.20.0
        - v0.19.3
        - v0.19.2
        - v0.19.1
        - v0.19.0
        - v0.18.9
        - v0.18.8
        - v0.18.7
        - v0.18.6
        - v0.18.5
        - v0.18.4
        - v0.18.3
        - v0.18.2
        - v0.18.1
        - v0.18.0
        - v0.17.9
        - v0.17.8
        - v0.17.7
        - v0.17.6
        - v0.17.5
        - v0.17.4
        - v0.17.3
        - v0.17.2
        - v0.17.1
        - v0.17.0
        - v0.16.5
        - v0.16.4
        - v0.16.3
        - v0.16.2
        - v0.16.1
        - v0.16.0
        - v0.15.1
        - v0.15.0
        - v0.14.9
        - v0.14.8
        - v0.14.7
        - v0.14.5
        - v0.14.4
        - v0.14.3
        - v0.14.2
        - v0.14.1
        - v0.14.0
        - Community Edition v0.13.13
        - Community Edition v0.13.12
        - Community Edition v0.13.11
        - Community Edition v0.13.10
        - Community Edition v0.13.9
        - Community Edition v0.13.8
        - Community Edition v0.13.7
        - Community Edition v0.13.6
        - Community Edition v0.13.5
        - Community Edition v0.13.4
        - Community Edition v0.13.3
        - Community Edition v0.13.2
        - Community Edition v0.13.1
        - Community Edition v0.13.0
        - Community Edition v0.12.3
        - Community Edition v0.12.2
        - Community Edition v0.12.1
        - Community Edition v0.12.0
        - Community Edition v0.11.2
        - Community Edition v0.11.1
        - Community Edition v0.11.0
        - Community Edition v0.10.2
        - Community Edition v0.10.1
        - Community Edition v0.10.0
        - Community Edition v0.9.2
        - Community Edition v0.9.1
        - Community Edition v0.9.0
        - OG Edition v0.0.7
        - OG Edition v0.0.6
        - OG Edition v0.0.5
    validations:
      required: false
  - type: textarea
    id: logs
    attributes:
      label: Relevant log output
      description: Please copy and paste any relevant log output. This will be automatically formatted into code, so no need for backticks.
      render: shell<|MERGE_RESOLUTION|>--- conflicted
+++ resolved
@@ -51,11 +51,8 @@
       label: Version
       description: What version of the extension are you running?
       options:
-<<<<<<< HEAD
         - v0.25.1
-=======
         - v0.25.0
->>>>>>> 7c403724
         - v0.24.1
         - v0.24.0
         - v0.23.1

--- conflicted
+++ resolved
@@ -37,7 +37,6 @@
       .click()
   }
 
-<<<<<<< HEAD
   /**
    * Onboard using walletPageHelper
    */
@@ -162,13 +161,13 @@
       .locator(".default_toggle")
       .getByRole("button")
       .click({ trial: true })
-=======
+  }
+
   async switchNetwork(network: RegExp): Promise<void> {
     await this.popup.getByTestId("top_menu_network_switcher").last().click()
     await this.popup.getByText(network).click()
     await expect(
       this.popup.getByTestId("top_menu_network_switcher").last()
     ).toHaveText(network)
->>>>>>> d0db72b0
   }
 }
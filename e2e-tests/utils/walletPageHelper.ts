import { Page, BrowserContext, expect } from "@playwright/test"
import OnboardingHelper from "./onboarding"

export default class WalletPageHelper {
  readonly url: string

  #onboardingHelper: OnboardingHelper

  get onboarding(): OnboardingHelper {
    return this.#onboardingHelper
  }

  constructor(
    public readonly popup: Page,
    public readonly context: BrowserContext,
    public readonly extensionId: string
  ) {
    this.url = `chrome-extension://${extensionId}/popup.html`
    this.#onboardingHelper = new OnboardingHelper(popup, context)
  }

  async setViewportSize(): Promise<void> {
    return this.popup.setViewportSize({ width: 384, height: 600 })
  }

  async goToStartPage(bringToFront = true): Promise<void> {
    if (bringToFront) {
      await this.popup.bringToFront()
    }
    await this.popup.goto(this.url)
  }

  async navigateTo(tab: string): Promise<void> {
    await this.popup
      .getByRole("navigation", { name: "Main" })
      .getByRole("link", { name: tab })
      .click()
  }

<<<<<<< HEAD
  async verifyTopWrap(network: RegExp, accountLabel: RegExp): Promise<void> {
    // TODO: maybe we could also verify graphical elements (network icon, profile picture, etc)?

    await expect(
      this.popup.getByTestId("top_menu_network_switcher").last()
    ).toHaveText(network)
    await this.popup
      .getByTestId("top_menu_network_switcher")
      .last()
      .click({ trial: true })

    // There's no `connection_button` in the current code from `main`. TODO:
    // verify if we'll need this or not.
    // await this.popup.locator(".connection_button").last().click({ trial: true })

    await expect(
      this.popup.getByTestId("top_menu_profile_button").last()
    ).toHaveText(accountLabel, { timeout: 240000 })
    await this.popup
      .getByTestId("top_menu_profile_button")
      .last()
      .click({ trial: true })
    // TODO: verify 'Copy address'
  }

  async verifyBottomWrap(): Promise<void> {
    await this.popup
      .locator(".tab_bar_wrap")
      .getByText("Wallet", { exact: true })
      .click({ trial: true })
    await this.popup
      .locator(".tab_bar_wrap")
      .getByText("NFTs", { exact: true })
      .click({ trial: true })
    await this.popup
      .locator(".tab_bar_wrap")
      .getByText("Portfolio", { exact: true })
      .click({ trial: true })
    await this.popup
      .locator(".tab_bar_wrap")
      .getByText("Settings", { exact: true })
      .click({ trial: true })
  }

  /**
   *  The function checks elements of the main page that should always be present.
   */
  async verifyCommonElements(
    network: RegExp,
    accountLabel: RegExp
  ): Promise<void> {
    await expect(this.popup.getByText("Total account balance")).toBeVisible({
      timeout: 240000,
    }) // we need longer timeout, because on fork it often takes long to load this section
    await expect(this.popup.getByTestId("wallet_balance")).toHaveText(
      /^\$(0|\d+\.\d{2})$/
    )

    await this.verifyTopWrap(network, accountLabel)

    await this.popup
      .getByRole("button", { name: "Send", exact: true })
      .click({ trial: true })
    await this.popup
      .getByRole("button", { name: "Swap", exact: true })
      .click({ trial: true })
    await this.popup
      .getByRole("button", { name: "Receive", exact: true })
      .click({ trial: true })
    await this.popup
      .getByTestId("panel_switcher")
      .getByText("NFTs", { exact: true })
      .click({ trial: true })
    await this.popup
      .getByTestId("panel_switcher")
      .getByText("Assets", { exact: true })
      .click({ trial: true })
    await this.popup
      .getByTestId("panel_switcher")
      .getByText("Activity", { exact: true })
      .click({ trial: true })
    await this.verifyBottomWrap()
  }

  async verifyAnalyticsBanner(): Promise<void> {
    const analyticsBanner = this.popup.locator("div").filter({
      has: this.popup.getByRole("heading", {
        name: "Analytics are enabled",
        exact: true,
      }),
    })
    await expect(
      analyticsBanner.getByText(
        "They help us improve the wallet. You can disable anytime",
        { exact: true }
      )
    ).toBeVisible()
    await analyticsBanner
      .getByText("Change settings", { exact: true })
      .click({ trial: true })
=======
  async switchNetwork(network: RegExp): Promise<void> {
    await this.popup.getByTestId("top_menu_network_switcher").last().click()
    await this.popup.getByText(network).click()
    await expect(
      this.popup.getByTestId("top_menu_network_switcher").last()
    ).toHaveText(network)
>>>>>>> 274e01ed
  }
}<|MERGE_RESOLUTION|>--- conflicted
+++ resolved
@@ -37,7 +37,6 @@
       .click()
   }
 
-<<<<<<< HEAD
   async verifyTopWrap(network: RegExp, accountLabel: RegExp): Promise<void> {
     // TODO: maybe we could also verify graphical elements (network icon, profile picture, etc)?
 
@@ -138,13 +137,13 @@
     await analyticsBanner
       .getByText("Change settings", { exact: true })
       .click({ trial: true })
-=======
+  }
+
   async switchNetwork(network: RegExp): Promise<void> {
     await this.popup.getByTestId("top_menu_network_switcher").last().click()
     await this.popup.getByText(network).click()
     await expect(
       this.popup.getByTestId("top_menu_network_switcher").last()
     ).toHaveText(network)
->>>>>>> 274e01ed
   }
 }
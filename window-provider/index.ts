import {
  PROVIDER_BRIDGE_TARGET,
  WINDOW_PROVIDER_TARGET,
  ProviderTransport,
  isObject,
  isWindowResponseEvent,
  isPortResponseEvent,
  RequestArgument,
  EthersSendCallback,
  isTallyConfigPayload,
  TallyConfigPayload,
  isEIP1193Error,
  isTallyInternalCommunication,
  TallyAccountPayload,
  isTallyAccountPayload,
} from "@tallyho/provider-bridge-shared"
import { EventEmitter } from "events"
import monitorForWalletConnectionPrompts from "./wallet-connection-handlers"

// TODO: we don't want to impersonate MetaMask everywhere to not break existing integrations,
//       so let's do this only on the websites that need this feature
const impersonateMetamaskWhitelist = [
  "opensea.io",
  "gmx.io",
  "app.lyra.finance",
  "matcha.xyz",
  "bridge.umbria.network",
  "galaxy.eco",
  "galxe.com",
  "dydx.exchange",
  "app.euler.finance",
  "kwenta.io",
  "stargate.finance",
  "etherscan.io",
  "swapr.eth.link",
  "apex.exchange",
<<<<<<< HEAD
  "app.yieldprotocol.com",
=======
  "portal.zksync.io",
>>>>>>> 0491f53a
]

export default class TallyWindowProvider extends EventEmitter {
  // TODO: This should come from the background with onConnect when any interaction is initiated by the dApp.
  // onboard.js relies on this, or uses a deprecated api. It seemed to be a reasonable workaround for now.
  chainId = "0x1"

  selectedAddress: string | undefined

  connected = false

  isTally = true

  isMetaMask = false

  tallySetAsDefault = false

  isWeb3 = true

  bridgeListeners = new Map()

  providerInfo = {
    label: "Tally Ho!",
    injectedNamespace: "tally",
    iconURL: "TODO",
    identityFlag: "isTally",
    checkIdentity: (provider: WalletProvider) =>
      !!provider && !!provider.isTally,
  } as const

  constructor(public transport: ProviderTransport) {
    super()

    const internalListener = (event: unknown) => {
      let result: TallyConfigPayload | TallyAccountPayload
      if (
        isWindowResponseEvent(event) &&
        isTallyInternalCommunication(event.data)
      ) {
        if (
          event.origin !== this.transport.origin || // filter to messages claiming to be from the provider-bridge script
          event.source !== window || // we want to recieve messages only from the provider-bridge script
          event.data.target !== WINDOW_PROVIDER_TARGET
        ) {
          return
        }

        ;({ result } = event.data)
      } else if (
        isPortResponseEvent(event) &&
        isTallyInternalCommunication(event)
      ) {
        ;({ result } = event)
      } else {
        return
      }

      if (isTallyConfigPayload(result)) {
        window.walletRouter?.shouldSetTallyForCurrentProvider(
          result.defaultWallet,
          result.shouldReload
        )
        if (
          impersonateMetamaskWhitelist.some((host) =>
            window.location.host.includes(host)
          )
        ) {
          this.isMetaMask = result.defaultWallet
          this.tallySetAsDefault = result.defaultWallet
        }
        if (result.chainId && result.chainId !== this.chainId) {
          this.handleChainIdChange.bind(this)(result.chainId)
        }
      } else if (isTallyAccountPayload(result)) {
        this.handleAddressChange.bind(this)(result.address)
      }
    }

    monitorForWalletConnectionPrompts()
    this.transport.addEventListener(internalListener)
  }

  // deprecated EIP-1193 method
  async enable(): Promise<unknown> {
    return this.request({ method: "eth_requestAccounts" })
  }

  isConnected(): boolean {
    return this.connected
  }

  // deprecated EIP1193 send for web3-react injected provider Send type:
  // https://github.com/NoahZinsmeister/web3-react/blob/d0b038c748a42ec85641a307e6c588546d86afc2/packages/injected-connector/src/types.ts#L4
  send(method: string, params: Array<unknown>): Promise<unknown>
  // deprecated EIP1193 send for ethers.js Web3Provider > ExternalProvider:
  // https://github.com/ethers-io/ethers.js/blob/73a46efea32c3f9a4833ed77896a216e3d3752a0/packages/providers/src.ts/web3-provider.ts#L19
  send(
    request: RequestArgument,
    callback: (error: unknown, response: unknown) => void
  ): void
  send(
    methodOrRequest: string | RequestArgument,
    paramsOrCallback: Array<unknown> | EthersSendCallback
  ): Promise<unknown> | void {
    if (
      typeof methodOrRequest === "string" &&
      typeof paramsOrCallback !== "function"
    ) {
      return this.request({ method: methodOrRequest, params: paramsOrCallback })
    }

    if (isObject(methodOrRequest) && typeof paramsOrCallback === "function") {
      return this.sendAsync(methodOrRequest, paramsOrCallback)
    }

    return Promise.reject(new Error("Unsupported function parameters"))
  }

  // deprecated EIP-1193 method
  // added as some dapps are still using it
  sendAsync(
    request: RequestArgument & { id?: number; jsonrpc?: string },
    callback: (error: unknown, response: unknown) => void
  ): Promise<unknown> | void {
    return this.request(request).then(
      (response) =>
        callback(null, {
          result: response,
          id: request.id,
          jsonrpc: request.jsonrpc,
        }),
      (error) => callback(error, null)
    )
  }

  // Provider-wide counter for requests.
  private requestID = 0n

  request(arg: RequestArgument): Promise<unknown> {
    const { method, params = [] } = arg
    if (typeof method !== "string") {
      return Promise.reject(new Error(`unsupported method type: ${method}`))
    }
    const sendData = {
      id: this.requestID.toString(),
      target: PROVIDER_BRIDGE_TARGET,
      request: {
        method,
        params,
      },
    }

    this.requestID += 1n

    this.transport.postMessage(sendData)

    return new Promise((resolve, reject) => {
      // TODO: refactor the listener function out of the Promise
      const listener = (event: unknown) => {
        let id
        let result: unknown

        if (isWindowResponseEvent(event)) {
          if (
            event.origin !== this.transport.origin || // filter to messages claiming to be from the provider-bridge script
            event.source !== window || // we want to recieve messages only from the provider-bridge script
            event.data.target !== WINDOW_PROVIDER_TARGET
          ) {
            return
          }

          ;({ id, result } = event.data)
        } else if (isPortResponseEvent(event)) {
          ;({ id, result } = event)
        } else {
          return
        }

        if (sendData.id !== id) return

        this.transport.removeEventListener(
          this.bridgeListeners.get(sendData.id)
        )
        this.bridgeListeners.delete(sendData.id)

        const { method: sentMethod } = sendData.request

        // TODO: refactor these into their own function handler
        // https://github.com/tallycash/tally-extension/pull/440#discussion_r753504700

        if (isEIP1193Error(result)) {
          reject(result)
        }

        // let's emmit connected on the first successful response from background
        if (!this.connected) {
          this.connected = true
          this.emit("connect", { chainId: this.chainId })
        }

        if (
          sentMethod === "wallet_switchEthereumChain" ||
          sentMethod === "wallet_addEthereumChain"
        ) {
          // null result indicates successful chain change https://eips.ethereum.org/EIPS/eip-3326#specification
          if (result === null) {
            this.handleChainIdChange.bind(this)(
              (sendData.request.params[0] as { chainId: string }).chainId
            )
          }
        } else if (
          sentMethod === "eth_chainId" ||
          sentMethod === "net_version"
        ) {
          if (
            typeof result === "string" &&
            Number(this.chainId) !== Number(result)
          ) {
            this.handleChainIdChange.bind(this)(result)
          }
        } else if (
          (sentMethod === "eth_accounts" ||
            sentMethod === "eth_requestAccounts") &&
          Array.isArray(result) &&
          result.length !== 0
        ) {
          this.handleAddressChange.bind(this)(result)
        }

        resolve(result)
      }

      this.bridgeListeners.set(sendData.id, listener)
      // TODO: refactor this to have a single `unsafeAddEventListener` call in the constructor
      // https://github.com/tallycash/tally-extension/pull/440#discussion_r753509947

      this.transport.addEventListener(this.bridgeListeners.get(sendData.id))
    })
  }

  handleChainIdChange(chainId: string): void {
    this.chainId = chainId
    this.emit("chainChanged", chainId)
    this.emit("networkChanged", Number(chainId).toString())
  }

  handleAddressChange(address: Array<string>): void {
    if (this.selectedAddress !== address[0]) {
      // eslint-disable-next-line prefer-destructuring
      this.selectedAddress = address[0]
      this.emit("accountsChanged", address)
    }
  }
}<|MERGE_RESOLUTION|>--- conflicted
+++ resolved
@@ -34,11 +34,8 @@
   "etherscan.io",
   "swapr.eth.link",
   "apex.exchange",
-<<<<<<< HEAD
   "app.yieldprotocol.com",
-=======
   "portal.zksync.io",
->>>>>>> 0491f53a
 ]
 
 export default class TallyWindowProvider extends EventEmitter {

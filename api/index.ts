--- conflicted
+++ resolved
@@ -6,9 +6,7 @@
 import { STATE_KEY } from "./constants"
 import { DEFAULT_STATE } from "./constants/default-state"
 import { migrate } from "./migrations"
-<<<<<<< HEAD
 import Keys from "./keys"
-=======
 import {
   startService as startPreferences,
   PreferenceService,
@@ -17,9 +15,6 @@
   startService as startIndexing,
   IndexingService,
 } from "./services/indexing"
-
-// import { Keys } from "./keys"
->>>>>>> cb98c125
 
 import { getPersistedState, persistState } from "./lib/db"
 import ObsStore from "./lib/ob-store"

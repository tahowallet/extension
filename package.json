--- conflicted
+++ resolved
@@ -29,10 +29,6 @@
   ],
   "dependencies": {
     "@fortawesome/fontawesome-free": "^5.15.2",
-<<<<<<< HEAD
-=======
-    "@mechamittens/extension": "0.0.4",
->>>>>>> 3ebd821e
     "@tallyho/tally-api": "0.0.1",
     "@tallyho/tally-ui": "0.0.1",
     "@types/firefox-webext-browser": "^82.0.0",
@@ -44,12 +40,9 @@
     "@babel/core": "^7.13.1",
     "@babel/preset-env": "^7.14.5",
     "@babel/preset-react": "^7.12.13",
-<<<<<<< HEAD
     "@babel/register": "^7.14.5",
-=======
     "babel-eslint": "^10.1.0",
     "archiver": "^5.3.0",
->>>>>>> 3ebd821e
     "babel-loader": "^8.2.2",
     "copy-webpack-plugin": "^9.0.0",
     "eslint": "^7.28.0",
@@ -64,11 +57,8 @@
     "npm-run-all": "^4.1.5",
     "process": "^0.11.10",
     "size-plugin": "^1.2.0",
-<<<<<<< HEAD
     "stream-browserify": "^3.0.0",
-=======
     "styled-jsx": "^3.4.4",
->>>>>>> 3ebd821e
     "terser-webpack-plugin": "^5.1.1",
     "typescript": "4.2.2",
     "webpack": "^5.24.2",

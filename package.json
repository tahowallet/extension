{
  "name": "@tallyho/tally-extension",
  "private": true,
  "version": "0.0.1",
  "description": "Tally, the community owned and operated Web3 wallet.",
  "main": "index.js",
  "repository": "git@github.com:thesis/tally-extension.git",
  "author": "Matt Luongo <matt@thesis.co>",
  "license": "GPL-3.0",
  "keywords": [
    "ethereum",
    "bitcoin",
    "cryptocurrency",
    "wallet",
    "web3",
    "dapp"
  ],
  "scripts": {
<<<<<<< HEAD
    "start": "yarn build dev",
    "build": "node development/build-scripts/index.js",
=======
    "start": "webpack --mode=development --watch",
    "build": "webpack --mode=production",
>>>>>>> b1537ee2
    "lint": "run-p lint:*",
    "lint-fix": "run-p 'lint:* -- --fix'",
    "lint:js": "eslint .",
    "test": "run-p lint:* build"
  },
<<<<<<< HEAD
  "dependencies": {},
  "devDependencies": {
    "@babel/core": "^7.5.5",
    "@babel/plugin-proposal-class-properties": "^7.5.5",
    "@babel/plugin-proposal-nullish-coalescing-operator": "^7.10.4",
    "@babel/plugin-proposal-object-rest-spread": "^7.5.5",
    "@babel/plugin-proposal-optional-chaining": "^7.8.3",
    "@babel/plugin-transform-runtime": "^7.5.5",
    "@babel/preset-env": "^7.5.5",
    "@babel/preset-react": "^7.0.0",
    "@babel/register": "^7.5.5",
    "babel-loader": "^8.2.2",
    "babel-preset-es2015": "^6.24.1",
    "babelify": "^10.0.0",
    "brfs": "^2.0.2",
    "browserify": "^17.0.0",
    "browserify-derequire": "^1.1.1",
    "browserify-transform-tools": "^1.7.0",
    "chalk": "^4.1.1",
    "del": "^6.0.0",
    "end-of-stream": "^1.4.4",
    "envify": "^4.1.0",
    "fancy-log": "^1.3.3",
    "fast-glob": "^3.2.5",
    "fs": "^0.0.1-security",
    "fs-extra": "^10.0.0",
    "gulp": "^4.0.2",
    "gulp-livereload": "^4.0.2",
    "gulp-sourcemaps": "^3.0.0",
    "gulp-terser-js": "^5.2.2",
    "gulp-watch": "^5.0.1",
    "gulp-zip": "^5.1.0",
    "lodash": "^4.17.21",
    "path-extra": "^4.3.0",
    "pify": "^5.0.0",
    "pump": "^3.0.0",
    "randomcolor": "^0.6.2",
    "rc": "^1.2.8",
    "react-devtools": "^4.13.2",
    "vinyl-buffer": "^1.0.1",
    "vinyl-source-stream": "^2.0.0",
    "watchify": "^4.0.0"
=======
  "workspaces": [
    "ui",
    "api"
  ],
  "dependencies": {
    "@fortawesome/fontawesome-free": "^5.15.2",
    "@mechamittens/extension": "0.0.4",
    "@tallyho/tally-ui": "0.0.1",
    "@tallyho/tally-api": "0.0.1",
    "@types/firefox-webext-browser": "^82.0.0",
    "buffer": "^6.0.3",
    "webext-options-sync": "^2.0.1",
    "webextension-polyfill": "^0.7.0"
  },
  "devDependencies": {
    "@babel/core": "^7.13.1",
    "@babel/preset-react": "^7.12.13",
    "babel-loader": "^8.2.2",
    "copy-webpack-plugin": "^9.0.0",
    "install": "^0.13.0",
    "npm": "^7.5.6",
    "npm-run-all": "^4.1.5",
    "size-plugin": "^1.2.0",
    "terser-webpack-plugin": "^5.1.1",
    "typescript": "4.2.2",
    "webpack": "^5.24.2",
    "webpack-cli": "4.5.0",
    "webpack-livereload-plugin": "^3.0.1"
>>>>>>> b1537ee2
  }
}<|MERGE_RESOLUTION|>--- conflicted
+++ resolved
@@ -16,62 +16,13 @@
     "dapp"
   ],
   "scripts": {
-<<<<<<< HEAD
-    "start": "yarn build dev",
-    "build": "node development/build-scripts/index.js",
-=======
     "start": "webpack --mode=development --watch",
     "build": "webpack --mode=production",
->>>>>>> b1537ee2
     "lint": "run-p lint:*",
     "lint-fix": "run-p 'lint:* -- --fix'",
     "lint:js": "eslint .",
     "test": "run-p lint:* build"
   },
-<<<<<<< HEAD
-  "dependencies": {},
-  "devDependencies": {
-    "@babel/core": "^7.5.5",
-    "@babel/plugin-proposal-class-properties": "^7.5.5",
-    "@babel/plugin-proposal-nullish-coalescing-operator": "^7.10.4",
-    "@babel/plugin-proposal-object-rest-spread": "^7.5.5",
-    "@babel/plugin-proposal-optional-chaining": "^7.8.3",
-    "@babel/plugin-transform-runtime": "^7.5.5",
-    "@babel/preset-env": "^7.5.5",
-    "@babel/preset-react": "^7.0.0",
-    "@babel/register": "^7.5.5",
-    "babel-loader": "^8.2.2",
-    "babel-preset-es2015": "^6.24.1",
-    "babelify": "^10.0.0",
-    "brfs": "^2.0.2",
-    "browserify": "^17.0.0",
-    "browserify-derequire": "^1.1.1",
-    "browserify-transform-tools": "^1.7.0",
-    "chalk": "^4.1.1",
-    "del": "^6.0.0",
-    "end-of-stream": "^1.4.4",
-    "envify": "^4.1.0",
-    "fancy-log": "^1.3.3",
-    "fast-glob": "^3.2.5",
-    "fs": "^0.0.1-security",
-    "fs-extra": "^10.0.0",
-    "gulp": "^4.0.2",
-    "gulp-livereload": "^4.0.2",
-    "gulp-sourcemaps": "^3.0.0",
-    "gulp-terser-js": "^5.2.2",
-    "gulp-watch": "^5.0.1",
-    "gulp-zip": "^5.1.0",
-    "lodash": "^4.17.21",
-    "path-extra": "^4.3.0",
-    "pify": "^5.0.0",
-    "pump": "^3.0.0",
-    "randomcolor": "^0.6.2",
-    "rc": "^1.2.8",
-    "react-devtools": "^4.13.2",
-    "vinyl-buffer": "^1.0.1",
-    "vinyl-source-stream": "^2.0.0",
-    "watchify": "^4.0.0"
-=======
   "workspaces": [
     "ui",
     "api"
@@ -100,6 +51,5 @@
     "webpack": "^5.24.2",
     "webpack-cli": "4.5.0",
     "webpack-livereload-plugin": "^3.0.1"
->>>>>>> b1537ee2
   }
 }
npm-debug.log
yarn-error.log
node_modules
<<<<<<< HEAD
package-lock.json

# IDEs
.idea
.vscode
.sublime-project

*.bak

# VIM
*.swp
*.swo

temp
.tmp
.sass-cache
.DS_Store
app/.DS_Store

.out/
coverage/
dist
builds/
builds.zip


notes.txt



app/extension-scripts/api/playground/
=======
dist/
>>>>>>> b1537ee2
<|MERGE_RESOLUTION|>--- conflicted
+++ resolved
@@ -1,38 +1,6 @@
 npm-debug.log
 yarn-error.log
 node_modules
-<<<<<<< HEAD
-package-lock.json
+dist/
 
-# IDEs
-.idea
-.vscode
-.sublime-project
-
-*.bak
-
-# VIM
-*.swp
-*.swo
-
-temp
-.tmp
-.sass-cache
-.DS_Store
-app/.DS_Store
-
-.out/
-coverage/
-dist
-builds/
-builds.zip
-
-
-notes.txt
-
-
-
-app/extension-scripts/api/playground/
-=======
-dist/
->>>>>>> b1537ee2
+app/extension-scripts/api/playground/
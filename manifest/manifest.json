--- conflicted
+++ resolved
@@ -1,10 +1,6 @@
 {
   "name": "Tally Ho",
-<<<<<<< HEAD
-  "version": "0.19.0",
-=======
   "version": "0.19.2",
->>>>>>> 42112c3f
   "description": "The community owned and operated Web3 wallet.",
   "homepage_url": "https://tally.cash",
   "author": "https://tally.cash",

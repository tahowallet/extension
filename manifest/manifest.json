{
  "name": "Tally",
  "version": "0.0.7",
  "description": "The community owned and operated Web3 wallet.",
  "homepage_url": "https://tally.cash",
  "author": "https://tally.cash",
  "manifest_version": 2,
  "default_locale": "en",
  "content_security_policy": "object-src 'self'; script-src 'self' blob: filesystem: 'unsafe-eval';",
  "web_accessible_resources": ["*.js", "*.json"],

  "content_scripts": [
    {
      "matches": ["file://*/*", "http://*/*", "https://*/*"],
<<<<<<< HEAD
      "js": ["content-script.js"],
=======
      "js": ["provider-bridge.js"],
>>>>>>> 2d83bc34
      "run_at": "document_start",
      "all_frames": true
    }
  ],

  "commands": {
    "_execute_browser_action": {
      "suggested_key": {
        "windows": "Alt+Shift+T",
        "mac": "Alt+Shift+T",
        "chromeos": "Alt+Shift+T",
        "linux": "Alt+Shift+T"
      }
    }
  },
  "icons": {
    "128": "icon-128.png"
  },
  "browser_action": {
    "default_title": "Tally",
    "default_popup": "popup.html"
  },
  "permissions": ["alarms", "storage", "unlimitedStorage", "notifications"],
  "background": {
    "persistent": true,
    "scripts": ["background.js", "background-ui.js"]
  }
}<|MERGE_RESOLUTION|>--- conflicted
+++ resolved
@@ -12,11 +12,7 @@
   "content_scripts": [
     {
       "matches": ["file://*/*", "http://*/*", "https://*/*"],
-<<<<<<< HEAD
-      "js": ["content-script.js"],
-=======
       "js": ["provider-bridge.js"],
->>>>>>> 2d83bc34
       "run_at": "document_start",
       "all_frames": true
     }

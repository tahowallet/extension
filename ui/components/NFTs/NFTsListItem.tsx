--- conflicted
+++ resolved
@@ -28,13 +28,8 @@
         style={style}
       >
         <NFTsImage width={168} height={168} alt={name} src={src} />
-<<<<<<< HEAD
-        <span className="title">
+        <span className="title ellipsis">
           <span>{name || t("nfts.noTitle")}</span>
-=======
-        <span className="title ellipsis">
-          <span>{name || "No title"}</span>
->>>>>>> 391f26cc
         </span>
       </button>
       <style jsx>{`

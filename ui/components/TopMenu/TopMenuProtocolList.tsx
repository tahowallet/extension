import {
  ARBITRUM_ONE,
  ETHEREUM,
  OPTIMISM,
  POLYGON,
} from "@tallyho/tally-background/constants"
import {
  SUPPORT_ARBITRUM,
  SUPPORT_OPTIMISM,
  SUPPORT_POLYGON,
} from "@tallyho/tally-background/features"
import { sameNetwork } from "@tallyho/tally-background/networks"
import { selectCurrentNetwork } from "@tallyho/tally-background/redux-slices/selectors"
import React, { ReactElement } from "react"
import { useBackgroundSelector } from "../../hooks"
import TopMenuProtocolListItem from "./TopMenuProtocolListItem"
import t from "../../utils/i18n"

const listItemInfo = [
  {
    network: ETHEREUM,
    info: t("protocolMainnet"),
    width: 18,
    height: 29,
  },
<<<<<<< HEAD
  ...(SUPPORT_POLYGON
    ? [
        {
          network: POLYGON,
          info: "L2 scaling solution",
          width: 24,
          height: 24,
        },
      ]
    : []),
  ...(SUPPORT_ARBITRUM
    ? [
        {
          network: ARBITRUM_ONE,
          info: "L2 scaling solution",
          width: 23.2,
          height: 26,
        },
      ]
    : []),
  ...(SUPPORT_OPTIMISM
    ? [
        {
          network: OPTIMISM,
          info: "L2 scaling solution",
          width: 24,
          height: 24,
        },
      ]
    : []),
=======
  {
    network: POLYGON,
    info: t("protocolL2"),
    width: 24,
    height: 24,
  },
  {
    network: ARBITRUM_ONE,
    info: t("protocolL2"),
    width: 23.2,
    height: 26,
  },
  {
    network: OPTIMISM,
    info: t("protocolL2"),
    width: 24,
    height: 24,
  },
>>>>>>> 8fe11c68
  // {
  //   name: "Binance Smart Chain",
  //   info: t("protocolCompatibleChain"),
  //   width: 24,
  //   height: 24,
  // },
  // {
  //   name: "Celo",
  //   info: "Global payments infrastructure",
  //   width: 24,
  //   height: 24,
  // },
]

export default function TopMenuProtocolList(): ReactElement {
  const currentNetwork = useBackgroundSelector(selectCurrentNetwork)

  return (
    <div className="standard_width_padded center_horizontal">
      <ul>
        {listItemInfo.map((info) => (
          <TopMenuProtocolListItem
            isSelected={sameNetwork(currentNetwork, info.network)}
            key={info.network.name}
            network={info.network}
            height={info.height}
            width={info.width}
            info={info.info}
          />
        ))}
      </ul>
      <style jsx>
        {`
          .divider {
            display: flex;
            align-items: center;
            margin-bottom: 16px;
            margin-top: 32px;
          }
          .divider_line {
            width: 286px;
            border-bottom: 1px solid var(--green-120);
            margin-left: 19px;
            position: absolute;
            right: 0px;
          }
          .divider_label {
            color: var(--green-40);
            font-size: 16px;
            font-weight: 500;
            line-height: 24px;
          }
        `}
      </style>
    </div>
  )
}<|MERGE_RESOLUTION|>--- conflicted
+++ resolved
@@ -23,12 +23,11 @@
     width: 18,
     height: 29,
   },
-<<<<<<< HEAD
   ...(SUPPORT_POLYGON
     ? [
         {
           network: POLYGON,
-          info: "L2 scaling solution",
+          info: t("protocolL2"),
           width: 24,
           height: 24,
         },
@@ -38,7 +37,7 @@
     ? [
         {
           network: ARBITRUM_ONE,
-          info: "L2 scaling solution",
+          info: t("protocolL2"),
           width: 23.2,
           height: 26,
         },
@@ -48,32 +47,12 @@
     ? [
         {
           network: OPTIMISM,
-          info: "L2 scaling solution",
+          info: t("protocolL2"),
           width: 24,
           height: 24,
         },
       ]
     : []),
-=======
-  {
-    network: POLYGON,
-    info: t("protocolL2"),
-    width: 24,
-    height: 24,
-  },
-  {
-    network: ARBITRUM_ONE,
-    info: t("protocolL2"),
-    width: 23.2,
-    height: 26,
-  },
-  {
-    network: OPTIMISM,
-    info: t("protocolL2"),
-    width: 24,
-    height: 24,
-  },
->>>>>>> 8fe11c68
   // {
   //   name: "Binance Smart Chain",
   //   info: t("protocolCompatibleChain"),

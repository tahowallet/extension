--- conflicted
+++ resolved
@@ -6,12 +6,8 @@
 import React, { ReactElement } from "react"
 import { useDispatch } from "react-redux"
 import { setSelectedAccount } from "@tallyho/tally-background/redux-slices/ui"
-<<<<<<< HEAD
-import { ETHEREUM } from "@tallyho/tally-background/constants"
 import { useHistory } from "react-router-dom"
-=======
 import { sameEVMAddress } from "@tallyho/tally-background/lib/utils"
->>>>>>> a3e07240
 import SharedButton from "../Shared/SharedButton"
 import SharedAccountItemSummary from "../Shared/SharedAccountItemSummary"
 import { useAreKeyringsUnlocked, useBackgroundSelector } from "../../hooks"
@@ -94,32 +90,18 @@
           size="medium"
           onClick={(e) => {
             e.stopPropagation()
-<<<<<<< HEAD
             // don't prompt for unlock if removing read-only account.
             if (readOnlyAccount || areKeyringsUnlocked) {
-              dispatch(removeAccount(address))
-              if (selectedAddress === address) {
+              dispatch(removeAccount({ address, network }))
+              if (sameEVMAddress(selectedAddress, address)) {
                 const newAddress = Object.keys(accountsData).find(
                   (accountAddress) => accountAddress !== address
-=======
-            dispatch(removeAccount({ address, network }))
-            if (sameEVMAddress(selectedAddress, address)) {
-              const newAddress = Object.keys(accountsData).find(
-                (accountAddress) => accountAddress !== address
-              )
-              if (newAddress) {
-                dispatch(
-                  setSelectedAccount({
-                    address,
-                    network,
-                  })
->>>>>>> a3e07240
                 )
                 if (newAddress) {
                   dispatch(
                     setSelectedAccount({
-                      address: newAddress,
-                      network: ETHEREUM,
+                      address,
+                      network,
                     })
                   )
                 }

import React, { ReactElement, useCallback, useEffect, useState } from "react"
import { Asset } from "@tallyho/tally-background/assets"
import classNames from "classnames"
import SharedButton from "./SharedButton"
import SharedSlideUpMenu from "./SharedSlideUpMenu"
import SharedAssetItem from "./SharedAssetItem"
import SharedAssetIcon from "./SharedAssetIcon"

interface SelectAssetMenuContentProps {
  assets: Asset[]
  setSelectedAssetAndClose: (asset: Asset) => void
}

function SelectAssetMenuContent(
  props: SelectAssetMenuContentProps
): ReactElement {
  const { setSelectedAssetAndClose, assets } = props

  return (
    <>
      <div className="standard_width_padded center_horizontal">
        <div className="search_label">Select token</div>
        <div className="search_wrap">
          <input
            type="text"
            className="search_input"
            placeholder="Search by name or address"
          />
          <span className="icon_search" />
        </div>
      </div>
      <div className="divider" />
      <ul>
        {assets.map((asset) => {
          return (
<<<<<<< HEAD
            <SharedAssetItem asset={asset} onClick={setSelectedAssetAndClose} />
=======
            <SharedAssetItem
              key={asset.metadata?.coinGeckoID || asset.symbol}
              asset={asset}
              onClick={setSelectedTokenAndClose}
            />
>>>>>>> b1dc784d
          )
        })}
      </ul>
      <style jsx>
        {`
          .search_label {
            height: 20px;
            color: var(--green-60);
            font-size: 16px;
            font-weight: 500;
            line-height: 24px;
            margin-bottom: 16px;
            margin-top: -5px;
          }
          .search_wrap {
            display: flex;
          }
          .search_input {
            width: 336px;
            height: 48px;
            border-radius: 4px;
            border: 1px solid var(--green-60);
            padding-left: 16px;
            box-sizing: border-box;
            color: var(--green-40);
          }
          .search_input::placeholder {
            color: var(--green-40);
          }
          .icon_search {
            background: url("./images/search_large@2x.png");
            background-size: 24px 24px;
            width: 24px;
            height: 24px;
            position: absolute;
            right: 42px;
            margin-top: 11px;
          }
          .divider {
            width: 384px;
            border-bottom: 1px solid var(--hunter-green);
            margin-top: 15px;
            margin-bottom: 8.5px;
          }
        `}
      </style>
    </>
  )
}

interface SelectedAssetButtonProps {
  asset: Asset
  toggleIsAssetMenuOpen?: () => void
}

function SelectedAssetButton(props: SelectedAssetButtonProps): ReactElement {
  const { asset, toggleIsAssetMenuOpen } = props

  return (
    <button type="button" onClick={toggleIsAssetMenuOpen}>
      <div className="asset_icon_wrap">
        <SharedAssetIcon
          logoURL={asset?.metadata?.logoURL}
          symbol={asset?.symbol}
        />
      </div>

      {asset?.symbol}

      <style jsx>{`
        button {
          display: flex;
          align-items: center;
          color: #fff;
          font-size: 16px;
          font-weight: 500;
          line-height: 24px;
          text-transform: uppercase;
        }
        .asset_icon_wrap {
          margin-right: 8px;
        }
      `}</style>
    </button>
  )
}

SelectedAssetButton.defaultProps = {
  toggleIsAssetMenuOpen: null,
}

interface SharedAssetInputProps {
  isTypeDestination: boolean
  assets: Asset[]
  label: string
  defaultAsset: Asset
  amount: string
  maxBalance: number
<<<<<<< HEAD
  isAssetOptionsLocked: boolean
  onAssetSelect: (asset: Asset) => void
=======
  isTokenOptionsLocked: boolean
  disableDropdown: boolean
  onAssetSelect: (token: Asset) => void
>>>>>>> b1dc784d
  onAmountChange: (value: string, errorMessage: string | undefined) => void
  onSendToAddressChange: (value: string) => void
}

export default function SharedAssetInput(
  props: SharedAssetInputProps
): ReactElement {
  const {
    isTypeDestination,
    assets,
    label,
    defaultAsset,
    amount,
    maxBalance,
<<<<<<< HEAD
    isAssetOptionsLocked,
=======
    isTokenOptionsLocked,
    disableDropdown,
>>>>>>> b1dc784d
    onAssetSelect,
    onAmountChange,
    onSendToAddressChange,
  } = props

  const [openAssetMenu, setOpenAssetMenu] = useState(false)
  const [selectedAsset, setSelectedAsset] = useState(defaultAsset)

  // TODO: Refactor this to track state in a more reasonable way
  useEffect(() => {
    setSelectedAsset(defaultAsset)
  }, [defaultAsset])

  const toggleIsAssetMenuOpen = useCallback(() => {
    if (!isAssetOptionsLocked) {
      setOpenAssetMenu((currentlyOpen) => !currentlyOpen)
    }
  }, [isAssetOptionsLocked])

  const setSelectedAssetAndClose = useCallback(
    (asset) => {
      setSelectedAsset(asset)
      setOpenAssetMenu(false)
      onAssetSelect?.(asset)
    },

    [onAssetSelect]
  )

  const getErrorMessage = (givenAmount: string): string | undefined => {
    return (!isTypeDestination && maxBalance >= Number(givenAmount)) ||
      Number(givenAmount) === 0
      ? undefined
      : "Insufficient balance"
  }

  return (
    <label className="label">
      {label}
      <SharedSlideUpMenu
        isOpen={openAssetMenu}
        close={() => {
          setOpenAssetMenu(false)
        }}
      >
        {assets && (
          <SelectAssetMenuContent
            assets={assets}
            setSelectedAssetAndClose={setSelectedAssetAndClose}
          />
        )}
      </SharedSlideUpMenu>
      <div className="asset_wrap standard_width">
        {isTypeDestination ? (
          <>
            <input
              className="asset_input"
              type="text"
              placeholder="0x..."
              onChange={(event) => {
                onSendToAddressChange(event.target.value)
              }}
            />
          </>
        ) : (
          <>
<<<<<<< HEAD
            {selectedAsset?.symbol ? (
              <SelectedAssetButton
                asset={selectedAsset}
                toggleIsAssetMenuOpen={toggleIsAssetMenuOpen}
              />
            ) : (
              <SharedButton
                type="secondary"
                size="medium"
                onClick={toggleIsAssetMenuOpen}
                icon="chevron"
              >
                Select token
              </SharedButton>
            )}
=======
            <div className={classNames({ disable_click: disableDropdown })}>
              {selectedToken?.symbol ? (
                <SelectedTokenButton
                  asset={selectedToken}
                  toggleIsTokenMenuOpen={toggleIsTokenMenuOpen}
                />
              ) : (
                <SharedButton
                  type="secondary"
                  size="medium"
                  onClick={toggleIsTokenMenuOpen}
                  icon="chevron"
                >
                  Select token
                </SharedButton>
              )}
            </div>
>>>>>>> b1dc784d
            <input
              className="input_amount"
              type="number"
              placeholder="0.0"
              value={amount}
              onChange={(event) =>
                onAmountChange(
                  event.target.value,
                  getErrorMessage(event.target.value)
                )
              }
            />
          </>
        )}
        <div className="error_message">{getErrorMessage(amount)}</div>
      </div>
      <style jsx>
        {`
          .asset_wrap {
            height: 72px;
            border-radius: 4px;
            background-color: var(--green-95);
            display: flex;
            align-items: center;
            justify-content: space-between;
            padding: 0px 16px;
            box-sizing: border-box;
          }
          .asset_input {
            width: 204px;
            height: 34px;
            font-size: 28px;
            font-weight: 500;
            line-height: 32px;
            color: #fff;
          }
          .asset_input::placeholder {
            color: var(--green-40);
            opacity: 1;
          }
          .paste_button {
            height: 24px;
            color: var(--trophy-gold);
            font-size: 18px;
            font-weight: 600;
            line-height: 24px;
            text-align: center;
            display: flex;
          }
          .icon_paste {
            background: url("./images/paste@2x.png");
            background-size: 24px 24px;
            width: 24px;
            height: 24px;
            margin-left: 8px;
          }
          .input_amount::placeholder {
            color: var(--green-40);
            opacity: 1;
          }
          .input_amount {
            width: 98px;
            height: 32px;
            color: #ffffff;
            font-size: 22px;
            font-weight: 500;
            line-height: 32px;
            text-align: right;
          }
          input::-webkit-outer-spin-button,
          input::-webkit-inner-spin-button {
            -webkit-appearance: none;
            margin: 0;
          }
          input[type="number"] {
            -moz-appearance: textfield;
          }
          .error_message {
            color: var(--error);
            position: absolute;
            font-weight: 500;
            font-size: 14px;
            line-height: 20px;
            transform: translateY(-3px);
            align-self: flex-end;
            text-align: end;
            width: 150px;
            background-color: var(--green-95);
            margin-left: 172px;
            z-index: 1;
          }
          .disable_click {
            pointer-events: none;
          }
        `}
      </style>
    </label>
  )
}

SharedAssetInput.defaultProps = {
  isTypeDestination: false,
<<<<<<< HEAD
  isAssetOptionsLocked: false,
=======
  isTokenOptionsLocked: false,
  disableDropdown: false,
>>>>>>> b1dc784d
  assets: [{ symbol: "ETH", name: "Example Asset" }],
  defaultAsset: { symbol: "", name: "" },
  label: "",
  amount: "0.0",
  maxBalance: 0,
  onAssetSelect: () => {
    // do nothing by default
    // TODO replace this with support for undefined onClick
  },
  onAmountChange: () => {},
  onSendToAddressChange: () => {},
}<|MERGE_RESOLUTION|>--- conflicted
+++ resolved
@@ -33,15 +33,11 @@
       <ul>
         {assets.map((asset) => {
           return (
-<<<<<<< HEAD
-            <SharedAssetItem asset={asset} onClick={setSelectedAssetAndClose} />
-=======
             <SharedAssetItem
               key={asset.metadata?.coinGeckoID || asset.symbol}
               asset={asset}
-              onClick={setSelectedTokenAndClose}
+              onClick={setSelectedAssetAndClose}
             />
->>>>>>> b1dc784d
           )
         })}
       </ul>
@@ -140,14 +136,9 @@
   defaultAsset: Asset
   amount: string
   maxBalance: number
-<<<<<<< HEAD
   isAssetOptionsLocked: boolean
-  onAssetSelect: (asset: Asset) => void
-=======
-  isTokenOptionsLocked: boolean
   disableDropdown: boolean
   onAssetSelect: (token: Asset) => void
->>>>>>> b1dc784d
   onAmountChange: (value: string, errorMessage: string | undefined) => void
   onSendToAddressChange: (value: string) => void
 }
@@ -162,12 +153,8 @@
     defaultAsset,
     amount,
     maxBalance,
-<<<<<<< HEAD
     isAssetOptionsLocked,
-=======
-    isTokenOptionsLocked,
     disableDropdown,
->>>>>>> b1dc784d
     onAssetSelect,
     onAmountChange,
     onSendToAddressChange,
@@ -234,41 +221,24 @@
           </>
         ) : (
           <>
-<<<<<<< HEAD
-            {selectedAsset?.symbol ? (
-              <SelectedAssetButton
-                asset={selectedAsset}
-                toggleIsAssetMenuOpen={toggleIsAssetMenuOpen}
-              />
-            ) : (
-              <SharedButton
-                type="secondary"
-                size="medium"
-                onClick={toggleIsAssetMenuOpen}
-                icon="chevron"
-              >
-                Select token
-              </SharedButton>
-            )}
-=======
             <div className={classNames({ disable_click: disableDropdown })}>
-              {selectedToken?.symbol ? (
-                <SelectedTokenButton
-                  asset={selectedToken}
-                  toggleIsTokenMenuOpen={toggleIsTokenMenuOpen}
+              {selectedAsset?.symbol ? (
+                <SelectedAssetButton
+                  asset={selectedAsset}
+                  toggleIsAssetMenuOpen={toggleIsAssetMenuOpen}
                 />
               ) : (
                 <SharedButton
                   type="secondary"
                   size="medium"
-                  onClick={toggleIsTokenMenuOpen}
+                  onClick={toggleIsAssetMenuOpen}
                   icon="chevron"
                 >
                   Select token
                 </SharedButton>
               )}
             </div>
->>>>>>> b1dc784d
+
             <input
               className="input_amount"
               type="number"
@@ -371,12 +341,8 @@
 
 SharedAssetInput.defaultProps = {
   isTypeDestination: false,
-<<<<<<< HEAD
   isAssetOptionsLocked: false,
-=======
-  isTokenOptionsLocked: false,
   disableDropdown: false,
->>>>>>> b1dc784d
   assets: [{ symbol: "ETH", name: "Example Asset" }],
   defaultAsset: { symbol: "", name: "" },
   label: "",

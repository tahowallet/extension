import React, {
  ReactElement,
  useCallback,
  useEffect,
  useRef,
  useState,
} from "react"
import { useTranslation } from "react-i18next"
import { AnyAsset, Asset } from "@tallyho/tally-background/assets"
import { normalizeEVMAddress } from "@tallyho/tally-background/lib/utils"
import {
  convertFixedPointNumber,
  fixedPointNumberToString,
  parseToFixedPointNumber,
} from "@tallyho/tally-background/lib/fixed-point"
import { NFT } from "@tallyho/tally-background/nfts"
import { EVMNetwork } from "@tallyho/tally-background/networks"
import { NFTCollectionCached } from "@tallyho/tally-background/redux-slices/nfts_update"
import classNames from "classnames"
import SharedButton from "./SharedButton"
import SharedSlideUpMenu from "./SharedSlideUpMenu"
import SharedAssetItem, {
  AnyAssetWithOptionalAmount,
  hasAmounts,
} from "./SharedAssetItem"
import SharedAssetIcon from "./SharedAssetIcon"
import PriceDetails from "./PriceDetails"
import SharedPanelSwitcher from "./SharedPanelSwitcher"
import noop from "../../utils/noop"
import NFTCollectionAccordion from "../Send/NFTCollectionAccordion"

// List of symbols we want to display first.  Lower array index === higher priority.
// For now we just prioritize somewhat popular assets that we are able to load an icon for.
const SYMBOL_PRIORITY_LIST = [
  "MATIC",
  "KEEP",
  "ENS",
  "CRV",
  "FTM",
  "GRT",
  "BAL",
  "NU",
  "AMP",
  "BNT",
  "COMP",
  "UMA",
  "WLTC",
  "CVC",
]

const symbolPriority = Object.fromEntries(
  SYMBOL_PRIORITY_LIST.map((symbol, idx) => [
    symbol,
    SYMBOL_PRIORITY_LIST.length - idx,
  ])
)
interface SelectAssetMenuContentProps<AssetType extends AnyAsset> {
  currentNetwork: EVMNetwork
  assets: AnyAssetWithOptionalAmount<AssetType>[]
  nfts: NFTCollectionCached[]
  setSelectedAssetAndClose: (
    asset: AnyAssetWithOptionalAmount<AssetType>
  ) => void
  onSelectNFT?: (nft: NFT) => void
}

// Sorts an AnyAssetWithOptionalAmount by symbol, alphabetically, according to
// the current locale.  Symbols passed into the symbolList will take priority
// over alphabetical sorting.
function prioritizedAssetAlphabeticSorter<
  AssetType extends AnyAsset,
  T extends AnyAssetWithOptionalAmount<AssetType>
>({ asset: { symbol: symbol1 } }: T, { asset: { symbol: symbol2 } }: T) {
  const firstSymbolPriority = symbolPriority[symbol1] ?? 0
  const secondSymbolPriority = symbolPriority[symbol2] ?? 0
  if (firstSymbolPriority > secondSymbolPriority) {
    return -1
  }
  if (firstSymbolPriority < secondSymbolPriority) {
    return 1
  }

  return symbol1.localeCompare(symbol2)
}

// Sorts an AnyAssetWithOptionalAmount by symbol, alphabetically, according to
// the current locale, but bubbles to the top any assets that match the passed
// `searchTerm` at the start of the symbol. Matches are case-insensitive for
// sorting purposes.
//
// For example, if a set of assets [DAAD, AD, AB, AC, AA] is passed, and the
// search term is empty, the list will be [DAAD, AA, AB, AC, AD]. If the search
// term is instead AA, the list will be [AA, DAAD, AB, AC, AD]. Note that this
// function performs no filtering against the search term, the search term is
// purely used to sort start-anchored symbol matches in front of all other
// assets.
function assetAlphabeticSorterWithFilter<
  AssetType extends AnyAsset,
  T extends AnyAssetWithOptionalAmount<AssetType>
>(searchTerm: string): (asset1: T, asset2: T) => number {
  const startingSearchTermRegExp = new RegExp(`^${searchTerm}.*$`, "i")

  return (
    { asset: { symbol: symbol1 } }: T,
    { asset: { symbol: symbol2 } }: T
  ) => {
    const searchTermStartMatch1 = startingSearchTermRegExp.test(symbol1)
    const searchTermStartMatch2 = startingSearchTermRegExp.test(symbol2)

    // If either search term matches at the start and the other doesn't, the
    // one that matches at the start is greater.
    if (searchTermStartMatch1 && !searchTermStartMatch2) {
      return -1
    }
    if (!searchTermStartMatch1 && searchTermStartMatch2) {
      return 1
    }

    return symbol1.localeCompare(symbol2)
  }
}

function SelectAssetMenuContent<T extends AnyAsset>(
  props: SelectAssetMenuContentProps<T>
): ReactElement {
  const { t } = useTranslation()
  const {
    setSelectedAssetAndClose,
    assets,
    currentNetwork,
    nfts: nftCollections,
    onSelectNFT = noop,
  } = props
  const [searchTerm, setSearchTerm] = useState("")
  const searchInput = useRef<HTMLInputElement | null>(null)

  const filteredAssets =
    searchTerm.trim() === ""
      ? assets
      : assets.filter(({ asset }) => {
          return (
            asset.symbol.toLowerCase().includes(searchTerm.toLowerCase()) ||
            ("contractAddress" in asset &&
              searchTerm.startsWith("0x") &&
              normalizeEVMAddress(asset.contractAddress).includes(
                // The replace handles `normalizeEVMAddress`'s
                // octet alignment that prefixes a `0` to a partial address
                // if it has an uneven number of digits.
                normalizeEVMAddress(searchTerm).replace(/^0x0?/, "0x")
              ) &&
              asset.contractAddress.length >= searchTerm.length)
          )
        })

  const sortedFilteredAssets = filteredAssets.sort(
    searchTerm.trim() === ""
      ? prioritizedAssetAlphabeticSorter
      : assetAlphabeticSorterWithFilter(searchTerm.trim())
  )

  useEffect(() => {
    searchInput.current?.focus()
  }, [searchInput])

  const shouldDisplayNFTs = nftCollections.length > 0
  const [panelNumber, setPanelNumber] = useState(0)

  return (
    <>
      {shouldDisplayNFTs && (
        <div className="panel_switcher">
          <SharedPanelSwitcher
            setPanelNumber={setPanelNumber}
            panelNumber={panelNumber}
            panelNames={["Tokens", "NFTs"]}
          />
        </div>
      )}
      {panelNumber === 0 && (
        <div className={classNames(shouldDisplayNFTs && "nfts_update")}>
          <div className="standard_width_padded center_horizontal">
            <div className="search_label">{t("shared.selectToken")}</div>
            <div className="search_wrap">
              <input
                type="text"
                ref={searchInput}
                className="search_input"
                placeholder={t("assetInput.search")}
                spellCheck={false}
                onChange={(event) => setSearchTerm(event.target.value)}
              />
              <span className="icon_search" />
            </div>
          </div>
          <div className="divider" />
          <ul className="assets_list">
            {sortedFilteredAssets.map((assetWithOptionalAmount) => {
              const { asset } = assetWithOptionalAmount
              return (
                <SharedAssetItem
                  key={
                    asset.metadata?.coinGeckoID ??
                    asset.symbol +
                      ("contractAddress" in asset ? asset.contractAddress : "")
                  }
                  assetAndAmount={assetWithOptionalAmount}
                  onClick={() =>
                    setSelectedAssetAndClose(assetWithOptionalAmount)
                  }
                  currentNetwork={currentNetwork}
                />
              )
            })}
          </ul>
        </div>
      )}
      {panelNumber === 1 && (
        <div className="nfts_update standard_width_padded center_horizontal">
          <div className="search_wrap">
            <input
              type="text"
              ref={searchInput}
              className="search_input"
              placeholder={t("assetInput.searchNFT")}
              spellCheck={false}
              onChange={(event) => setSearchTerm(event.target.value)}
            />
            <span className="icon_search" />
          </div>
          <div className="nft_list">
            {nftCollections.map((collection) => (
              <NFTCollectionAccordion
                key={collection.id}
                collection={collection}
                onSelectNFT={onSelectNFT}
              />
            ))}
          </div>
        </div>
      )}
      <style jsx>
        {`
          .panel_switcher {
            width: 100%;
          }
          .nfts_update > div {
            margin-top: 16px;
          }

          .nft_list {
            display: flex;
            flex-direction: column;
            gap: 20px;
            overflow: scroll;
            height: calc(100% - 96px);
            width: 100%;
          }

          .search_label {
            height: 20px;
            color: var(--green-60);
            font-size: 16px;
            font-weight: 500;
            line-height: 24px;
            margin-bottom: 16px;
            margin-top: -5px;
          }
          .search_wrap {
            display: flex;
          }
          .search_input {
            width: 336px;
            height: 48px;
            border-radius: 4px;
            border: 1px solid var(--green-60);
            padding-left: 16px;
            padding-right: 56px;
            box-sizing: border-box;
            color: var(--green-40);
          }
          .search_input::placeholder {
            color: var(--green-40);
          }
          .icon_search {
            background: url("./images/search_large@2x.png");
            background-size: 24px 24px;
            width: 24px;
            height: 24px;
            position: absolute;
            right: 42px;
            margin-top: 11px;
          }
          .divider {
            width: 384px;
            height: 0;
            border-bottom: 1px solid var(--hunter-green);
            margin-top: 15px;
          }
          .assets_list {
            display: block;
            overflow: scroll;
            height: calc(100% - 96px);
            width: 100%;
          }
        `}
      </style>
    </>
  )
}

interface SelectedAssetButtonProps {
  asset: Asset
  isDisabled: boolean
  toggleIsAssetMenuOpen?: () => void
  selectedNFT?: NFT
}

function SelectedAssetButton(props: SelectedAssetButtonProps): ReactElement {
  const { asset, isDisabled, toggleIsAssetMenuOpen, selectedNFT } = props

  if (selectedNFT) {
    const { name, thumbnailURL } = selectedNFT
    return (
      <button
        type="button"
        disabled={isDisabled}
        onClick={toggleIsAssetMenuOpen}
      >
        <img
          width="56"
          height="56"
          src={thumbnailURL}
          loading="lazy"
          alt={name}
        />
        <span className="ellipsis">{name}</span>
        <style jsx>{`
          button {
            display: flex;
            gap: 8px;
            align-items: center;
            max-width: calc(100% - 32px);
          }
          img {
            border-radius: 4px;
            object-fit: cover;
            object-position: center;
          }
          span {
            font-family: "Segment";
            font-style: normal;
            font-weight: 500;
            font-size: 16px;
            line-height: 24px;
            color: var(--white);
          }
        `}</style>
      </button>
    )
  }

  return (
    <button type="button" disabled={isDisabled} onClick={toggleIsAssetMenuOpen}>
      <div className="asset_icon_wrap">
        <SharedAssetIcon
          logoURL={asset?.metadata?.logoURL}
          symbol={asset?.symbol}
        />
      </div>

      {asset?.symbol}
      <style jsx>{`
        button {
          display: flex;
          align-items: center;
          color: #fff;
          font-size: 16px;
          font-weight: 500;
          line-height: 24px;
          text-transform: uppercase;
        }
        button:disabled {
          cursor: default;
          color: var(--green-40);
        }
        .asset_icon_wrap {
          margin-right: 8px;
        }
      `}</style>
    </button>
  )
}

SelectedAssetButton.defaultProps = {
  toggleIsAssetMenuOpen: null,
}

interface SharedAssetInputProps<AssetType extends AnyAsset> {
  currentNetwork: EVMNetwork
  assetsAndAmounts: AnyAssetWithOptionalAmount<AssetType>[]
  label: string
  selectedAsset: AssetType | undefined
  amount: string
  amountMainCurrency?: string
  priceImpact?: number
  isAssetOptionsLocked: boolean
  disableDropdown: boolean
  showMaxButton: boolean
  isDisabled?: boolean
  isPriceDetailsLoading?: boolean
  showPriceDetails?: boolean
  mainCurrencySign?: string
  onAssetSelect?: (asset: AssetType) => void
  onFocus?: () => void
  onBlur?: () => void
  onAmountChange?: (value: string, errorMessage: string | undefined) => void
  NFTCollections?: NFTCollectionCached[]
  onSelectNFT?: (nft: NFT) => void
  selectedNFT?: NFT
}

function isSameAsset(asset1: Asset, asset2: Asset) {
  return asset1.symbol === asset2.symbol // FIXME Once asset similarity logic is extracted, reuse.
}

function assetWithOptionalAmountFromAsset<T extends AnyAsset>(
  asset: T,
  assetsToSearch: AnyAssetWithOptionalAmount<T>[]
): AnyAssetWithOptionalAmount<T> {
  return (
    assetsToSearch.find(({ asset: listAsset }) =>
      isSameAsset(asset, listAsset)
    ) ?? {
      // If not found, default balance to zero
      asset: { ...asset, decimals: 1 },
      localizedDecimalAmount: "0",
      amount: BigInt(0),
    }
  )
}

export default function SharedAssetInput<T extends AnyAsset>(
  props: SharedAssetInputProps<T>
): ReactElement {
  const { t } = useTranslation()
  const {
    currentNetwork,
    assetsAndAmounts,
    label,
    selectedAsset,
    amount,
    amountMainCurrency,
    priceImpact,
    isAssetOptionsLocked,
    disableDropdown,
    showMaxButton,
    isDisabled,
    showPriceDetails,
    isPriceDetailsLoading,
    mainCurrencySign,
    onAssetSelect,
    onAmountChange,
<<<<<<< HEAD
    onFocus = () => {},
    onBlur = () => {},
=======
    NFTCollections,
    onSelectNFT,
    selectedNFT,
>>>>>>> a4c2d31f
  } = props
  const [openAssetMenu, setOpenAssetMenu] = useState(false)

  // TODO: use https://reactjs.org/docs/hooks-reference.html#useid once we update to version 18
  const [inputId] = useState(Math.floor(Math.random() * 100))

  const toggleIsAssetMenuOpen = useCallback(() => {
    if (!isAssetOptionsLocked) {
      setOpenAssetMenu((currentlyOpen) => !currentlyOpen)
    }
  }, [isAssetOptionsLocked])

  const selectedAssetAndAmount =
    typeof selectedAsset !== "undefined"
      ? assetWithOptionalAmountFromAsset<T>(selectedAsset, assetsAndAmounts)
      : undefined

  const setSelectedAssetAndClose = useCallback(
    (assetWithOptionalAmount: AnyAssetWithOptionalAmount<T>) => {
      setOpenAssetMenu(false)
      onAssetSelect?.(assetWithOptionalAmount.asset)
    },

    [onAssetSelect]
  )

  const isMaxButtonVisible =
    showMaxButton &&
    selectedAssetAndAmount?.asset.symbol !== currentNetwork.baseAsset.symbol

  const [errorMessage, setErrorMessage] = useState("")

  const getErrorMessage = useCallback(
    (givenAmount: string): string | undefined => {
      if (
        givenAmount.trim() === "" ||
        typeof selectedAssetAndAmount === "undefined" ||
        !hasAmounts(selectedAssetAndAmount) ||
        !("decimals" in selectedAssetAndAmount.asset)
      ) {
        return undefined
      }

      const parsedGivenAmount = parseToFixedPointNumber(givenAmount.trim())
      if (typeof parsedGivenAmount === "undefined") {
        return t("assetInput.error.invalidAmount")
      }

      const decimalMatched = convertFixedPointNumber(
        parsedGivenAmount,
        selectedAssetAndAmount.asset.decimals
      )
      if (
        decimalMatched.amount > selectedAssetAndAmount.amount ||
        selectedAssetAndAmount.amount <= 0
      ) {
        return t("assetInput.error.insufficientBalance")
      }

      return undefined
    },
    [selectedAssetAndAmount, t]
  )

  const handleSelectNFT = (nft: NFT) => {
    setOpenAssetMenu(false)
    onSelectNFT?.(nft)
  }

  useEffect(() => {
    const error = getErrorMessage(amount)
    setErrorMessage(error ?? "")
  }, [amount, getErrorMessage])

  const setMaxBalance = () => {
    if (
      typeof selectedAssetAndAmount === "undefined" ||
      !hasAmounts(selectedAssetAndAmount)
    ) {
      return
    }

    const fixedPointAmount = {
      amount: selectedAssetAndAmount.amount,
      decimals:
        "decimals" in selectedAssetAndAmount.asset
          ? selectedAssetAndAmount.asset.decimals
          : 0,
    }
    const fixedPointString = fixedPointNumberToString(fixedPointAmount)

    onAmountChange?.(fixedPointString, getErrorMessage(fixedPointString))
  }

  const displayedBalance = selectedNFT
    ? 1
    : selectedAssetAndAmount &&
      hasAmounts(selectedAssetAndAmount) &&
      selectedAssetAndAmount.localizedDecimalAmount
  return (
    <>
      <label
        className="label"
        htmlFor={
          typeof selectedAsset === "undefined"
            ? `asset_selector${inputId}`
            : `asset_amount_input${inputId}`
        }
      >
        {label}
      </label>

      {displayedBalance ? (
        <div className="amount_controls">
          <span className="available">
            {t("send.balance", {
              amount: displayedBalance,
            })}
          </span>
          {isMaxButtonVisible ? (
            <button type="button" className="max" onClick={setMaxBalance}>
              Max
            </button>
          ) : (
            <></>
          )}
        </div>
      ) : (
        <></>
      )}

      <SharedSlideUpMenu
        isOpen={openAssetMenu}
        close={() => {
          setOpenAssetMenu(false)
        }}
      >
        {assetsAndAmounts && (
          <SelectAssetMenuContent
            currentNetwork={currentNetwork}
            assets={assetsAndAmounts}
            setSelectedAssetAndClose={setSelectedAssetAndClose}
            onSelectNFT={handleSelectNFT}
            nfts={NFTCollections ?? []}
          />
        )}
      </SharedSlideUpMenu>
      <div
        className="asset_wrap standard_width"
        data-type={selectedNFT ? "nft" : "token"}
      >
        <div>
          {selectedAssetAndAmount?.asset.symbol ? (
            <SelectedAssetButton
              isDisabled={isDisabled || disableDropdown}
              asset={selectedAssetAndAmount.asset}
              selectedNFT={selectedNFT}
              toggleIsAssetMenuOpen={toggleIsAssetMenuOpen}
            />
          ) : (
            <SharedButton
              id={`asset_selector${inputId}`}
              type="secondary"
              size="medium"
              isDisabled={isDisabled || disableDropdown}
              onClick={toggleIsAssetMenuOpen}
              iconSmall="dropdown"
            >
              {t("assetInput.selectToken")}
            </SharedButton>
          )}
        </div>
<<<<<<< HEAD
        <div className="input_amount_wrap">
          <input
            id={`asset_amount_input${inputId}`}
            className="input_amount"
            type="number"
            step="any"
            placeholder="0.0"
            min="0"
            disabled={isDisabled}
            value={amount}
            spellCheck={false}
            onFocus={(e) => {
              if (e.target === e.currentTarget) {
                onFocus()
              }
            }}
            onBlur={(e) => {
              if (e.target === e.currentTarget) {
                onBlur()
              }
            }}
            onChange={(event) =>
              onAmountChange?.(
                event.target.value,
                getErrorMessage(event.target.value)
              )
            }
          />
          {showPriceDetails &&
            (!errorMessage ? (
              <PriceDetails
                amountMainCurrency={amountMainCurrency}
                priceImpact={priceImpact}
                isLoading={!!isPriceDetailsLoading}
                mainCurrencySign={mainCurrencySign || ""}
              />
            ) : (
              <div className="error_message">{errorMessage}</div>
            ))}
        </div>
=======
        {!selectedNFT && (
          <div className="input_amount_wrap">
            <input
              id={`asset_amount_input${inputId}`}
              className="input_amount"
              type="number"
              step="any"
              placeholder="0.0"
              min="0"
              disabled={isDisabled}
              value={amount}
              spellCheck={false}
              onChange={(event) =>
                onAmountChange?.(
                  event.target.value,
                  getErrorMessage(event.target.value)
                )
              }
            />
            {showPriceDetails &&
              (!errorMessage ? (
                <PriceDetails
                  amountMainCurrency={amountMainCurrency}
                  priceImpact={priceImpact}
                  isLoading={!!isPriceDetailsLoading}
                  mainCurrencySign={mainCurrencySign || ""}
                />
              ) : (
                <div className="error_message">{errorMessage}</div>
              ))}
          </div>
        )}
>>>>>>> a4c2d31f
        {errorMessage && !showPriceDetails && (
          <div className="error_message error_message_wrap">{errorMessage}</div>
        )}
      </div>
      <style jsx>
        {`
          label,
          .amount_controls {
            font-weight: 500;
          }
          .amount_controls {
            line-height: 27px;
            // align with label top + offset by border radius right
            margin: -27px 4px 0 0;

            color: var(--green-40);
            text-align: right;
            position: relative;
            font-size: 14px;
          }
          .max {
            margin-left: 8px; // space to balance
            color: var(--trophy-gold);
            cursor: pointer;
          }
          .asset_wrap {
            height: 72px;
            border-radius: 4px;
            background-color: var(--green-95);
            display: flex;
            align-items: center;
            justify-content: space-between;
            position: relative;
            padding: 0px 16px;
            box-sizing: border-box;
            position: relative;
          }
          .asset_wrap[data-type="nft"] {
            padding: 8px;
          }
          .asset_wrap[data-type="nft"] > div {
            flex-grow: 1;
            max-width: 100%;
          }
          // Using :global() to target child component
          label:hover ~ .asset_wrap > div > :global(button:hover) {
            background: unset;
            color: var(--trophy-gold);
          }
          label:hover ~ .asset_wrap > div > :global(button:hover .icon_button) {
            background-color: var(--trophy-gold);
          }
          .asset_input {
            width: 100%;
            height: 34px;
            font-size: 28px;
            font-weight: 500;
            line-height: 32px;
            color: #fff;
          }
          .asset_input::placeholder {
            color: var(--green-40);
            opacity: 1;
          }
          .input_amount_wrap {
            display: flex;
            flex-direction: column;
          }
          .input_amount::placeholder {
            color: var(--green-40);
            opacity: 1;
          }
          .input_amount {
            max-width: 125px;
            height: 32px;
            color: #ffffff;
            font-size: 22px;
            font-weight: 500;
            line-height: 32px;
            text-align: right;
            text-overflow: ellipsis;
            transition: color 100ms ease-in;
          }
          input::-webkit-outer-spin-button,
          input::-webkit-inner-spin-button {
            -webkit-appearance: none;
            margin: 0;
          }
          input[type="number"] {
            -moz-appearance: textfield;
          }
          .input_amount:disabled {
            cursor: default;
            color: var(--green-40);
          }
          .error_message {
            color: var(--error);
            font-weight: 500;
            font-size: 14px;
            line-height: 24px;
          }
          .error_message_wrap {
            position: absolute;
            width: 150px;
            margin-left: 172px;
            transform: translateY(-3px);
            align-self: flex-end;
            text-align: end;
          }
        `}
      </style>
    </>
  )
}

SharedAssetInput.defaultProps = {
  isAssetOptionsLocked: false,
  disableDropdown: false,
  isDisabled: false,
  showMaxButton: true,
  assetsAndAmounts: [],
  label: "",
  amount: "0.0",
}<|MERGE_RESOLUTION|>--- conflicted
+++ resolved
@@ -460,14 +460,11 @@
     mainCurrencySign,
     onAssetSelect,
     onAmountChange,
-<<<<<<< HEAD
     onFocus = () => {},
     onBlur = () => {},
-=======
     NFTCollections,
     onSelectNFT,
     selectedNFT,
->>>>>>> a4c2d31f
   } = props
   const [openAssetMenu, setOpenAssetMenu] = useState(false)
 
@@ -640,48 +637,6 @@
             </SharedButton>
           )}
         </div>
-<<<<<<< HEAD
-        <div className="input_amount_wrap">
-          <input
-            id={`asset_amount_input${inputId}`}
-            className="input_amount"
-            type="number"
-            step="any"
-            placeholder="0.0"
-            min="0"
-            disabled={isDisabled}
-            value={amount}
-            spellCheck={false}
-            onFocus={(e) => {
-              if (e.target === e.currentTarget) {
-                onFocus()
-              }
-            }}
-            onBlur={(e) => {
-              if (e.target === e.currentTarget) {
-                onBlur()
-              }
-            }}
-            onChange={(event) =>
-              onAmountChange?.(
-                event.target.value,
-                getErrorMessage(event.target.value)
-              )
-            }
-          />
-          {showPriceDetails &&
-            (!errorMessage ? (
-              <PriceDetails
-                amountMainCurrency={amountMainCurrency}
-                priceImpact={priceImpact}
-                isLoading={!!isPriceDetailsLoading}
-                mainCurrencySign={mainCurrencySign || ""}
-              />
-            ) : (
-              <div className="error_message">{errorMessage}</div>
-            ))}
-        </div>
-=======
         {!selectedNFT && (
           <div className="input_amount_wrap">
             <input
@@ -694,6 +649,16 @@
               disabled={isDisabled}
               value={amount}
               spellCheck={false}
+              onFocus={(e) => {
+                if (e.target === e.currentTarget) {
+                  onFocus()
+                }
+              }}
+              onBlur={(e) => {
+                if (e.target === e.currentTarget) {
+                  onBlur()
+                }
+              }}
               onChange={(event) =>
                 onAmountChange?.(
                   event.target.value,
@@ -714,7 +679,6 @@
               ))}
           </div>
         )}
->>>>>>> a4c2d31f
         {errorMessage && !showPriceDetails && (
           <div className="error_message error_message_wrap">{errorMessage}</div>
         )}

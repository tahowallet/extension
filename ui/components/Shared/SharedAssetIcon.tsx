--- conflicted
+++ resolved
@@ -14,8 +14,7 @@
   symbol: string
 }
 
-<<<<<<< HEAD
-const hardcodedIcons = new Set(["ETH", "MATIC", "DOGGO", "RBTC", "AVAX"])
+const hardcodedIcons = new Set(["ETH", "MATIC", "DOGGO", "RBTC", "AVAX", "BNB"])
 
 // Passes IPFS and Arweave through HTTP gateway
 function getAsHttpURL(anyURL: string) {
@@ -67,9 +66,6 @@
   }, [ref, obs])
 }
 
-=======
-const hardcodedIcons = new Set(["ETH", "MATIC", "DOGGO", "RBTC", "AVAX", "BNB"])
->>>>>>> a4c2d31f
 export default function SharedAssetIcon(props: Props): ReactElement {
   const { size, logoURL, symbol } = props
 

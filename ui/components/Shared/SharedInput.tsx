import classNames from "classnames"
import React, { ReactElement } from "react"

interface Props {
  id?: string
  placeholder: string
  type: "password" | "text" | "number"
  value?: string | number | undefined
  onChange?: (value: string) => void
  errorMessage?: string
}

export default function SharedInput(props: Props): ReactElement {
  const { id, placeholder, type, onChange, value, errorMessage } = props

  return (
    <>
      <input
        id={id}
        type={type}
        placeholder={placeholder}
        value={value}
        onChange={(event) => onChange?.(event.target.value)}
        className={classNames({
          error: errorMessage,
        })}
      />
      {errorMessage && <div className="error_message">{errorMessage}</div>}
      <style jsx>
        {`
          input {
            width: 100%;
            height: 48px;
            border-radius: 4px;
            border: 2px solid var(--green-60);
            padding: 0px 16px;
            box-sizing: border-box;
          }
          input::placeholder {
            color: var(--green-40);
          }
          input:focus {
            border: 2px solid var(--green-40);
          }
<<<<<<< HEAD
          input[type="number"] {
            -moz-appearance: textfield;
=======
          .error {
            border-color: var(--error);
          }
          .error_message {
            color: var(--error);
            position: absolute;
            font-weight: 500;
            font-size: 14px;
            line-height: 20px;
            margin-top: 3px;
>>>>>>> 9c541932
          }
        `}
      </style>
    </>
  )
}

SharedInput.defaultProps = {
  placeholder: "",
  type: "text",
}<|MERGE_RESOLUTION|>--- conflicted
+++ resolved
@@ -42,10 +42,9 @@
           input:focus {
             border: 2px solid var(--green-40);
           }
-<<<<<<< HEAD
           input[type="number"] {
             -moz-appearance: textfield;
-=======
+          }
           .error {
             border-color: var(--error);
           }
@@ -56,7 +55,6 @@
             font-size: 14px;
             line-height: 20px;
             margin-top: 3px;
->>>>>>> 9c541932
           }
         `}
       </style>

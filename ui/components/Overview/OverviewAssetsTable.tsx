import React, { ReactElement } from "react"
import { convertToEth } from "@tallyho/tally-background/lib/utils"
import SharedAssetIcon from "../Shared/SharedAssetIcon"

interface Props {
  assets: any[]
}

export default function OverviewAssetsTable(props: Props): ReactElement {
  const { assets } = props
  if (!assets) return <></>

  return (
    <table className="standard_width">
      <thead>
        <tr>
          <th>Asset</th>
          <th>Price</th>
          <th>Balance</th>
        </tr>
      </thead>
      <tbody>
        {assets.map((asset) => (
          <tr>
            <td>
              <div className="asset_descriptor">
                <SharedAssetIcon
                  size="small"
                  logoURL={asset?.asset?.metadata?.logoURL}
                  symbol={asset?.asset?.symbol}
                />
                <span className="asset_name">{asset.asset.symbol}</span>
              </div>
            </td>
            <td>
              <div>
                <span className="lighter_color">$</span>
<<<<<<< HEAD
                {asset.pricePerTokenUSD}
=======
                {asset.localizedPricePerToken}
>>>>>>> 506588cc
              </div>
            </td>
            <td>
              <div>
                <span className="lighter_color">$</span>
                {asset.totalBalanceValueUSD}
              </div>
              <div className="balance_token_amount">
                {asset.localizedDecimalValue}
              </div>
            </td>
          </tr>
        ))}
      </tbody>
      <style jsx>{`
        tr {
          height: 55px;
        }
        td,
        th {
          border-bottom: 1px solid var(--green-120);
          text-align: left;
        }
        thead {
          border-bottom: 1px solid var(--green-120);
        }
        th {
          color: var(--green-60);
          font-size: 12px;
          font-weight: 600;
          line-height: 16px;
          padding-bottom: 8px;
          vertical-align: bottom;
        }
        td:nth-child(1) {
          width: 40%;
        }
        th:nth-child(2),
        td:nth-child(2) {
          width: 25%;
          text-align: right;
        }
        th:nth-child(3),
        td:nth-child(3) {
          text-align: right;
        }
        .asset_descriptor {
          display: flex;
          align-items: center;
        }
        .balance_token_amount {
          color: var(--green-60);
          font-size: 14px;
          line-height: 16px;
          text-align: right;
          margin-top: 3px;
        }
        .lighter_color {
          color: var(--green-60);
        }
        .asset_name {
          margin-left: 7px;
        }
      `}</style>
    </table>
  )
}<|MERGE_RESOLUTION|>--- conflicted
+++ resolved
@@ -35,17 +35,13 @@
             <td>
               <div>
                 <span className="lighter_color">$</span>
-<<<<<<< HEAD
-                {asset.pricePerTokenUSD}
-=======
                 {asset.localizedPricePerToken}
->>>>>>> 506588cc
               </div>
             </td>
             <td>
               <div>
                 <span className="lighter_color">$</span>
-                {asset.totalBalanceValueUSD}
+                {asset.localizedUserValue}
               </div>
               <div className="balance_token_amount">
                 {asset.localizedDecimalValue}

import React, { ReactElement } from "react"
<<<<<<< HEAD
import { CombinedAccountData } from "@tallyho/tally-background/redux-slices/accounts"
=======
import { CompleteAssetAmount } from "@tallyho/tally-background/redux-slices/accounts"
>>>>>>> db1749d2
import SharedAssetIcon from "../Shared/SharedAssetIcon"
import SharedLoadingSpinner from "../Shared/SharedLoadingSpinner"

interface Props {
<<<<<<< HEAD
  assets: CombinedAccountData["assets"]
=======
  assets: CompleteAssetAmount[]
>>>>>>> db1749d2
  initializationLoadingTimeExpired: boolean
}

export default function OverviewAssetsTable(props: Props): ReactElement {
  const { assets, initializationLoadingTimeExpired } = props
  if (!assets) return <></>

  return (
    <table className="standard_width">
      <thead>
        <tr>
          <th>Asset</th>
          <th>Price</th>
          <th>Balance</th>
        </tr>
      </thead>
      <tbody>
        {assets.map((asset) => (
          <tr>
            <td>
              <div className="asset_descriptor">
                <SharedAssetIcon
                  size="small"
                  logoURL={asset?.asset?.metadata?.logoURL}
                  symbol={asset?.asset?.symbol}
                />
                <span className="asset_name">{asset.asset.symbol}</span>
              </div>
            </td>
            <td>
              {asset.localizedPricePerToken ? (
                <div>
                  <span className="lighter_color">$</span>
                  {asset.localizedPricePerToken}
                </div>
              ) : (
                <div className="loading_wrap">
                  {initializationLoadingTimeExpired ? (
                    <></>
                  ) : (
                    <SharedLoadingSpinner size="small" />
                  )}
                </div>
              )}
            </td>
            <td>
<<<<<<< HEAD
              {asset.localizedUserValue && (
                <div>
                  <span className="lighter_color">$</span>
                  {asset.localizedUserValue}
=======
              {asset.localizedMainCurrencyAmount && (
                <div>
                  <span className="lighter_color">$</span>
                  {asset.localizedMainCurrencyAmount}
>>>>>>> db1749d2
                </div>
              )}
              <div className="balance_token_amount">
                {asset.localizedDecimalAmount}
              </div>
            </td>
          </tr>
        ))}
      </tbody>
      <style jsx>{`
        tr {
          height: 55px;
        }
        td,
        th {
          border-bottom: 1px solid var(--green-120);
          text-align: left;
        }
        thead {
          border-bottom: 1px solid var(--green-120);
        }
        th {
          color: var(--green-60);
          font-size: 12px;
          font-weight: 600;
          line-height: 16px;
          padding-bottom: 8px;
          vertical-align: bottom;
        }
        td:nth-child(1) {
          width: 40%;
        }
        th:nth-child(2),
        td:nth-child(2) {
          width: 25%;
          text-align: right;
        }
        th:nth-child(3),
        td:nth-child(3) {
          text-align: right;
        }
        .asset_descriptor {
          display: flex;
          align-items: center;
        }
        .balance_token_amount {
          color: var(--green-60);
          font-size: 14px;
          line-height: 16px;
          text-align: right;
          margin-top: 3px;
        }
        .lighter_color {
          color: var(--green-60);
        }
        .asset_name {
          margin-left: 7px;
        }
        .loading_wrap {
          display: flex;
          justify-content: flex-end;
        }
      `}</style>
    </table>
  )
}<|MERGE_RESOLUTION|>--- conflicted
+++ resolved
@@ -1,18 +1,10 @@
 import React, { ReactElement } from "react"
-<<<<<<< HEAD
-import { CombinedAccountData } from "@tallyho/tally-background/redux-slices/accounts"
-=======
 import { CompleteAssetAmount } from "@tallyho/tally-background/redux-slices/accounts"
->>>>>>> db1749d2
 import SharedAssetIcon from "../Shared/SharedAssetIcon"
 import SharedLoadingSpinner from "../Shared/SharedLoadingSpinner"
 
 interface Props {
-<<<<<<< HEAD
-  assets: CombinedAccountData["assets"]
-=======
   assets: CompleteAssetAmount[]
->>>>>>> db1749d2
   initializationLoadingTimeExpired: boolean
 }
 
@@ -59,17 +51,10 @@
               )}
             </td>
             <td>
-<<<<<<< HEAD
-              {asset.localizedUserValue && (
-                <div>
-                  <span className="lighter_color">$</span>
-                  {asset.localizedUserValue}
-=======
               {asset.localizedMainCurrencyAmount && (
                 <div>
                   <span className="lighter_color">$</span>
                   {asset.localizedMainCurrencyAmount}
->>>>>>> db1749d2
                 </div>
               )}
               <div className="balance_token_amount">

import {
  ETHEREUM,
  ARBITRUM_ONE,
  AVALANCHE,
  OPTIMISM,
  NETWORK_BY_CHAIN_ID,
  POLYGON,
  BINANCE_SMART_CHAIN,
} from "@tallyho/tally-background/constants"
import { FeatureFlags, isEnabled } from "@tallyho/tally-background/features"
import { AccountTotalList } from "@tallyho/tally-background/redux-slices/selectors"
import classNames from "classnames"
import React, { ReactElement } from "react"
import { useTranslation } from "react-i18next"

const NETWORKS_CHART_COLORS = {
  [ETHEREUM.chainID]: "#62688F",
  [POLYGON.chainID]: "#8347E5",
  [ARBITRUM_ONE.chainID]: "#2083C5",
  [OPTIMISM.chainID]: "#CD041C",
<<<<<<< HEAD
  [BINANCE_SMART_CHAIN.chainID]: "#F3BA2F",
=======
  [AVALANCHE.chainID]: "#E84142",
>>>>>>> 8d57dcfc
}

const getNetworksPercents = (
  accountsTotal: AccountTotalList
): { chainID: string; percent: number }[] => {
  let totalsSum = 0
  const totalsByChain: { [chainID: string]: number } = {}

  Object.values(accountsTotal).forEach(({ totals }) =>
    Object.entries(totals).forEach(([chainID, total]) => {
      totalsByChain[chainID] ??= 0
      totalsByChain[chainID] += total
      totalsSum += total
    })
  )

  return Object.entries(totalsByChain).flatMap(([chainID, total]) => {
    const percent = totalsSum ? Math.round((total / totalsSum) * 100) : 0
    return percent > 0
      ? {
          chainID,
          percent,
        }
      : []
  })
}

export default function NetworksChart({
  accountsTotal,
  networksCount,
}: {
  accountsTotal: AccountTotalList
  networksCount: number
}): ReactElement {
  const { t } = useTranslation()
  const percents = getNetworksPercents(accountsTotal)

  return (
    <>
      <div>
        <div
          className={classNames(
            "chains_header",
            isEnabled(FeatureFlags.SUPPORT_NFT_TAB) && "nft-update"
          )}
        >
          {t("overview.networks")}({networksCount})
        </div>
        <div className="chains_chart">
          {percents.map(({ chainID, percent }) => (
            <div
              key={chainID}
              className="chart_item"
              style={{
                width: `${percent}%`,
                background: NETWORKS_CHART_COLORS[chainID],
              }}
            />
          ))}
        </div>
        <div className="chains_legend">
          {percents.map(({ chainID, percent }) => (
            <div className="chains_legend_item" key={chainID}>
              <div
                className="chains_legend_dot"
                style={{ backgroundColor: NETWORKS_CHART_COLORS[chainID] }}
              />
              {NETWORK_BY_CHAIN_ID[chainID].name}({percent}%)
            </div>
          ))}
        </div>
      </div>
      <style jsx>{`
        .chains_header {
          font-weight: 600;
          font-size: 12px;
          line-height: 16px;
          color: var(--green-40);
        }

        .chains_header.nft-update {
          font-family: "Segment";
          font-weight: 400;
          font-size: 16px;
          line-height: 24px;
          color: var(--white);
        }

        .chains_chart {
          margin: 8px 0;
          height: 6px;
          width: 100%;
          display: flex;
          background: var(--green-95);
        }
        .chart_item {
          margin: 0 1px;
        }
        .chart_item:first-child {
          margin-left: 0;
          border-radius: 2px 0 0 2px;
        }
        .chart_item:last-child {
          margin-right: 0;
          border-radius: 0 2px 2px 0;
        }
        .chains_legend {
          display: flex;
          align-items: center;
          flex-wrap: wrap;
        }
        .chains_legend_item {
          display: flex;
          align-items: center;
          color: var(--green-40);
          font-weight: 500;
          font-size: 14px;
          line-height: 16px;
          margin-right: 8px;
          margin-bottom: 4px;
        }
        .chains_legend_dot {
          width: 6px;
          height: 6px;
          border-radius: 100%;
          margin-right: 4px;
        }
      `}</style>
    </>
  )
}<|MERGE_RESOLUTION|>--- conflicted
+++ resolved
@@ -18,11 +18,8 @@
   [POLYGON.chainID]: "#8347E5",
   [ARBITRUM_ONE.chainID]: "#2083C5",
   [OPTIMISM.chainID]: "#CD041C",
-<<<<<<< HEAD
+  [AVALANCHE.chainID]: "#E84142",
   [BINANCE_SMART_CHAIN.chainID]: "#F3BA2F",
-=======
-  [AVALANCHE.chainID]: "#E84142",
->>>>>>> 8d57dcfc
 }
 
 const getNetworksPercents = (

--- conflicted
+++ resolved
@@ -259,25 +259,6 @@
           </>
         )
       })}
-<<<<<<< HEAD
-      <div className="info">
-        <div className="limit">
-          <SharedTypedInput
-            id="gasLimit"
-            value={networkSettings.gasLimit?.toString() ?? ""}
-            placeholder={networkSettings.suggestedGasLimit?.toString() ?? ""}
-            onChange={setGasLimit}
-            parseAndValidate={(value) => {
-              if (value.trim() === "") {
-                return { parsed: undefined }
-              }
-              try {
-                const parsed = BigInt(value)
-                if (parsed < 21000n) {
-                  return {
-                    error: "Gas limit too low",
-                  }
-=======
       <footer>
         <div className="info">
           <div className="limit">
@@ -289,13 +270,12 @@
               parseAndValidate={(value) => {
                 if (value.trim() === "") {
                   return { parsed: undefined }
->>>>>>> 235e4ee9
                 }
                 try {
                   const parsed = BigInt(value)
-                  if (parsed < 0n) {
+                  if (parsed < 21000n) {
                     return {
-                      error: "Gas Limit must be greater than 0",
+                      error: "Gas Limit too low",
                     }
                   }
 
@@ -350,9 +330,6 @@
             display: flex;
             justify-content: space-between;
             align-items: center;
-<<<<<<< HEAD
-            margin-bottom: 22px;
-=======
             margin-top: 42px;
             margin-bottom: 6px;
           }
@@ -360,7 +337,6 @@
             position: fixed;
             bottom: 16px;
             width: inherit;
->>>>>>> 235e4ee9
           }
           .limit {
             margin: 16px 0;

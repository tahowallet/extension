--- conflicted
+++ resolved
@@ -282,15 +282,8 @@
             border: 1px solid transparent;
           }
           .option.active {
-<<<<<<< HEAD
             box-shadow: var(--shadow);
             border: 1px solid var(--success);
-=======
-            border-color: var(--success);
-            box-shadow: 0px 16px 16px rgba(0, 20, 19, 0.14),
-              0px 6px 8px rgba(0, 20, 19, 0.24),
-              0px 2px 4px rgba(0, 20, 19, 0.34);
->>>>>>> ca939839
           }
           .option.active .name {
             color: var(--success);

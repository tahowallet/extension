--- conflicted
+++ resolved
@@ -34,7 +34,6 @@
     collection.floorPrice?.value &&
     collection.floorPrice
 
-<<<<<<< HEAD
   // Chrome seems to have problems when elements with backdrop style are rendered initially
   // out of the viewport - browser is not rendering them at all. This is a workaround
   // to force them to rerender.
@@ -49,10 +48,7 @@
     { threshold: 0.8 }
   )
 
-=======
   const marketsList = useMemo(() => getRelevantMarketsList(nft), [nft])
-  const backdropRef = useBackdrop()
->>>>>>> a830749b
   const { t } = useTranslation("translation", {
     keyPrefix: "nfts",
   })

--- conflicted
+++ resolved
@@ -1,11 +1,8 @@
 import React, { ReactElement, useCallback, useState } from "react"
 import { useTranslation } from "react-i18next"
 import {
-<<<<<<< HEAD
   selectAllNFTsCount,
-=======
   selectIsReloadingNFTs,
->>>>>>> e686594b
   selectMainCurrencySign,
   selectNFTBadgesCount,
   selectNFTCollectionsCount,
@@ -23,14 +20,10 @@
   const { t } = useTranslation("translation", {
     keyPrefix: "nfts",
   })
-<<<<<<< HEAD
   const [openFiltersMenu, setOpenFiltersMenu] = useState(false)
 
-  const isLoading = useBackgroundSelector(() => false)
+  const isLoading = useBackgroundSelector(selectIsReloadingNFTs)
   const allNftCount = useBackgroundSelector(selectAllNFTsCount)
-=======
-  const isLoading = useBackgroundSelector(selectIsReloadingNFTs)
->>>>>>> e686594b
   const nftCount = useBackgroundSelector(selectNFTsCount)
 
   const collectionCount = useBackgroundSelector(selectNFTCollectionsCount)
@@ -40,15 +33,11 @@
   const { totalFloorPriceInETH, totalFloorPriceInUSD } =
     useTotalNFTsFloorPrice()
 
-<<<<<<< HEAD
   const handleToggleClick = useCallback(() => {
     setOpenFiltersMenu((currentlyOpen) => !currentlyOpen)
   }, [])
 
-  if (allNftCount < 1) {
-=======
-  if (!nftCount && !badgeCount && !isLoading) {
->>>>>>> e686594b
+  if (!allNftCount && !isLoading) {
     return (
       <HeaderContainer>
         <EmptyHeader />
@@ -57,7 +46,6 @@
   }
 
   return (
-<<<<<<< HEAD
     <>
       <SharedSlideUpMenu isOpen={openFiltersMenu} close={handleToggleClick}>
         <NFTsFilters />
@@ -78,18 +66,6 @@
           `}
               onClick={handleToggleClick}
             />
-=======
-    <HeaderContainer>
-      <div className="stats_container">
-        <div className="stats_title">{t("header.title")}</div>
-        <div className="stats_totals">
-          <span className="currency_sign">{mainCurrencySign}</span>
-          <span className="currency_total">{totalFloorPriceInUSD ?? "0"}</span>
-          {isLoading && (
-            <div className="stats_spinner">
-              <SharedLoadingSpinner size="small" variant="transparent" />
-            </div>
->>>>>>> e686594b
           )}
           <div className="stats_totals">
             <span className="currency_sign">{mainCurrencySign}</span>

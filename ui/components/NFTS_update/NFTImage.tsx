--- conflicted
+++ resolved
@@ -19,10 +19,7 @@
   isBadge?: boolean
 }): ReactElement {
   const [isLoading, setIsLoading] = useState(true)
-<<<<<<< HEAD
-=======
   const [imageUrl, setImageUrl] = useState(src || noPreviewLink)
->>>>>>> c2dcf826
 
   return (
     <>
@@ -30,7 +27,6 @@
         className={classNames("nft_image_wrapper", {
           badge: isBadge,
         })}
-<<<<<<< HEAD
       >
         <div className="nft_image_background" />
         <img
@@ -41,32 +37,17 @@
             badge: isBadge,
           })}
           alt={alt}
-          src={src}
+          src={imageUrl}
           width={width}
           height={height}
           onError={({ currentTarget }) => {
             // eslint-disable-next-line no-param-reassign
             currentTarget.onerror = null // prevents looping
-            // eslint-disable-next-line no-param-reassign
-            currentTarget.src = "./images/no_preview.svg"
-            // eslint-disable-next-line no-param-reassign
-            currentTarget.className = ""
+            setImageUrl("./images/no_preview.svg")
+            setIsLoading(false)
           }}
         />
       </div>
-=======
-        alt={alt}
-        src={imageUrl}
-        width={width}
-        height={height}
-        onError={({ currentTarget }) => {
-          // eslint-disable-next-line no-param-reassign
-          currentTarget.onerror = null // prevents looping
-          setImageUrl("./images/no_preview.svg")
-          setIsLoading(false)
-        }}
-      />
->>>>>>> c2dcf826
       <style jsx>{`
         @keyframes pulse {
           0% {
@@ -119,7 +100,7 @@
           position: absolute;
           top: 0;
           left: 0;
-          background: no-repeat center/200% url(${src});
+          background: no-repeat center/200% url(${imageUrl});
           filter: blur(20px);
         }
       `}</style>

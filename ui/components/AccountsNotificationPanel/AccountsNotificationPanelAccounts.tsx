--- conflicted
+++ resolved
@@ -46,16 +46,13 @@
 import SharedSlideUpMenu from "../Shared/SharedSlideUpMenu"
 import EditSectionForm from "./EditSectionForm"
 import SigningButton from "./SigningButton"
-<<<<<<< HEAD
 import ShowMnemonic from "../AccountsBackup/ShowMnemonic"
 import {
   isAccountSingular,
   isAccountWithMnemonic,
   isAccountWithSecrets,
 } from "../../utils/accounts"
-=======
 import { ONBOARDING_ROOT } from "../../pages/Onboarding/Tabbed/Routes"
->>>>>>> e3cad978
 
 type WalletTypeInfo = {
   title: string
@@ -138,7 +135,7 @@
     (state) => state.ui.accountSignerSettings
   )
   const signerSettings =
-    accountSigner.type !== "readOnly"
+    accountSigner.type !== "read-only"
       ? settingsBySigner.find(({ signer }) =>
           isSameAccountSignerWithId(signer, accountSigner)
         )
@@ -164,7 +161,7 @@
 
   return (
     <>
-      {accountSigner.type !== "readOnly" && (
+      {accountSigner.type !== "read-only" && (
         <SharedSlideUpMenu
           size="small"
           isOpen={showEditMenu}
@@ -223,8 +220,7 @@
                 icon: "icons/s/add.svg",
                 label: t("accounts.notificationPanel.addAddress"),
               },
-              isAccountWithMnemonic(accountType) &&
-              isEnabled(FeatureFlags.SUPPORT_PRIVATE_KEYS)
+              isAccountWithMnemonic(accountType)
                 ? {
                     key: "showMnemonic",
                     onClick: () => setShowExportMnemonicMenu(true),
@@ -361,18 +357,6 @@
 
   return (
     <div className="switcher_wrap">
-<<<<<<< HEAD
-      {existingAccountTypes.map((accountType) => {
-        // Known-non-null due to above filter.
-        // eslint-disable-next-line @typescript-eslint/no-non-null-assertion
-        const accountTotalsByType = accountTotals[accountType]!.reduce(
-          (acc, accountTypeTotal) => {
-            if (accountTypeTotal.keyringId) {
-              acc[accountTypeTotal.keyringId] ??= []
-              // Known-non-null due to above ??=
-              // eslint-disable-next-line @typescript-eslint/no-non-null-assertion
-              acc[accountTypeTotal.keyringId].push(accountTypeTotal)
-=======
       {accountTypes.map((accountType) => {
         const accountTypeTotals = accountTotals[accountType]
 
@@ -386,48 +370,23 @@
             if (accountTypeTotal.signerId) {
               acc[accountTypeTotal.signerId] ??= []
               acc[accountTypeTotal.signerId].push(accountTypeTotal)
->>>>>>> e3cad978
             } else {
               acc.readOnly ??= []
               acc.readOnly.push(accountTypeTotal)
             }
             return acc
           },
-<<<<<<< HEAD
-          {} as { [keyringId: string]: AccountTotal[] }
-=======
           {} as { [signerId: string]: AccountTotal[] }
->>>>>>> e3cad978
         )
 
         return (
           <>
-<<<<<<< HEAD
             {shouldAddHeader(existingAccountTypes, accountType) && (
-=======
-            {!(
-              accountType === AccountType.Imported &&
-              (accountTotals[AccountType.Internal]?.length ?? 0)
-            ) && (
->>>>>>> e3cad978
               <div className="category_wrap simple_text">
                 <p className="category_title">
                   {walletTypeDetails[accountType].category}
                 </p>
-<<<<<<< HEAD
-                {isEnabled(FeatureFlags.SUPPORT_KEYRING_LOCKING) &&
-                  isAccountWithSecrets(accountType) && (
-                    <SigningButton
-                      onCurrentAddressChange={onCurrentAddressChange}
-                    />
-                  )}
-              </div>
-            )}
-            {Object.values(accountTotalsByType).map(
-              (accountTotalsByKeyringId, idx) => {
-=======
-                {(accountType === AccountType.Imported ||
-                  accountType === AccountType.Internal) && (
+                {isAccountWithSecrets(accountType) && (
                   <SigningButton
                     onCurrentAddressChange={onCurrentAddressChange}
                   />
@@ -436,34 +395,21 @@
             )}
             {Object.values(accountTotalsByType).map(
               (accountTotalsBySignerId, idx) => {
->>>>>>> e3cad978
                 return (
                   <section key={accountType}>
                     <WalletTypeHeader
                       accountType={accountType}
                       walletNumber={idx + 1}
-<<<<<<< HEAD
-                      path={accountTotalsByKeyringId[0].path}
-                      accountSigner={accountTotalsByKeyringId[0].accountSigner}
-                      accountTotals={accountTotalsByKeyringId}
-                      onClickAddAddress={
-                        accountType === "imported" || accountType === "internal"
-                          ? () => {
-                              if (accountTotalsByKeyringId[0].keyringId) {
-                                dispatch(
-                                  deriveAddress(
-                                    accountTotalsByKeyringId[0].keyringId
-=======
                       path={accountTotalsBySignerId[0].path}
                       accountSigner={accountTotalsBySignerId[0].accountSigner}
+                      accountTotals={accountTotalsBySignerId}
                       onClickAddAddress={
-                        accountType === "imported" || accountType === "internal"
+                        isAccountWithMnemonic(accountType)
                           ? () => {
                               if (accountTotalsBySignerId[0].signerId) {
                                 dispatch(
                                   deriveAddress(
                                     accountTotalsBySignerId[0].signerId
->>>>>>> e3cad978
                                   )
                                 )
                               }
@@ -472,11 +418,7 @@
                       }
                     />
                     <ul>
-<<<<<<< HEAD
-                      {accountTotalsByKeyringId.map((accountTotal) => {
-=======
                       {accountTotalsBySignerId.map((accountTotal) => {
->>>>>>> e3cad978
                         const normalizedAddress = normalizeEVMAddress(
                           accountTotal.address
                         )
@@ -526,10 +468,7 @@
                               >
                                 <AccountItemOptionsMenu
                                   accountTotal={accountTotal}
-<<<<<<< HEAD
                                   accountType={accountType}
-=======
->>>>>>> e3cad978
                                 />
                               </SharedAccountItemSummary>
                             </div>

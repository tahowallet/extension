--- conflicted
+++ resolved
@@ -1,13 +1,9 @@
 import React, { ReactElement } from "react"
 import { Delegate, DAO } from "@tallyho/tally-background/redux-slices/claim"
-<<<<<<< HEAD
-import { truncateAddress } from "@tallyho/tally-background/lib/utils"
-=======
 import {
   isProbablyEVMAddress,
   truncateAddress,
 } from "@tallyho/tally-background/lib/utils"
->>>>>>> 28807568
 
 export default function ClaimDelegateChoiceProfile(props: {
   name: string
@@ -15,11 +11,7 @@
 }): ReactElement {
   const { name, delegate } = props
 
-<<<<<<< HEAD
-  const referrerLabel = name.match(/^0x[a-zA-Z0-9]*$/)
-=======
   const referrerLabel = isProbablyEVMAddress(name)
->>>>>>> 28807568
     ? truncateAddress(name)
     : name
 

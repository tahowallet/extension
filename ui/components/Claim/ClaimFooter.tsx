import {
  claimRewards,
  selectClaimSelections,
  selectIsDelegationSigned,
  setClaimStep,
  signTokenDelegationData,
  selectCurrentlyClaiming,
} from "@tallyho/tally-background/redux-slices/claim"
import {
  clearTransactionState,
  TransactionConstructionStatus,
} from "@tallyho/tally-background/redux-slices/transaction-construction"
import React, {
  Dispatch,
  ReactElement,
  SetStateAction,
  useCallback,
  useMemo,
} from "react"
import { useHistory } from "react-router-dom"
import { useBackgroundDispatch, useBackgroundSelector } from "../../hooks"
import SharedButton from "../Shared/SharedButton"
import SharedProgressIndicator from "../Shared/SharedProgressIndicator"

interface ClaimFooterProps {
  step: number
  setStep: Dispatch<SetStateAction<number>>
  advanceStep: () => void
  showSuccess: () => void
}

export default function ClaimFooter({
  step,
  setStep,
  advanceStep,
  showSuccess,
}: ClaimFooterProps): ReactElement {
  const history = useHistory()
  const dispatch = useBackgroundDispatch()

  const { selectedDelegate } = useBackgroundSelector(selectClaimSelections)
  const isDelegationSigned = useBackgroundSelector(selectIsDelegationSigned)
  const isCurrentlyClaiming = useBackgroundSelector(selectCurrentlyClaiming)
  const claimState = useBackgroundSelector((state) => state.claim)

  const lastStepButtonText = useMemo(() => {
    if (selectedDelegate.address !== undefined && !isDelegationSigned) {
      return "Sign Delegation"
    }
    if (isCurrentlyClaiming) {
      return "Claiming..."
    }
    return "Claim"
  }, [isCurrentlyClaiming, isDelegationSigned, selectedDelegate.address])

  const buttonText = useMemo(
    () => [
      "Get started",
      "Continue",
      "Continue",
      "Continue",
      lastStepButtonText,
    ],
    [lastStepButtonText]
  )

  if (isCurrentlyClaiming) {
    showSuccess()
  }
  const handleClick = useCallback(async () => {
    // FIXME Set state to pending so SignTransaction doesn't redirect back; drop after
    // FIXME proper transaction queueing is in effect.
    await dispatch(clearTransactionState(TransactionConstructionStatus.Pending))
    if (buttonText[step - 1] === "Sign Delegation") {
      dispatch(signTokenDelegationData())
      history.push("/sign-data")
    } else if (buttonText[step - 1] === "Claim") {
      dispatch(claimRewards(claimState))
      history.push("/sign-transaction")
    } else {
      advanceStep()
    }
  }, [buttonText, step, advanceStep, dispatch, history, claimState])

  const handleProgressStepClick = (s: number) => {
    setStep(s)
    dispatch(setClaimStep(s))
  }

  return (
    <footer>
      <div className="steps">
<<<<<<< HEAD
        <SharedProgressIndicator
          activeStep={step}
          onProgressStepClicked={(s) => handleProgressStepClick(s)}
          numberOfSteps={buttonText.length}
        />
=======
        {step < 5 && (
          <SharedProgressIndicator
            activeStep={step - 1}
            onProgressStepClicked={(s) => setStep(s)}
            numberOfSteps={3}
          />
        )}
>>>>>>> f4884a94
      </div>
      <SharedButton
        type="primary"
        size="medium"
        onClick={handleClick}
        isDisabled={isCurrentlyClaiming}
      >
        {buttonText[step - 1]}
      </SharedButton>
      <style jsx>
        {`
          footer {
            position: relative;
            width: 352px;
            z-index: 2;
            display: flex;
            justify-content: space-between;
            align-items: center;
            margin: 0 auto;
            margin-bottom: 16px;
          }
          .steps {
            display: flex;
            width: 100px;
          }
          .active {
            width: 16px;
            height: 6px;
            background: var(--trophy-gold);
            border-radius: 100px;
            transition: all 0.5s ease-out;
            margin: 0 2px;
          }
          .inactive {
            width: 6px;
            height: 6px;
            background: var(--green-60);
            border-radius: 100px;
            transition: all 0.5s ease-in;
            margin: 0 2px;
          }
        `}
      </style>
    </footer>
  )
}<|MERGE_RESOLUTION|>--- conflicted
+++ resolved
@@ -90,21 +90,13 @@
   return (
     <footer>
       <div className="steps">
-<<<<<<< HEAD
-        <SharedProgressIndicator
-          activeStep={step}
-          onProgressStepClicked={(s) => handleProgressStepClick(s)}
-          numberOfSteps={buttonText.length}
-        />
-=======
         {step < 5 && (
           <SharedProgressIndicator
             activeStep={step - 1}
-            onProgressStepClicked={(s) => setStep(s)}
+            onProgressStepClicked={(s) => handleProgressStepClick(s)}
             numberOfSteps={3}
           />
         )}
->>>>>>> f4884a94
       </div>
       <SharedButton
         type="primary"

--- conflicted
+++ resolved
@@ -404,18 +404,7 @@
         }
       }
     },
-<<<<<<< HEAD
-    [
-      buyAsset,
-      dispatch,
-      sellAsset,
-      swapTransactionSettings.networkSettings.values.maxFeePerGas,
-      swapTransactionSettings.slippageTolerance,
-      selectedNetwork,
-    ]
-=======
-    [buyAsset, dispatch, sellAsset, swapTransactionSettings]
->>>>>>> 0e284762
+    [buyAsset, dispatch, sellAsset, swapTransactionSettings, selectedNetwork]
   )
 
   const updateSellAsset = useCallback(

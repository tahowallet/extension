<<<<<<< HEAD
import React, { ReactElement, useEffect, useState } from "react"
=======
import React, { ReactElement, useState } from "react"
import { isAddress } from "@ethersproject/address"
>>>>>>> b68bcdcb
import {
  selectCurrentAccount,
  selectCurrentAccountBalances,
  selectMainCurrencySymbol,
} from "@tallyho/tally-background/redux-slices/selectors"
import {
  broadcastOnSign,
  NetworkFeeSettings,
  selectEstimatedFeesPerGas,
  setFeeType,
  updateTransactionOptions,
} from "@tallyho/tally-background/redux-slices/transaction-construction"
import { utils } from "ethers"
<<<<<<< HEAD
import { useLocation } from "react-router-dom"
import { selectAccountNetwork } from "@tallyho/tally-background/redux-slices/ui"
import { isValidAddress } from "@tallyho/tally-background/lib/utils"
=======
import {
  FungibleAsset,
  isFungibleAssetAmount,
} from "@tallyho/tally-background/assets"
import { ETH } from "@tallyho/tally-background/constants"
import {
  convertFixedPointNumber,
  parseToFixedPointNumber,
} from "@tallyho/tally-background/lib/fixed-point"
import { selectAssetPricePoint } from "@tallyho/tally-background/redux-slices/assets"
import { CompleteAssetAmount } from "@tallyho/tally-background/redux-slices/accounts"
import { enrichAssetAmountWithMainCurrencyValues } from "@tallyho/tally-background/redux-slices/utils/asset-utils"
>>>>>>> b68bcdcb
import NetworkSettingsChooser from "../components/NetworkFees/NetworkSettingsChooser"
import SharedAssetInput from "../components/Shared/SharedAssetInput"
import SharedBackButton from "../components/Shared/SharedBackButton"
import SharedButton from "../components/Shared/SharedButton"
import { useBackgroundDispatch, useBackgroundSelector } from "../hooks"
import SharedSlideUpMenu from "../components/Shared/SharedSlideUpMenu"
import FeeSettingsButton from "../components/NetworkFees/FeeSettingsButton"

export default function Send(): ReactElement {
  const [selectedAsset, setSelectedAsset] = useState<FungibleAsset>(ETH)
  const [destinationAddress, setDestinationAddress] = useState("")
  const [amount, setAmount] = useState("")
  const [gasLimit, setGasLimit] = useState("")
  const [hasError, setHasError] = useState(false)
  const [addressWarning, setAddressWarning] = useState<string | null>(null)
  const [addressError, setAddressError] = useState<string | null>(null)
  const [networkSettingsModalOpen, setNetworkSettingsModalOpen] =
    useState(false)

  const estimatedFeesPerGas = useBackgroundSelector(selectEstimatedFeesPerGas)
  const selectedNetwork = useBackgroundSelector(selectAccountNetwork)

  const dispatch = useBackgroundDispatch()
  const currentAccount = useBackgroundSelector(selectCurrentAccount)
  const balanceData = useBackgroundSelector(selectCurrentAccountBalances)
  const mainCurrencySymbol = useBackgroundSelector(selectMainCurrencySymbol)

  const fungibleAssetAmounts =
    // Only look at fungible assets.
    balanceData?.assetAmounts?.filter(
      (assetAmount): assetAmount is CompleteAssetAmount<FungibleAsset> =>
        isFungibleAssetAmount(assetAmount)
    )
  const assetPricePoint = useBackgroundSelector((state) =>
    selectAssetPricePoint(
      state.assets,
      selectedAsset.symbol,
      mainCurrencySymbol
    )
  )

  const assetAmountFromForm = () => {
    const fixedPointAmount = parseToFixedPointNumber(amount.toString())
    if (typeof fixedPointAmount === "undefined") {
      return undefined
    }

    const decimalMatched = convertFixedPointNumber(
      fixedPointAmount,
      selectedAsset.decimals
    )

    return enrichAssetAmountWithMainCurrencyValues(
      {
        asset: selectedAsset,
        amount: decimalMatched.amount,
      },
      assetPricePoint,
      2
    )
  }

  const assetAmount = assetAmountFromForm()

  const sendTransactionRequest = async () => {
    let from = currentAccount.address
    let to = destinationAddress

    if (currentAccount.network.checksum === "EIP-1191") {
      from = currentAccount.address.toLowerCase()
      to = destinationAddress.toLowerCase()
    }

    dispatch(broadcastOnSign(true))
    const transaction = {
      from,
      to,
      // eslint-disable-next-line no-underscore-dangle
      value: BigInt(utils.parseEther(amount?.toString())._hex),
      gasLimit: BigInt(gasLimit),
    }
    return dispatch(updateTransactionOptions(transaction))
  }

<<<<<<< HEAD
  useEffect(() => {
    if (assetSymbol) {
      setSelectedCount(1)
    }
  }, [assetSymbol])

  useEffect(() => {
    if (
      destinationAddress.match(/^(0x)?[0-9A-F]{40}$/) ||
      destinationAddress.match(/^(0x)?[0-9a-f]{40}$/)
    ) {
      setAddressError(null)
      return setAddressWarning("Address is not mixed-case")
    }

    if (
      destinationAddress !== "" &&
      !isValidAddress(destinationAddress, selectedNetwork)
    ) {
      setAddressWarning(null)
      return setAddressError("Bad checksum address")
    }

    setAddressError(null)
    return setAddressWarning(null)
  }, [destinationAddress, selectedNetwork])

=======
>>>>>>> b68bcdcb
  const networkSettingsSaved = (networkSetting: NetworkFeeSettings) => {
    setGasLimit(networkSetting.gasLimit)
    dispatch(setFeeType(networkSetting.feeType))
    setNetworkSettingsModalOpen(false)
  }

  return (
    <>
      <div className="standard_width">
        <div className="back_button_wrap">
          <SharedBackButton />
        </div>
        <h1 className="header">
          <span className="icon_activity_send_medium" />
          <div className="title">Send Asset</div>
        </h1>
        <div className="form">
          <div className="form_input">
            <SharedAssetInput
              label="Asset / Amount"
              onAssetSelect={setSelectedAsset}
              assetsAndAmounts={fungibleAssetAmounts}
              onAmountChange={(value, errorMessage) => {
                setAmount(value)
                if (errorMessage) {
                  setHasError(true)
                } else {
                  setHasError(false)
                }
              }}
              selectedAsset={selectedAsset}
              amount={amount}
              disableDropdown
            />
            <div className="value">
              ${assetAmount?.localizedMainCurrencyAmount ?? "-"}
            </div>
          </div>
          <div className="form_input send_to_field">
            <label htmlFor="send_address">Send To:</label>
            <input
              id="send_address"
              type="text"
              placeholder="0x..."
              spellCheck={!addressError}
              onChange={(event) => setDestinationAddress(event.target.value)}
            />
            {addressError && (
              <div className="error_message">{addressError}</div>
            )}
            {addressWarning && (
              <div className="warning_message">{addressWarning}</div>
            )}
          </div>
          <SharedSlideUpMenu
            size="custom"
            isOpen={networkSettingsModalOpen}
            close={() => setNetworkSettingsModalOpen(false)}
            customSize="488px"
          >
            <NetworkSettingsChooser
              estimatedFeesPerGas={estimatedFeesPerGas}
              onNetworkSettingsSave={networkSettingsSaved}
            />
          </SharedSlideUpMenu>
          <div className="network_fee">
            <p>Estimated network fee</p>
            <FeeSettingsButton
              onClick={() => setNetworkSettingsModalOpen(true)}
            />
          </div>
          <div className="divider" />
          <div className="send_footer standard_width_padded">
            <SharedButton
              type="primary"
              size="large"
              isDisabled={
                Number(amount) === 0 ||
                !!addressError ||
                hasError
              }
              linkTo={{
                pathname: "/signTransaction",
                state: {
                  redirectTo: {
                    path: "/singleAsset",
                    state: { symbol: selectedAsset.symbol },
                  },
                },
              }}
              onClick={sendTransactionRequest}
            >
              Send
            </SharedButton>
          </div>
        </div>
      </div>
      <style jsx>
        {`
          .icon_activity_send_medium {
            background: url("./images/activity_send_medium@2x.png");
            background-size: 24px 24px;
            width: 24px;
            height: 24px;
            margin-right: 8px;
          }
          .title {
            width: 113px;
            height: 32px;
            color: #ffffff;
            font-size: 22px;
            font-weight: 500;
            line-height: 32px;
          }
          .back_button_wrap {
            position: absolute;
            margin-left: -1px;
            margin-top: -4px;
            z-index: 10;
          }
          .header {
            display: flex;
            align-items: center;
            margin-bottom: 4px;
            margin-top: 30px;
          }
          .form_input {
            margin-bottom: 22px;
          }

          .label_right {
            margin-right: 6px;
          }
          .divider {
            width: 384px;
            border-bottom: 1px solid #000000;
            margin-left: -16px;
          }
          .label {
            margin-bottom: 6px;
          }
          .value {
            display: flex;
            justify-content: flex-end;
            position: relative;
            top: -24px;
            right: 16px;
            color: var(--green-60);
            font-size: 12px;
            line-height: 16px;
          }
          div.send_to_field {
            display: flex;
            flex-direction: column;
            align-items: flex-start;
            justify-content: space-between;
            position: relative;
          }
          div.send_to_field label {
            color: var(--green-40);
            text-align: right;
            font-size: 14px;
          }
          input#send_address {
            box-sizing: border-box;
            height: 72px;
            width: 100%;

            font-size: 22px;
            font-weight: 500;
            line-height: 72px;
            color: #fff;

            border-radius: 4px;
            background-color: var(--green-95);
            padding: 0px 16px;
          }
          .error_message,
          .warning_message {
            font-weight: 500;
            position: absolute;
            left: 16px;
            bottom: 3px;
            font-size: 14px;
            line-height: 20px;
          }
          .error_message {
            color: var(--error);
          }
          .warning_message {
            color: var(--trophy-gold);
          }
          .send_footer {
            display: flex;
            justify-content: flex-end;
            margin-top: 21px;
            padding-bottom: 20px;
          }
          .network_fee {
            display: flex;
            justify-content: space-between;
            align-items: center;
          }
        `}
      </style>
    </>
  )
}<|MERGE_RESOLUTION|>--- conflicted
+++ resolved
@@ -1,9 +1,4 @@
-<<<<<<< HEAD
 import React, { ReactElement, useEffect, useState } from "react"
-=======
-import React, { ReactElement, useState } from "react"
-import { isAddress } from "@ethersproject/address"
->>>>>>> b68bcdcb
 import {
   selectCurrentAccount,
   selectCurrentAccountBalances,
@@ -17,11 +12,8 @@
   updateTransactionOptions,
 } from "@tallyho/tally-background/redux-slices/transaction-construction"
 import { utils } from "ethers"
-<<<<<<< HEAD
-import { useLocation } from "react-router-dom"
 import { selectAccountNetwork } from "@tallyho/tally-background/redux-slices/ui"
 import { isValidAddress } from "@tallyho/tally-background/lib/utils"
-=======
 import {
   FungibleAsset,
   isFungibleAssetAmount,
@@ -34,7 +26,6 @@
 import { selectAssetPricePoint } from "@tallyho/tally-background/redux-slices/assets"
 import { CompleteAssetAmount } from "@tallyho/tally-background/redux-slices/accounts"
 import { enrichAssetAmountWithMainCurrencyValues } from "@tallyho/tally-background/redux-slices/utils/asset-utils"
->>>>>>> b68bcdcb
 import NetworkSettingsChooser from "../components/NetworkFees/NetworkSettingsChooser"
 import SharedAssetInput from "../components/Shared/SharedAssetInput"
 import SharedBackButton from "../components/Shared/SharedBackButton"
@@ -119,13 +110,6 @@
     return dispatch(updateTransactionOptions(transaction))
   }
 
-<<<<<<< HEAD
-  useEffect(() => {
-    if (assetSymbol) {
-      setSelectedCount(1)
-    }
-  }, [assetSymbol])
-
   useEffect(() => {
     if (
       destinationAddress.match(/^(0x)?[0-9A-F]{40}$/) ||
@@ -147,8 +131,6 @@
     return setAddressWarning(null)
   }, [destinationAddress, selectedNetwork])
 
-=======
->>>>>>> b68bcdcb
   const networkSettingsSaved = (networkSetting: NetworkFeeSettings) => {
     setGasLimit(networkSetting.gasLimit)
     dispatch(setFeeType(networkSetting.feeType))
@@ -225,11 +207,7 @@
             <SharedButton
               type="primary"
               size="large"
-              isDisabled={
-                Number(amount) === 0 ||
-                !!addressError ||
-                hasError
-              }
+              isDisabled={Number(amount) === 0 || !!addressError || hasError}
               linkTo={{
                 pathname: "/signTransaction",
                 state: {

--- conflicted
+++ resolved
@@ -1,17 +1,12 @@
 import { selectFilteredAbilities } from "@tallyho/tally-background/redux-slices/selectors"
 import React, { ReactElement } from "react"
 import { useTranslation } from "react-i18next"
-<<<<<<< HEAD
 import SharedButton from "../components/Shared/SharedButton"
-=======
-import { useSelector } from "react-redux"
->>>>>>> 7859db0b
 import AbilityCard from "./Abilities/AbilityCard"
 import { useBackgroundSelector } from "../hooks"
 
 export default function Abilities(): ReactElement {
   const { t } = useTranslation("translation", {
-<<<<<<< HEAD
     keyPrefix: "abilities",
   })
   const abilities = useBackgroundSelector(selectFilteredAbilities)
@@ -20,21 +15,8 @@
     <section className="standard_width_padded">
       <div className="content">
         <div className="header">
-          {/* @TODO change icon */}
-          <div className="icon_daylight" />
+          <div className="icon_tail logo" />
           <h1>{t("header")}</h1>
-=======
-    keyPrefix: "overview.abilities",
-  })
-  const abilities = useSelector(selectFilteredAbilities)
-
-  return (
-    <>
-      <section className="standard_width_padded">
-        <div className="title">
-          <div className="icon_tail" />
-          <h1> {t("title")}</h1>
->>>>>>> 7859db0b
         </div>
         {abilities.length > 0 ? (
           abilities.map((ability) => (
@@ -93,14 +75,6 @@
             overflow-y: scroll;
             overflow-x: hidden;
           }
-<<<<<<< HEAD
-          .icon_daylight {
-            background: url("./images/assets/daylight.png");
-            background-size: 39px 22px;
-            width: 39px;
-            height: 22px;
-            margin-right: 20px;
-          }
           .empty_page {
             display: flex;
             flex-direction: column;
@@ -127,18 +101,16 @@
           .icon_tail {
             background: url("./images/tail.svg");
             background-size: 70px 70px;
-            border-radius: 24px;
             width: 64px;
             height: 64px;
-=======
-          .icon_tail {
-            background: url("./images/tail.svg");
+            border-radius: 24px;
+          }
+          .logo {
             background-size: 32px 32px;
             width: 32px;
             height: 32px;
+            border-radius: 24px;
             margin-right: 16px;
-            border-radius: 24px;
->>>>>>> 7859db0b
           }
         `}
       </style>

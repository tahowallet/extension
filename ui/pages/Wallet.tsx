--- conflicted
+++ resolved
@@ -11,12 +11,9 @@
 import { useTranslation } from "react-i18next"
 import { NETWORKS_SUPPORTING_NFTS } from "@tallyho/tally-background/nfts"
 import { selectShowAnalyticsNotification } from "@tallyho/tally-background/redux-slices/ui"
-<<<<<<< HEAD
 import { CompleteAssetAmount } from "@tallyho/tally-background/redux-slices/accounts"
 import { SwappableAsset } from "@tallyho/tally-background/assets"
-=======
 import { useHistory } from "react-router-dom"
->>>>>>> 34a3345d
 import { useBackgroundDispatch, useBackgroundSelector } from "../hooks"
 import SharedPanelSwitcher from "../components/Shared/SharedPanelSwitcher"
 import WalletAssetList from "../components/Wallet/WalletAssetList"
@@ -116,20 +113,12 @@
             })}
           >
             {panelNumber === 0 && (
-<<<<<<< HEAD
-              <WalletAssetList
-                assetAmounts={
-                  // FIXME: Refactor AnyAsset type
-                  assetAmounts as CompleteAssetAmount<SwappableAsset>[]
-                }
-                initializationLoadingTimeExpired={
-                  initializationLoadingTimeExpired
-                }
-              />
-=======
               <>
                 <WalletAssetList
-                  assetAmounts={assetAmounts}
+                  assetAmounts={
+                    // FIXME: Refactor AnyAsset type
+                    assetAmounts as CompleteAssetAmount<SwappableAsset>[]
+                  }
                   initializationLoadingTimeExpired={
                     initializationLoadingTimeExpired
                   }
@@ -158,10 +147,14 @@
                   </div>
                 )}
                 {hiddenAssetAmounts.length > 0 && (
-                  <WalletHiddenAssets assetAmounts={hiddenAssetAmounts} />
+                  <WalletHiddenAssets
+                    assetAmounts={
+                      // FIXME: Refactor AnyAsset type
+                      hiddenAssetAmounts as CompleteAssetAmount<SwappableAsset>[]
+                    }
+                  />
                 )}
               </>
->>>>>>> 34a3345d
             )}
             {panelNumber === 1 &&
               NETWORKS_SUPPORTING_NFTS.has(selectedNetwork.chainID) &&

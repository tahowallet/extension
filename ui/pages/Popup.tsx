import React, { ReactElement, useState, useEffect } from "react"
import { MemoryRouter as Router, Switch, Route } from "react-router-dom"
import { ErrorBoundary } from "react-error-boundary"

import {
  setRouteHistoryEntries,
  userActivityEncountered,
} from "@tallyho/tally-background/redux-slices/ui"

import { Store } from "webext-redux"
import { Provider } from "react-redux"
import { TransitionGroup, CSSTransition } from "react-transition-group"
import { isAllowedQueryParamPage } from "@tallyho/provider-bridge-shared"
import { runtime } from "webextension-polyfill"
import { FeatureFlags, isEnabled } from "@tallyho/tally-background/features"
import { popupMonitorPortName } from "@tallyho/tally-background/main"
import {
  getAddressCount,
  selectCurrentAccountSigner,
  selectCurrentAddressNetwork,
  selectInternalSignerStatus,
} from "@tallyho/tally-background/redux-slices/selectors"
import { selectIsTransactionPendingSignature } from "@tallyho/tally-background/redux-slices/selectors/transactionConstructionSelectors"
import { Location } from "history"
import {
  useIsDappPopup,
  useBackgroundDispatch,
  useBackgroundSelector,
} from "../hooks"

import setAnimationConditions, {
  animationStyles,
} from "../utils/pageTransition"

import CorePage from "../components/Core/CorePage"
import ErrorFallback from "./ErrorFallback"

import pageList from "../routes/routes"
import GlobalModal from "../components/GlobalModal/GlobalModal"
import { isSignerWithSecrets } from "../utils/accounts"

const pagePreferences = Object.fromEntries(
  pageList.map(({ path, hasTabBar, hasTopBar, persistOnClose }) => [
    path,
    { hasTabBar, hasTopBar, persistOnClose },
  ])
)

function transformLocation(
  inputLocation: Location,
  isTransactionPendingSignature: boolean,
  needsUnlock: boolean,
  hasAccounts: boolean
): Location {
  // The inputLocation is not populated with the actual query string — even though it should be
  // so I need to grab it from the window
  const params = new URLSearchParams(window.location.search)
  const maybePage = params.get("page")

  let { pathname } = inputLocation
  if (
    hasAccounts &&
    isAllowedQueryParamPage(maybePage) &&
    !inputLocation.pathname.includes("/internal-signer/")
  ) {
    pathname = maybePage
  }

  if (isTransactionPendingSignature) {
    pathname =
      !isEnabled(FeatureFlags.USE_UPDATED_SIGNING_UI) && needsUnlock
        ? "/internal-signer/unlock"
        : "/sign-transaction"
  }

  return {
    ...inputLocation,
    pathname,
  }
}

function useConnectPopupMonitor() {
  useEffect(() => {
    const port = runtime.connect(undefined, { name: popupMonitorPortName })

    return () => {
      port.disconnect()
    }
  }, [])
}

export function Main(): ReactElement {
  const dispatch = useBackgroundDispatch()

  const currentAccount = useBackgroundSelector(selectCurrentAddressNetwork)
  // Emit an event when the popup page is first loaded.
  useEffect(() => {
    /**
     * Marking user activity every time this component is rerendered
     * lets us avoid edge cases where we fail to mark user activity on
     * a given account when a user has the wallet open for longer than
     * the current NETWORK_POLLING_TIMEOUT and is clicking around between
     * tabs / into assets / etc.
     */
    dispatch(userActivityEncountered(currentAccount))
  })

  const isDappPopup = useIsDappPopup()
  const [isDirectionRight, setIsDirectionRight] = useState(true)

  const routeHistoryEntries = useBackgroundSelector(
    (state) => state.ui.routeHistoryEntries
  )

  // See comment above call of saveHistoryEntries
  function saveHistoryEntries(routeHistoryEntities: Location[]) {
    const entries = routeHistoryEntities
      .reduce((agg: Partial<Location>[], entity) => {
        const { ...entityCopy } = entity as Partial<Location>
        delete entityCopy.hash
        delete entityCopy.key
        agg.push(entityCopy)
        return agg
      }, [])
      .reverse()

    if (JSON.stringify(routeHistoryEntries) !== JSON.stringify(entries)) {
      dispatch(setRouteHistoryEntries(entries))
    }
  }

  const isTransactionPendingSignature = useBackgroundSelector(
    selectIsTransactionPendingSignature
  )
  const currentAccountSigner = useBackgroundSelector(selectCurrentAccountSigner)
  const lockStatus = useBackgroundSelector(selectInternalSignerStatus)
  const hasAccounts = useBackgroundSelector(
    (state) => getAddressCount(state) > 0
  )

  const needsUnlock =
    isTransactionPendingSignature &&
    currentAccountSigner &&
    isSignerWithSecrets(currentAccountSigner) &&
    lockStatus !== "unlocked"

  useConnectPopupMonitor()

  return (
    <>
      <GlobalModal id="meet_taho" />
      <Router initialEntries={routeHistoryEntries}>
        <Route
          render={(routeProps) => {
            const transformedLocation = transformLocation(
              routeProps.location,
              isTransactionPendingSignature,
              needsUnlock,
              hasAccounts
            )

            const normalizedPathname = pagePreferences[
              transformedLocation.pathname
            ]
              ? transformedLocation.pathname
              : "/"

            // `initialEntries` needs to be a reversed version of route history
            // entities. Without avoiding the initial load, entries will keep reversing.
            // Given that restoring our route history is a "POP" `history.action`,
            // by specifying "PUSH" we know that the most recent navigation change is by
            // the user or explicitly added. That said, we can still certainly "POP" via
            // history.goBack(). This case is not yet accounted for.
            if (
              pagePreferences[normalizedPathname]?.persistOnClose === true &&
              routeProps.history.action === "PUSH"
            ) {
              // @ts-expect-error TODO: fix the typing
              saveHistoryEntries(routeProps.history.entries)
            }

            setAnimationConditions(routeProps, setIsDirectionRight)

            return (
              <TransitionGroup>
                <CSSTransition
                  timeout={300}
                  classNames="page-transition"
                  key={
                    routeProps.location.pathname.includes("onboarding") ||
                    routeProps.location.pathname.includes("internal-signer")
                      ? ""
                      : transformedLocation.key
                  }
                >
                  <div>
                    <Switch location={transformedLocation}>
<<<<<<< HEAD
                      {
                        // If there are no existing accounts, display onboarding
                        // (if we're not there already)
                        //
                        !isEnabled(FeatureFlags.SUPPORT_TABBED_ONBOARDING) &&
                          !hasAccounts &&
                          !matchPath(transformedLocation.pathname, {
                            path: [
                              "/onboarding",
                              // need to unlock or set new password to import an account
                              "/internal-signer",
                              // this route has it's own error message
                              "/dapp-permission",
                            ],
                            exact: false,
                          }) && <Redirect to="/onboarding/info-intro" />
                      }
=======
>>>>>>> e3cad978
                      {pageList.map(
                        ({ path, Component, hasTopBar, hasTabBar }) => {
                          return (
                            <Route path={path} key={path}>
                              <CorePage
                                hasTopBar={hasTopBar}
                                hasTabBar={hasTabBar}
                              >
                                <ErrorBoundary
                                  FallbackComponent={ErrorFallback}
                                >
                                  <Component location={transformedLocation} />
                                </ErrorBoundary>
                              </CorePage>
                            </Route>
                          )
                        }
                      )}
                    </Switch>
                  </div>
                </CSSTransition>
              </TransitionGroup>
            )
          }}
        />
      </Router>
      <>
        <style jsx global>
          {`
            ::-webkit-scrollbar {
              width: 0px;
              background: transparent;
            }

            ${animationStyles(isDirectionRight)}

            .hide {
              opacity: 0;
            }
          `}
        </style>
      </>
      {isDappPopup && (
        <style jsx global>
          {`
            body {
              height: 100%;
            }
          `}
        </style>
      )}
    </>
  )
}

export default function Popup({ store }: { store: Store }): ReactElement {
  return (
    <Provider store={store}>
      <Main />
    </Provider>
  )
}<|MERGE_RESOLUTION|>--- conflicted
+++ resolved
@@ -195,26 +195,6 @@
                 >
                   <div>
                     <Switch location={transformedLocation}>
-<<<<<<< HEAD
-                      {
-                        // If there are no existing accounts, display onboarding
-                        // (if we're not there already)
-                        //
-                        !isEnabled(FeatureFlags.SUPPORT_TABBED_ONBOARDING) &&
-                          !hasAccounts &&
-                          !matchPath(transformedLocation.pathname, {
-                            path: [
-                              "/onboarding",
-                              // need to unlock or set new password to import an account
-                              "/internal-signer",
-                              // this route has it's own error message
-                              "/dapp-permission",
-                            ],
-                            exact: false,
-                          }) && <Redirect to="/onboarding/info-intro" />
-                      }
-=======
->>>>>>> e3cad978
                       {pageList.map(
                         ({ path, Component, hasTopBar, hasTabBar }) => {
                           return (

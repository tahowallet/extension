import React, { ReactElement, useEffect, useState } from "react"
import { useDispatch, useSelector } from "react-redux"
import { Trans, useTranslation } from "react-i18next"
import {
  setNewDefaultWalletValue,
  selectDefaultWallet,
  selectHideDust,
  toggleHideDust,
  selectShowTestNetworks,
  toggleTestNetworks,
  toggleHideBanners,
  selectHideBanners,
  selectShowUnverifiedAssets,
  toggleShowUnverifiedAssets,
<<<<<<< HEAD
  toggleFlashbots,
  selectUseFlashbots,
=======
  selectAutoLockTimer as selectAutoLockInterval,
  updateAutoLockInterval,
>>>>>>> 1e2ecce7
} from "@tallyho/tally-background/redux-slices/ui"
import { useHistory } from "react-router-dom"
import { FLASHBOTS_DOCS_URL } from "@tallyho/tally-background/constants"
import {
  selectMainCurrencySign,
  userValueDustThreshold,
} from "@tallyho/tally-background/redux-slices/selectors"
import {
  FeatureFlags,
  isEnabled,
  wrapIfDisabled,
  wrapIfEnabled,
} from "@tallyho/tally-background/features"
import { MINUTE } from "@tallyho/tally-background/constants"
import SharedToggleButton from "../components/Shared/SharedToggleButton"
import SharedSelect from "../components/Shared/SharedSelect"
import { getLanguageIndex, getAvalableLanguages } from "../_locales"
import { getLanguage, setLanguage } from "../_locales/i18n"
import SettingButton from "./Settings/SettingButton"
import { useBackgroundSelector } from "../hooks"
import SharedIcon from "../components/Shared/SharedIcon"
import SharedTooltip from "../components/Shared/SharedTooltip"
import SharedLink from "../components/Shared/SharedLink"

type SettingsItem = {
  title: string
  component: () => ReactElement
  tooltip?: () => ReactElement
}

type SettingsList = {
  [key: string]: {
    title: string
    items: SettingsItem[]
  }
}

type SettingsItem = {
  title: string
  component: () => ReactElement
  tooltip?: () => ReactElement
}

type SettingsList = {
  [key: string]: {
    title: string
    items: SettingsItem[]
  }
}

const NUMBER_OF_CLICKS_FOR_DEV_PANEL = 15

const FAQ_URL =
  "https://notion.taho.xyz/Tally-Ho-Knowledge-Base-4d95ed5439c64d6db3d3d27abf1fdae5"

const AUTO_LOCK_OPTIONS = [
  { label: "5", value: String(5 * MINUTE) },
  { label: "15", value: String(15 * MINUTE) },
  { label: "30", value: String(30 * MINUTE) },
  { label: "60", value: String(60 * MINUTE) },
]

const FOOTER_ACTIONS = [
  {
    icon: "icons/m/discord",
    linkTo: "https://chat.taho.xyz/",
  },
  {
    icon: "twitter",
    linkTo: "https://twitter.com/taho_xyz",
  },
  {
    icon: "icons/m/github",
    linkTo: "https://github.com/tallyhowallet/extension",
  },
]

function VersionLabel(): ReactElement {
  const { t } = useTranslation()
  const history = useHistory()
  const [clickCounter, setClickCounter] = useState(0)
  const [isHover, setIsHover] = useState(false)

  useEffect(() => {
    if (
      isEnabled(FeatureFlags.SWITCH_RUNTIME_FLAGS) &&
      clickCounter === NUMBER_OF_CLICKS_FOR_DEV_PANEL &&
      isHover
    ) {
      setIsHover(false)
      setClickCounter(0)
      history.push("/dev")
    }
  }, [clickCounter, history, isHover])

  return (
    <div className="version">
      <button
        type="button"
        onMouseEnter={() => setIsHover(true)}
        onMouseLeave={() => setIsHover(false)}
        onClick={() => setClickCounter((prevState) => prevState + 1)}
      >
        {t("settings.versionLabel", {
          version: process.env.VERSION ?? t("settings.unknownVersionOrCommit"),
        })}
        {process.env.COMMIT_SHA?.slice(0, 7) ??
          t("settings.unknownVersionOrCommit")}
      </button>
      <style jsx>
        {`
          .version {
            margin: 16px 0;
            color: var(--green-40);
            font-size: 16px;
            font-weight: 500;
            margin: 0 auto;
            padding: 16px 0px;
          }
        `}
      </style>
    </div>
  )
}

function SettingRow(props: SettingsItem): ReactElement {
  const { title, component, tooltip = () => null } = props

  return (
    <li>
      <div className="left">
        {title}
        {tooltip()}
      </div>
      <div className="right">{component()}</div>
      <style jsx>
        {`
          .left {
            display: flex;
            align-items: center;
            gap: 4px;
          }
          li {
            padding-top: 16px;
            display: flex;
            justify-content: space-between;
            align-items: center;

            color: var(--green-20);
            font-size: 18px;
            font-weight: 600;
            line-height: 24px;
          }
        `}
      </style>
    </li>
  )
}

export default function Settings(): ReactElement {
  const { t } = useTranslation()
  const dispatch = useDispatch()
  const hideDust = useSelector(selectHideDust)
  const hideBanners = useSelector(selectHideBanners)
  const defaultWallet = useSelector(selectDefaultWallet)
  const showTestNetworks = useSelector(selectShowTestNetworks)
  const showUnverifiedAssets = useSelector(selectShowUnverifiedAssets)
  const useFlashbots = useSelector(selectUseFlashbots)
  const mainCurrencySign = useBackgroundSelector(selectMainCurrencySign)

  const toggleHideDustAssets = (toggleValue: boolean) => {
    dispatch(toggleHideDust(toggleValue))
  }
  const toggleDefaultWallet = (defaultWalletValue: boolean) => {
    dispatch(setNewDefaultWalletValue(defaultWalletValue))
  }

  const toggleShowTestNetworks = (defaultWalletValue: boolean) => {
    dispatch(toggleTestNetworks(defaultWalletValue))
  }

  const toggleShowUnverified = (toggleValue: boolean) => {
    dispatch(toggleShowUnverifiedAssets(toggleValue))
  }

  const toggleHideNotificationBanners = (toggleValue: boolean) => {
    dispatch(toggleHideBanners(!toggleValue))
  }

  const toggleFlashbotsRPC = (value: boolean) =>
    dispatch(toggleFlashbots(value))

  const hideSmallAssetBalance = {
    title: t("settings.hideSmallAssetBalance", {
      amount: userValueDustThreshold,
      sign: mainCurrencySign,
    }),
    component: () => (
      <SharedToggleButton
        onChange={(toggleValue) => toggleHideDustAssets(toggleValue)}
        value={hideDust}
      />
    ),
  }

  const unverifiedAssets = {
    title: t("settings.showUnverifiedAssets"),
    tooltip: () => (
      <SharedTooltip width={190} customStyles={{ marginLeft: "4" }}>
        <div className="tooltip">
          <span>{t("settings.unverifiedAssets.tooltip.firstPart")}</span>
          {isEnabled(FeatureFlags.SUPPORT_UNVERIFIED_ASSET) && (
            <span>{t("settings.unverifiedAssets.tooltip.secondPart")}</span>
          )}
        </div>
      </SharedTooltip>
    ),
    component: () => (
      <SharedToggleButton
        onChange={(toggleValue) => toggleShowUnverified(toggleValue)}
        value={showUnverifiedAssets}
      />
    ),
  }

  const setAsDefault = {
    title: t("settings.setAsDefault"),
    component: () => (
      <SharedToggleButton
        onChange={(toggleValue) => toggleDefaultWallet(toggleValue)}
        value={defaultWallet}
      />
    ),
  }

  const enableTestNetworks = {
    title: t("settings.enableTestNetworks"),
    component: () => (
      <SharedToggleButton
        onChange={(toggleValue) => toggleShowTestNetworks(toggleValue)}
        value={showTestNetworks}
      />
    ),
  }

  const langOptions = getAvalableLanguages()
  const langIdx = getLanguageIndex(getLanguage())
  const languages = {
    title: t("settings.language"),
    component: () => (
      <SharedSelect
        width={194}
        options={langOptions}
        onChange={setLanguage}
        defaultIndex={langIdx}
      />
    ),
  }

  const needHelp = {
    title: "",
    component: () => (
      <SettingButton
        label={t("settings.needHelp")}
        ariaLabel={t("settings.needHelp")}
        icon="new-tab"
        onClick={() => window.open(FAQ_URL, "_blank")?.focus()}
      />
    ),
  }

  const bugReport = {
    title: "",
    component: () => (
      <SettingButton
        link="/settings/export-logs"
        label={t("settings.bugReport")}
        ariaLabel={t("settings.exportLogs.ariaLabel")}
        icon="continue"
      />
    ),
  }

  const dAppsSettings = {
    title: "",
    component: () => (
      <SettingButton
        link="/settings/connected-websites"
        label={t("settings.connectedWebsites")}
        ariaLabel={t("settings.connectedWebsitesSettings.ariaLabel")}
        icon="continue"
      />
    ),
  }

  const addCustomAsset = {
    title: "",
    component: () => (
      <SettingButton
        link="/settings/add-custom-asset"
        label={t("settings.addCustomAsset")}
        ariaLabel={t("settings.connectedWebsitesSettings.ariaLabel")}
        icon="continue"
      />
    ),
  }

  const analytics = {
    title: "",
    component: () => (
      <SettingButton
        link="/settings/analytics"
        label={t("settings.analytics")}
        ariaLabel={t("settings.analyticsSetUp.ariaLabel")}
        icon="continue"
      />
    ),
  }

  const autoLockInterval = useBackgroundSelector(selectAutoLockInterval)

  const autoLockSettings = {
    title: "",
    component: () => (
      <div className="content">
        <div className="left">
          {t("settings.autoLockTimer.label")}
          <SharedTooltip width={190} customStyles={{ marginLeft: "4" }}>
            <div className="tooltip">
              <span>{t("settings.autoLockTimer.tooltip")}</span>
            </div>
          </SharedTooltip>
        </div>
        <div className="select_wrapper">
          <SharedSelect
            options={AUTO_LOCK_OPTIONS.map((item) => ({
              ...item,
              label: t("settings.autoLockTimer.interval", { time: item.label }),
            }))}
            defaultIndex={AUTO_LOCK_OPTIONS.findIndex(
              ({ value }) => value === String(autoLockInterval)
            )}
            width="100%"
            onChange={(newValue) => dispatch(updateAutoLockInterval(newValue))}
          />
        </div>
        <style jsx>
          {`
            .content {
              display: flex;
              justify-content: space-between;
              width: 336px;
            }
            .left {
              display: flex;
              align-items: center;
            }
            .select_wrapper {
              width: 118px;
              z-index: 2;
            }
            .tooltip {
              display: flex;
              flex-direction: column;
              gap: 16px;
            }
          `}
        </style>
      </div>
    ),
  }

  const notificationBanner = {
    title: t("settings.showBanners"),
    component: () => (
      <SharedToggleButton
        onChange={(toggleValue) => toggleHideNotificationBanners(toggleValue)}
        value={!hideBanners}
      />
    ),
  }

  const customNetworks = {
    title: "",
    component: () => (
      <SettingButton
        link="/settings/custom-networks"
        label={t("settings.customNetworks")}
        ariaLabel={t("settings.customNetworksSettings.ariaLabel")}
        icon="continue"
      />
    ),
  }

<<<<<<< HEAD
  const flashbotsRPC = {
    title: t("settings.useFlashbots"),
    tooltip: () => (
      <SharedTooltip
        width={165}
        customStyles={{ marginLeft: "4" }}
        verticalPosition="top"
      >
        <Trans
          t={t}
          i18nKey="settings.useFlashbotsTooltip"
          components={{
            url: <SharedLink type="tooltip" url={FLASHBOTS_DOCS_URL} />,
          }}
        />
      </SharedTooltip>
    ),
    component: () => (
      <SharedToggleButton
        onChange={(toggleValue) => toggleFlashbotsRPC(toggleValue)}
        value={useFlashbots}
      />
    ),
  }

=======
>>>>>>> 1e2ecce7
  const settings: SettingsList = {
    general: {
      title: t("settings.group.general"),
      items: [
        // setAsDefault is removed from settings in the new dApp Connections flow.
        ...wrapIfDisabled(
          FeatureFlags.ENABLE_UPDATED_DAPP_CONNECTIONS,
          setAsDefault
        ),
        dAppsSettings,
        analytics,
        ...wrapIfEnabled(FeatureFlags.SUPPORT_MULTIPLE_LANGUAGES, languages),
        ...wrapIfEnabled(
          FeatureFlags.SUPPORT_ACHIEVEMENTS_BANNER,
          notificationBanner
        ),
      ],
    },
    walletOptions: {
      title: t("settings.group.walletOptions"),
      items: [
        hideSmallAssetBalance,
        unverifiedAssets,
        customNetworks,
        addCustomAsset,
        enableTestNetworks,
<<<<<<< HEAD
        flashbotsRPC,
=======
        autoLockSettings,
>>>>>>> 1e2ecce7
      ],
    },
    helpCenter: {
      title: t("settings.group.helpCenter"),
      items: [bugReport, needHelp],
    },
  }

  return (
    <section className="standard_width_padded">
      <div className="menu">
        <h1>{t("settings.mainMenu")}</h1>
        <ul>
          {Object.values(settings).map(({ title, items }) => (
            <div className="group" key={title}>
              <span className="group_title">{title}</span>
              {items.map((item, index) => {
                const key = `${title}-${item.title}-${index}`
                return (
                  <SettingRow
                    key={key}
                    title={item.title}
                    component={item.component}
                    tooltip={item.tooltip}
                  />
                )
              })}
            </div>
          ))}
        </ul>
      </div>
      <div className="footer">
        <div className="action_icons">
          {FOOTER_ACTIONS.map(({ icon, linkTo }) => (
            <SharedIcon
              key={icon}
              icon={`${icon}.svg`}
              width={18}
              color="var(--green-20)"
              hoverColor="var(--trophy-gold)"
              transitionHoverTime="0.2s"
              onClick={() => {
                window.open(linkTo, "_blank")?.focus()
              }}
            />
          ))}
        </div>
        <VersionLabel />
      </div>
      <style jsx>
        {`
          section {
            display: flex;
            flex-flow: column;
            justify-content: space-between;
            height: 544px;
            background-color: var(--hunter-green);
          }
          .menu {
            display: flex;
            justify-content: space-between;
            display: flex;
            flex-direction: column;
          }
          h1 {
            color: #fff;
            font-size: 22px;
            font-weight: 500;
            line-height: 32px;
            margin-bottom: 28px;
          }
          span {
            color: var(--green-40);
            font-size: 16px;
            font-weight: 400;
            line-height: 24px;
          }
          .footer {
            width: 100vw;
            margin-top: 20px;
            margin-left: -24px;
            background-color: var(--green-95);
            text-align: center;
            padding-top: 16px;
            box-sizing: border-box;
            display: flex;
            flex-direction: column;
            align-items: center;
          }
          .action_icons {
            display: flex;
            justify-content: center;
            gap: 24px;
          }
          .group {
            border-bottom: 1px solid var(--green-80);
            margin-bottom: 24px;
            padding-bottom: 24px;
          }
          .group:last-child {
            border-bottom: none;
            padding: 0px;
            margin: 0px;
          }
          .group_title {
            color: var(--green-40);
            font-family: "Segment";
            font-style: normal;
            font-weight: 400;
            font-size: 16px;
            line-height: 24px;
          }
        `}
      </style>
    </section>
  )
}<|MERGE_RESOLUTION|>--- conflicted
+++ resolved
@@ -12,16 +12,13 @@
   selectHideBanners,
   selectShowUnverifiedAssets,
   toggleShowUnverifiedAssets,
-<<<<<<< HEAD
   toggleFlashbots,
   selectUseFlashbots,
-=======
   selectAutoLockTimer as selectAutoLockInterval,
   updateAutoLockInterval,
->>>>>>> 1e2ecce7
 } from "@tallyho/tally-background/redux-slices/ui"
 import { useHistory } from "react-router-dom"
-import { FLASHBOTS_DOCS_URL } from "@tallyho/tally-background/constants"
+import { FLASHBOTS_DOCS_URL, MINUTE } from "@tallyho/tally-background/constants"
 import {
   selectMainCurrencySign,
   userValueDustThreshold,
@@ -32,7 +29,6 @@
   wrapIfDisabled,
   wrapIfEnabled,
 } from "@tallyho/tally-background/features"
-import { MINUTE } from "@tallyho/tally-background/constants"
 import SharedToggleButton from "../components/Shared/SharedToggleButton"
 import SharedSelect from "../components/Shared/SharedSelect"
 import { getLanguageIndex, getAvalableLanguages } from "../_locales"
@@ -42,19 +38,6 @@
 import SharedIcon from "../components/Shared/SharedIcon"
 import SharedTooltip from "../components/Shared/SharedTooltip"
 import SharedLink from "../components/Shared/SharedLink"
-
-type SettingsItem = {
-  title: string
-  component: () => ReactElement
-  tooltip?: () => ReactElement
-}
-
-type SettingsList = {
-  [key: string]: {
-    title: string
-    items: SettingsItem[]
-  }
-}
 
 type SettingsItem = {
   title: string
@@ -413,7 +396,6 @@
     ),
   }
 
-<<<<<<< HEAD
   const flashbotsRPC = {
     title: t("settings.useFlashbots"),
     tooltip: () => (
@@ -439,8 +421,6 @@
     ),
   }
 
-=======
->>>>>>> 1e2ecce7
   const settings: SettingsList = {
     general: {
       title: t("settings.group.general"),
@@ -467,11 +447,8 @@
         customNetworks,
         addCustomAsset,
         enableTestNetworks,
-<<<<<<< HEAD
         flashbotsRPC,
-=======
         autoLockSettings,
->>>>>>> 1e2ecce7
       ],
     },
     helpCenter: {

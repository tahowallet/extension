import React, { ReactElement, useEffect, useState } from "react"
import { useDispatch, useSelector } from "react-redux"
import { useTranslation } from "react-i18next"
import {
  setNewDefaultWalletValue,
  selectDefaultWallet,
  selectHideDust,
  toggleHideDust,
  selectShowTestNetworks,
  toggleTestNetworks,
  toggleHideBanners,
  selectHideBanners,
  selectShowUnverifiedAssets,
  toggleShowUnverifiedAssets,
  selectAutoLockTimer,
  updateAutoLockTimer,
} from "@tallyho/tally-background/redux-slices/ui"
import { useHistory } from "react-router-dom"
import { selectMainCurrencySign } from "@tallyho/tally-background/redux-slices/selectors"
import {
  FeatureFlags,
  isEnabled,
  wrapIfDisabled,
  wrapIfEnabled,
} from "@tallyho/tally-background/features"
<<<<<<< HEAD
import { MINUTE } from "@tallyho/tally-background/constants"
import { useHistory } from "react-router-dom"
import { selectMainCurrencySign } from "@tallyho/tally-background/redux-slices/selectors"
=======
>>>>>>> cd6e5f3a
import SharedToggleButton from "../components/Shared/SharedToggleButton"
import SharedSelect from "../components/Shared/SharedSelect"
import { getLanguageIndex, getAvalableLanguages } from "../_locales"
import { getLanguage, setLanguage } from "../_locales/i18n"
import SettingButton from "./Settings/SettingButton"
import { useBackgroundSelector } from "../hooks"
import SharedIcon from "../components/Shared/SharedIcon"
import SharedTooltip from "../components/Shared/SharedTooltip"

const NUMBER_OF_CLICKS_FOR_DEV_PANEL = 15
const FAQ_URL =
  "https://notion.taho.xyz/Tally-Ho-Knowledge-Base-4d95ed5439c64d6db3d3d27abf1fdae5"
const FOOTER_ACTIONS = [
  {
    icon: "icons/m/discord",
    linkTo: "https://chat.taho.xyz/",
  },
  {
    icon: "twitter",
    linkTo: "https://twitter.com/taho_xyz",
  },
  {
    icon: "icons/m/github",
    linkTo: "https://github.com/tallyhowallet/extension",
  },
]

function VersionLabel(): ReactElement {
  const { t } = useTranslation()
  const history = useHistory()
  const [clickCounter, setClickCounter] = useState(0)
  const [isHover, setIsHover] = useState(false)

  useEffect(() => {
    if (
      isEnabled(FeatureFlags.SWITCH_RUNTIME_FLAGS) &&
      clickCounter === NUMBER_OF_CLICKS_FOR_DEV_PANEL &&
      isHover
    ) {
      setIsHover(false)
      setClickCounter(0)
      history.push("/dev")
    }
  }, [clickCounter, history, isHover])

  return (
    <div className="version">
      <button
        type="button"
        onMouseEnter={() => setIsHover(true)}
        onMouseLeave={() => setIsHover(false)}
        onClick={() => setClickCounter((prevState) => prevState + 1)}
      >
        {t("settings.versionLabel", {
          version: process.env.VERSION ?? t("settings.unknownVersionOrCommit"),
        })}
        {process.env.COMMIT_SHA?.slice(0, 7) ??
          t("settings.unknownVersionOrCommit")}
      </button>
      <style jsx>
        {`
          .version {
            margin: 16px 0;
            color: var(--green-40);
            font-size: 16px;
            font-weight: 500;
            margin: 0 auto;
            padding: 16px 0px;
          }
        `}
      </style>
    </div>
  )
}

function SettingRow(props: {
  title: string
  component: () => ReactElement
}): ReactElement {
  const { title, component } = props

  return (
    <li>
      <div className="left">{title}</div>
      <div className="right">{component()}</div>
      <style jsx>
        {`
          li {
            padding-top: 16px;
            display: flex;
            justify-content: space-between;
            align-items: center;

            color: var(--green-20);
            font-size: 18px;
            font-weight: 600;
            line-height: 24px;
          }
        `}
      </style>
    </li>
  )
}

export default function Settings(): ReactElement {
  const { t } = useTranslation()
  const dispatch = useDispatch()
  const hideDust = useSelector(selectHideDust)
  const hideBanners = useSelector(selectHideBanners)
  const defaultWallet = useSelector(selectDefaultWallet)
  const showTestNetworks = useSelector(selectShowTestNetworks)
  const showUnverifiedAssets = useSelector(selectShowUnverifiedAssets)
  const mainCurrencySign = useBackgroundSelector(selectMainCurrencySign)

  const toggleHideDustAssets = (toggleValue: boolean) => {
    dispatch(toggleHideDust(toggleValue))
  }
  const toggleDefaultWallet = (defaultWalletValue: boolean) => {
    dispatch(setNewDefaultWalletValue(defaultWalletValue))
  }

  const toggleShowTestNetworks = (defaultWalletValue: boolean) => {
    dispatch(toggleTestNetworks(defaultWalletValue))
  }

  const toggleShowUnverified = (toggleValue: boolean) => {
    dispatch(toggleShowUnverifiedAssets(toggleValue))
  }

  const toggleHideNotificationBanners = (toggleValue: boolean) => {
    dispatch(toggleHideBanners(!toggleValue))
  }

  const hideSmallAssetBalance = {
    title: t("settings.hideSmallAssetBalance", {
      amount: 2,
      sign: mainCurrencySign,
    }),
    component: () => (
      <SharedToggleButton
        onChange={(toggleValue) => toggleHideDustAssets(toggleValue)}
        value={hideDust}
      />
    ),
  }

  const unverifiedAssets = {
    title: "",
    component: () => (
      <div className="content">
        <div className="left">
          {t("settings.showUnverifiedAssets")}
          <SharedTooltip width={190} customStyles={{ marginLeft: "4" }}>
            <div className="tooltip">
              <span>{t("settings.unverifiedAssets.tooltip.firstPart")}</span>
              {isEnabled(FeatureFlags.SUPPORT_UNVERIFIED_ASSET) && (
                <span>{t("settings.unverifiedAssets.tooltip.secondPart")}</span>
              )}
            </div>
          </SharedTooltip>
        </div>
        <SharedToggleButton
          onChange={(toggleValue) => toggleShowUnverified(toggleValue)}
          value={showUnverifiedAssets}
        />
        <style jsx>
          {`
            .content {
              display: flex;
              justify-content: space-between;
              width: 336px;
            }
            .left {
              display: flex;
              align-items: center;
            }
            .tooltip {
              display: flex;
              flex-direction: column;
              gap: 16px;
            }
          `}
        </style>
      </div>
    ),
  }

  const setAsDefault = {
    title: t("settings.setAsDefault"),
    component: () => (
      <SharedToggleButton
        onChange={(toggleValue) => toggleDefaultWallet(toggleValue)}
        value={defaultWallet}
      />
    ),
  }

  const enableTestNetworks = {
    title: t("settings.enableTestNetworks"),
    component: () => (
      <SharedToggleButton
        onChange={(toggleValue) => toggleShowTestNetworks(toggleValue)}
        value={showTestNetworks}
      />
    ),
  }

  const langOptions = getAvalableLanguages()
  const langIdx = getLanguageIndex(getLanguage())
  const languages = {
    title: t("settings.language"),
    component: () => (
      <SharedSelect
        width={194}
        options={langOptions}
        onChange={setLanguage}
        defaultIndex={langIdx}
      />
    ),
  }

  const needHelp = {
    title: "",
    component: () => (
      <SettingButton
        label={t("settings.needHelp")}
        ariaLabel={t("settings.needHelp")}
        icon="new-tab"
        onClick={() => window.open(FAQ_URL, "_blank")?.focus()}
      />
    ),
  }

  const bugReport = {
    title: "",
    component: () => (
      <SettingButton
        link="/settings/export-logs"
        label={t("settings.bugReport")}
        ariaLabel={t("settings.exportLogs.ariaLabel")}
        icon="continue"
      />
    ),
  }

  const dAppsSettings = {
    title: "",
    component: () => (
      <SettingButton
        link="/settings/connected-websites"
        label={t("settings.connectedWebsites")}
        ariaLabel={t("settings.connectedWebsitesSettings.ariaLabel")}
        icon="continue"
      />
    ),
  }

  const addCustomAsset = {
    title: "",
    component: () => (
      <SettingButton
        link="/settings/add-custom-asset"
        label={t("settings.addCustomAsset")}
        ariaLabel={t("settings.connectedWebsitesSettings.ariaLabel")}
        icon="continue"
      />
    ),
  }

  const analytics = {
    title: "",
    component: () => (
      <SettingButton
        link="/settings/analytics"
        label={t("settings.analytics")}
        ariaLabel={t("settings.analyticsSetUp.ariaLabel")}
        icon="continue"
      />
    ),
  }

  const autoLockOptions = [
    { label: "5", value: String(5 * MINUTE) },
    { label: "15", value: String(15 * MINUTE) },
    { label: "30", value: String(30 * MINUTE) },
    { label: "60", value: String(60 * MINUTE) },
  ]

  const autoLockTimer = useBackgroundSelector(selectAutoLockTimer)

  const autoLockSettings = {
    title: "",
    component: () => (
      <div className="content">
        <div className="left">
          {t("settings.autoLockTimer.label")}
          <SharedTooltip width={190} customStyles={{ marginLeft: "4" }}>
            <div className="tooltip">
              <span>{t("settings.autoLockTimer.tooltip")}</span>
            </div>
          </SharedTooltip>
        </div>
        <div className="select_wrapper">
          <SharedSelect
            options={autoLockOptions}
            defaultIndex={autoLockOptions.findIndex(
              ({ value }) => value === String(autoLockTimer)
            )}
            width="100%"
            onChange={(newValue) => dispatch(updateAutoLockTimer(newValue))}
          />
        </div>
        <style jsx>
          {`
            .content {
              display: flex;
              justify-content: space-between;
              width: 336px;
            }
            .left {
              display: flex;
              align-items: center;
            }
            .select_wrapper {
              width: 108px;
              z-index: 2;
            }
            .tooltip {
              display: flex;
              flex-direction: column;
              gap: 16px;
            }
          `}
        </style>
      </div>
    ),
  }

  const notificationBanner = {
    title: t("settings.showBanners"),
    component: () => (
      <SharedToggleButton
        onChange={(toggleValue) => toggleHideNotificationBanners(toggleValue)}
        value={!hideBanners}
      />
    ),
  }

  const customNetworks = {
    title: "",
    component: () => (
      <SettingButton
        link="/settings/custom-networks"
        label={t("settings.customNetworks")}
        ariaLabel={t("settings.customNetworksSettings.ariaLabel")}
        icon="continue"
      />
    ),
  }

<<<<<<< HEAD
  const generalList = [
    // setAsDefault is removed from settings in the new dApp Connections flow.
    isDisabled(FeatureFlags.ENABLE_UPDATED_DAPP_CONNECTIONS) && setAsDefault,
    hideSmallAssetBalance,
    isEnabled(FeatureFlags.SUPPORT_CUSTOM_AUTOLOCK) && autoLockSettings,
    unverifiedAssets,
    isEnabled(FeatureFlags.SUPPORT_MULTIPLE_LANGUAGES) && languages,
    enableTestNetworks,
    dAppsSettings,
    addCustomAsset,
    needHelp,
    bugReport,
    analytics,
    isEnabled(FeatureFlags.SUPPORT_ACHIEVEMENTS_BANNER) && notificationBanner,
    customNetworks,
  ].filter((item): item is Exclude<typeof item, boolean> => !!item)

  const settings = {
    general: generalList,
  }
=======
  const settings = Object.values({
    general: {
      title: t("settings.group.general"),
      items: [
        // setAsDefault is removed from settings in the new dApp Connections flow.
        ...wrapIfDisabled(
          FeatureFlags.ENABLE_UPDATED_DAPP_CONNECTIONS,
          setAsDefault
        ),
        dAppsSettings,
        analytics,
        ...wrapIfEnabled(FeatureFlags.SUPPORT_MULTIPLE_LANGUAGES, languages),
        ...wrapIfEnabled(
          FeatureFlags.SUPPORT_ACHIEVEMENTS_BANNER,
          notificationBanner
        ),
      ],
    },
    walletOptions: {
      title: t("settings.group.walletOptions"),
      items: [
        hideSmallAssetBalance,
        unverifiedAssets,
        customNetworks,
        addCustomAsset,
        enableTestNetworks,
      ],
    },
    helpCenter: {
      title: t("settings.group.helpCenter"),
      items: [bugReport, needHelp],
    },
  })
>>>>>>> cd6e5f3a

  return (
    <section className="standard_width_padded">
      <div className="menu">
        <h1>{t("settings.mainMenu")}</h1>
        <ul>
          {settings.map(({ title, items }) => (
            <div className="group" key={title}>
              <span className="group_title">{title}</span>
              {items.map((item, index) => {
                const key = `${title}-${item.title}-${index}`
                return (
                  <SettingRow
                    key={key}
                    title={item.title}
                    component={item.component}
                  />
                )
              })}
            </div>
          ))}
        </ul>
      </div>
      <div className="footer">
        <div className="action_icons">
          {FOOTER_ACTIONS.map(({ icon, linkTo }) => (
            <SharedIcon
              key={icon}
              icon={`${icon}.svg`}
              width={18}
              color="var(--green-20)"
              hoverColor="var(--trophy-gold)"
              transitionHoverTime="0.2s"
              onClick={() => {
                window.open(linkTo, "_blank")?.focus()
              }}
            />
          ))}
        </div>
        <VersionLabel />
      </div>
      <style jsx>
        {`
          section {
            display: flex;
            flex-flow: column;
            justify-content: space-between;
            height: 544px;
            background-color: var(--hunter-green);
          }
          .menu {
            display: flex;
            justify-content: space-between;
            display: flex;
            flex-direction: column;
          }
          h1 {
            color: #fff;
            font-size: 22px;
            font-weight: 500;
            line-height: 32px;
            margin-bottom: 28px;
          }
          span {
            color: var(--green-40);
            font-size: 16px;
            font-weight: 400;
            line-height: 24px;
          }
          .footer {
            width: 100vw;
            margin-top: 20px;
            margin-left: -24px;
            background-color: var(--green-95);
            text-align: center;
            padding-top: 16px;
            box-sizing: border-box;
            display: flex;
            flex-direction: column;
            align-items: center;
          }
          .action_icons {
            display: flex;
            justify-content: center;
            gap: 24px;
          }
          .group {
            border-bottom: 1px solid var(--green-80);
            margin-bottom: 24px;
            padding-bottom: 24px;
          }
          .group:last-child {
            border-bottom: none;
            padding: 0px;
            margin: 0px;
          }
          .group_title {
            color: var(--green-40);
            font-family: "Segment";
            font-style: normal;
            font-weight: 400;
            font-size: 16px;
            line-height: 24px;
          }
        `}
      </style>
    </section>
  )
}<|MERGE_RESOLUTION|>--- conflicted
+++ resolved
@@ -23,12 +23,7 @@
   wrapIfDisabled,
   wrapIfEnabled,
 } from "@tallyho/tally-background/features"
-<<<<<<< HEAD
 import { MINUTE } from "@tallyho/tally-background/constants"
-import { useHistory } from "react-router-dom"
-import { selectMainCurrencySign } from "@tallyho/tally-background/redux-slices/selectors"
-=======
->>>>>>> cd6e5f3a
 import SharedToggleButton from "../components/Shared/SharedToggleButton"
 import SharedSelect from "../components/Shared/SharedSelect"
 import { getLanguageIndex, getAvalableLanguages } from "../_locales"
@@ -37,6 +32,19 @@
 import { useBackgroundSelector } from "../hooks"
 import SharedIcon from "../components/Shared/SharedIcon"
 import SharedTooltip from "../components/Shared/SharedTooltip"
+
+type SettingsItem = {
+  title: string
+  component: () => ReactElement
+  tooltip?: () => ReactElement
+}
+
+type SettingsList = {
+  [key: string]: {
+    title: string
+    items: SettingsItem[]
+  }
+}
 
 const NUMBER_OF_CLICKS_FOR_DEV_PANEL = 15
 const FAQ_URL =
@@ -389,29 +397,7 @@
     ),
   }
 
-<<<<<<< HEAD
-  const generalList = [
-    // setAsDefault is removed from settings in the new dApp Connections flow.
-    isDisabled(FeatureFlags.ENABLE_UPDATED_DAPP_CONNECTIONS) && setAsDefault,
-    hideSmallAssetBalance,
-    isEnabled(FeatureFlags.SUPPORT_CUSTOM_AUTOLOCK) && autoLockSettings,
-    unverifiedAssets,
-    isEnabled(FeatureFlags.SUPPORT_MULTIPLE_LANGUAGES) && languages,
-    enableTestNetworks,
-    dAppsSettings,
-    addCustomAsset,
-    needHelp,
-    bugReport,
-    analytics,
-    isEnabled(FeatureFlags.SUPPORT_ACHIEVEMENTS_BANNER) && notificationBanner,
-    customNetworks,
-  ].filter((item): item is Exclude<typeof item, boolean> => !!item)
-
-  const settings = {
-    general: generalList,
-  }
-=======
-  const settings = Object.values({
+  const settings: SettingsList = {
     general: {
       title: t("settings.group.general"),
       items: [
@@ -437,21 +423,24 @@
         customNetworks,
         addCustomAsset,
         enableTestNetworks,
+        ...wrapIfEnabled(
+          FeatureFlags.SUPPORT_CUSTOM_AUTOLOCK,
+          autoLockSettings
+        ),
       ],
     },
     helpCenter: {
       title: t("settings.group.helpCenter"),
       items: [bugReport, needHelp],
     },
-  })
->>>>>>> cd6e5f3a
+  }
 
   return (
     <section className="standard_width_padded">
       <div className="menu">
         <h1>{t("settings.mainMenu")}</h1>
         <ul>
-          {settings.map(({ title, items }) => (
+          {Object.values(settings).map(({ title, items }) => (
             <div className="group" key={title}>
               <span className="group_title">{title}</span>
               {items.map((item, index) => {

--- conflicted
+++ resolved
@@ -11,17 +11,8 @@
   toggleHideBanners,
   selectHideBanners,
 } from "@tallyho/tally-background/redux-slices/ui"
-<<<<<<< HEAD
-import {
-  SUPPORT_ANALYTICS,
-  SUPPORT_GOERLI,
-  SUPPORT_MULTIPLE_LANGUAGES,
-  SUPPORT_ACHIEVEMENTS_BANNER,
-} from "@tallyho/tally-background/features"
-=======
 import { FeatureFlags, isEnabled } from "@tallyho/tally-background/features"
 import { useHistory } from "react-router-dom"
->>>>>>> c11af800
 import SharedButton from "../components/Shared/SharedButton"
 import SharedToggleButton from "../components/Shared/SharedToggleButton"
 import SharedSelect from "../components/Shared/SharedSelect"
@@ -226,12 +217,10 @@
     ...(isEnabled(FeatureFlags.SUPPORT_GOERLI) ? [enableTestNetworks] : []),
     dAppsSettings,
     bugReport,
-<<<<<<< HEAD
-    ...(SUPPORT_ANALYTICS ? [analytics] : []),
-    ...(SUPPORT_ACHIEVEMENTS_BANNER ? [notificationBanner] : []),
-=======
+    ...(isEnabled(FeatureFlags.SUPPORT_ACHIEVEMENTS_BANNER)
+      ? [notificationBanner]
+      : []),
     ...(isEnabled(FeatureFlags.SUPPORT_ANALYTICS) ? [analytics] : []),
->>>>>>> c11af800
   ]
 
   const settings = {

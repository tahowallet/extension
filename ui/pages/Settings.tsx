import React, { ReactElement } from "react"
import { useDispatch, useSelector } from "react-redux"
import { useTranslation } from "react-i18next"
import {
  setNewDefaultWalletValue,
  selectDefaultWallet,
  selectHideDust,
  toggleHideDust,
  selectShowTestNetworks,
  toggleTestNetworks,
} from "@tallyho/tally-background/redux-slices/ui"
import {
  SUPPORT_ANALYTICS,
  ALLOW_CHANGE_PASSWORD,
  SUPPORT_GOERLI,
  SUPPORT_MANAGE_DAPPS,
  SUPPORT_MULTIPLE_LANGUAGES,
} from "@tallyho/tally-background/features"
import SharedButton from "../components/Shared/SharedButton"
import SharedToggleButton from "../components/Shared/SharedToggleButton"
import SharedSelect from "../components/Shared/SharedSelect"
import { getLanguageIndex, getAvalableLanguages } from "../_locales"
import { getLanguage, setLanguage } from "../_locales/i18n"
import SettingButton from "./Settings/SettingButton"

function SettingRow(props: {
  hideTitle?: boolean
  title: string
  component: () => ReactElement
}): ReactElement {
  const { hideTitle, title, component } = props

  return (
    <li>
      {!hideTitle && <div className="left">{title}</div>}
      <div className="right">{component()}</div>
      <style jsx>
        {`
          li {
            height: 50px;
            display: flex;
            justify-content: space-between;
            align-items: center;
          }
          .left {
            color: var(--green-20);
            font-size: 18px;
            font-weight: 600;
            line-height: 24px;
          }
        `}
      </style>
    </li>
  )
}

export default function Settings(): ReactElement {
  const { t } = useTranslation()
  const dispatch = useDispatch()
  const hideDust = useSelector(selectHideDust)
  const defaultWallet = useSelector(selectDefaultWallet)
  const showTestNetworks = useSelector(selectShowTestNetworks)

  const toggleHideDustAssets = (toggleValue: boolean) => {
    dispatch(toggleHideDust(toggleValue))
  }
  const toggleDefaultWallet = (defaultWalletValue: boolean) => {
    dispatch(setNewDefaultWalletValue(defaultWalletValue))
  }

  const toggleShowTestNetworks = (defaultWalletValue: boolean) => {
    dispatch(toggleTestNetworks(defaultWalletValue))
  }

  const hideSmallAssetBalance = {
    title: t("settings.hideSmallAssetBalance", { amount: 2, sign: "$" }),
    component: () => (
      <SharedToggleButton
        onChange={(toggleValue) => toggleHideDustAssets(toggleValue)}
        value={hideDust}
      />
    ),
  }

  const setAsDefault = {
    title: t("settings.setAsDefault"),
    component: () => (
      <SharedToggleButton
        onChange={(toggleValue) => toggleDefaultWallet(toggleValue)}
        value={defaultWallet}
      />
    ),
  }

  const enableTestNetworks = {
    title: t("settings.enableTestNetworks"),
    component: () => (
      <SharedToggleButton
        onChange={(toggleValue) => toggleShowTestNetworks(toggleValue)}
        value={showTestNetworks}
      />
    ),
  }

  const langOptions = getAvalableLanguages()
  const langIdx = getLanguageIndex(getLanguage())
  const languages = {
    title: t("settings.language"),
    component: () => (
      <SharedSelect
        width={194}
        options={langOptions}
        onChange={setLanguage}
        defaultIndex={langIdx}
      />
    ),
  }

  const changePassword = {
    hideTitle: true,
    title: t("settings.changePassword.title"),
    component: () => (
      <SettingButton
        link="/keyring/change-password"
        label={t("settings.changePassword.title")}
        ariaLabel={t("settings.exportLogs.ariaLabel")}
      />
    ),
  }

  const bugReport = {
    hideTitle: true,
    title: t("settings.bugReport"),
    component: () => (
      <SettingButton
        link="/settings/export-logs"
        label={t("settings.bugReport")}
        ariaLabel={t("settings.exportLogs.ariaLabel")}
      />
    ),
  }

  const dAppsSettings = {
    title: "",
    component: () => (
      <SettingButton
        link="/settings/connected-websites"
        label={t("settings.connectedWebsites")}
        ariaLabel={t("settings.connectedWebsitesSettings.ariaLabel")}
      />
    ),
  }

  const analytics = {
    hideTitle: true,
    title: t("settings.analytics"),
    component: () => (
      <SettingButton
        link="/settings/analytics"
        label={t("settings.analytics")}
        ariaLabel={t("settings.analyticsSetUp.ariaLabel")}
      />
    ),
  }

  const generalList: {
    hideTitle?: boolean
    title: string
    component: () => JSX.Element
  }[] = [
    hideSmallAssetBalance,
    setAsDefault,
    ...(SUPPORT_MULTIPLE_LANGUAGES ? [languages] : []),
    ...(SUPPORT_GOERLI ? [enableTestNetworks] : []),
<<<<<<< HEAD
    ...(ALLOW_CHANGE_PASSWORD ? [changePassword] : []),
=======
    ...(SUPPORT_MANAGE_DAPPS ? [dAppsSettings] : []),
>>>>>>> 129643b5
    bugReport,
    ...(SUPPORT_ANALYTICS ? [analytics] : []),
  ]

  const settings = {
    general: generalList,
  }

  return (
    <>
      <section className="standard_width_padded">
        <h1>{t("settings.mainMenu")}</h1>
        <ul>
          {settings.general.map((setting) => (
            <SettingRow
              hideTitle={setting.hideTitle}
              key={setting.title}
              title={setting.title}
              component={setting.component}
            />
          ))}
        </ul>
        <div className="community_cta_wrap">
          <h2>{t("settings.joinTitle")}</h2>
          <p>{t("settings.joinDesc")}</p>
          <SharedButton
            type="primary"
            size="large"
            iconMedium="discord"
            iconPosition="left"
            onClick={() => {
              window.open(`https://chat.tally.cash/`, "_blank")?.focus()
            }}
          >
            {t("settings.joinBtn")}
          </SharedButton>
        </div>
        <div className="version">
          Version: {process.env.VERSION ?? `<unknown>`}_
          {process.env.COMMIT_SHA?.slice(0, 7) ?? `<unknown>`}
        </div>
      </section>
      <style jsx>
        {`
          section {
            display: flex;
            flex-flow: column;
            height: 544px;
            background-color: var(--hunter-green);
          }
          .community_cta_wrap {
            width: 100vw;
            margin-top: auto;
            margin-left: -21px;
            background-color: var(--green-95);
            text-align: center;
            padding: 24px 0;
            box-sizing: border-box;
            display: flex;
            flex-direction: column;
            align-items: center;
          }
          h1 {
            color: #fff;
            font-size: 22px;
            font-weight: 500;
            line-height: 32px;
            margin-bottom: 5px;
          }
          h2 {
            font-weight: 500;
            font-size: 22px;
            padding: 0;
            margin: 0 0 -1px 0;
          }
          p {
            color: var(--green-20);
            text-align: center;
            font-size: 16px;
            margin-top: 6px;
            margin-bottom: 24px;
          }
          span {
            color: var(--green-40);
            font-size: 16px;
            font-weight: 400;
            line-height: 24px;
          }
          .mega_discord_chat_bubble_button {
            background: url("./images/tally_ho_chat_bubble@2x.png");
            background-size: cover;
            width: 266px;
            height: 120px;
            margin-top: 20px;
          }
          .mega_discord_chat_bubble_button:hover {
            opacity: 0.8;
          }
          .version {
            color: var(--green-40);
            font-size: 16px;
            font-weight: 500;
            margin: 0 auto;
            padding: 16px 0;
          }
        `}
      </style>
    </>
  )
}<|MERGE_RESOLUTION|>--- conflicted
+++ resolved
@@ -172,11 +172,8 @@
     setAsDefault,
     ...(SUPPORT_MULTIPLE_LANGUAGES ? [languages] : []),
     ...(SUPPORT_GOERLI ? [enableTestNetworks] : []),
-<<<<<<< HEAD
     ...(ALLOW_CHANGE_PASSWORD ? [changePassword] : []),
-=======
     ...(SUPPORT_MANAGE_DAPPS ? [dAppsSettings] : []),
->>>>>>> 129643b5
     bugReport,
     ...(SUPPORT_ANALYTICS ? [analytics] : []),
   ]

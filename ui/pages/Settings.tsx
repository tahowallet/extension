--- conflicted
+++ resolved
@@ -12,11 +12,7 @@
 import {
   SUPPORT_ANALYTICS,
   SUPPORT_GOERLI,
-<<<<<<< HEAD
-=======
   SUPPORT_KEYRING_LOCKING,
-  SUPPORT_MANAGE_DAPPS,
->>>>>>> 1c1cca99
   SUPPORT_MULTIPLE_LANGUAGES,
 } from "@tallyho/tally-background/features"
 import { useHistory } from "react-router-dom"

--- conflicted
+++ resolved
@@ -15,12 +15,7 @@
   useBackgroundSelector,
   useIsSigningMethodLocked,
 } from "../hooks"
-<<<<<<< HEAD
-import capitalize from "../utils/capitalize"
-import SignTypedDataInfo from "../components/SignData/SignTypedDataInfo"
-=======
 import SignDataDetailPanel from "./SignDataDetailPanel"
->>>>>>> 576e668a
 
 export enum SignDataType {
   TypedData = "sign-typed-data",
@@ -53,12 +48,6 @@
     return <></>
   }
 
-<<<<<<< HEAD
-  const { message, primaryType } = typedDataRequest.typedData
-  const keys = Object.keys(message)
-
-=======
->>>>>>> 576e668a
   const handleConfirm = () => {
     if (typedDataRequest !== undefined) {
       if (signingMethod) {
@@ -73,189 +62,10 @@
     history.goBack()
   }
 
-<<<<<<< HEAD
-  const signatureRequestSource =
-    typedDataRequest.annotation?.source !== "unknown"
-      ? typedDataRequest.annotation?.source
-      : ""
-
-  return (
-    <section>
-      <SignTransactionNetworkAccountInfoTopBar
-        accountTotal={signerAccountTotal}
-      />
-      <h1 className="serif_header title">{`Sign ${
-        primaryType ?? "Message"
-      }`}</h1>
-      <div className="primary_info_card standard_width">
-        <div className="sign_block">
-          <div className="container">
-            <div className="label header">
-              {internal
-                ? "Your signature is required"
-                : "A dapp is requesting your signature"}
-            </div>
-            <div className="divider" />
-            {signatureRequestSource ? (
-              <span className="source">
-                {capitalize(signatureRequestSource)}
-              </span>
-            ) : (
-              <></>
-            )}
-            <div className="divider" />
-            {keys.length > 2 ? (
-              <SignTypedDataInfo typedDataRequest={typedDataRequest} />
-            ) : (
-              <>
-                {keys.map((key) => (
-                  <div className="single_message">
-                    <div className="key">{capitalize(key)}</div>
-                    <div className="light">{`${message[key]}`}</div>
-                  </div>
-                ))}
-              </>
-            )}
-          </div>
-        </div>
-      </div>
-      <div className="footer_actions">
-        <SharedButton
-          iconSize="large"
-          size="large"
-          type="secondary"
-          onClick={handleReject}
-        >
-          <span className="button_label">Reject</span>
-        </SharedButton>
-        {signerAccountTotal.accountType === AccountType.ReadOnly ? (
-          <span className="no-signing">Read-only accounts cannot sign</span>
-        ) : (
-          <SharedButton
-            type="primaryGreen"
-            iconSize="large"
-            size="large"
-            onClick={handleConfirm}
-            showLoadingOnClick
-          >
-            <span className="button_label">Confirm</span>
-          </SharedButton>
-        )}
-      </div>
-      <style jsx>
-        {`
-          section {
-            width: 100%;
-            height: 100%;
-            display: flex;
-            flex-direction: column;
-            align-items: center;
-            background-color: var(--green-95);
-            z-index: 5;
-          }
-          .source {
-            padding: 20px 0;
-            font-weight: 500;
-            font-size: 16px;
-            line-height: 24px;
-          }
-          .title {
-            color: var(--trophy-gold);
-            font-size: 36px;
-            font-weight: 500;
-            line-height: 42px;
-            text-align: center;
-          }
-          .primary_info_card {
-            display: block;
-            height: fit-content;
-            border-radius: 16px;
-            background-color: var(--hunter-green);
-            margin: 16px 0px;
-            display: flex;
-            flex-direction: column;
-            align-items: center;
-          }
-          .footer_actions {
-            position: fixed;
-            bottom: 0px;
-            display: flex;
-            width: 100%;
-            padding: 0px 16px;
-            box-sizing: border-box;
-            align-items: center;
-            height: 80px;
-            justify-content: space-between;
-            box-shadow: 0 0 5px rgba(0, 20, 19, 0.5);
-            background-color: var(--green-95);
-          }
-          .sign_block {
-            display: flex;
-            width: 100%;
-            flex-direction: column;
-            justify-content: space-between;
-          }
-          .label {
-            color: var(--green-40);
-            font-weight: 500;
-            font-size: 16px;
-            line-height: 24px;
-          }
-          .header {
-            padding: 17px 0;
-          }
-          .message {
-            display: flex;
-            justify-content: space-between;
-            padding: 6px 16px;
-          }
-          .value {
-            overflow-wrap: anywhere;
-            max-width: 220px;
-            text-align: right;
-          }
-          .light {
-            color: #ccd3d3;
-          }
-          .key {
-            color: var(--green-40);
-          }
-          .button_label {
-            font-size: 20px;
-          }
-          .divider {
-            width: 80%;
-            height: 2px;
-            opacity: 60%;
-            background-color: var(--green-120);
-          }
-          .single_message {
-            display: flex;
-            flex-direction: column;
-            gap: 24px;
-            text-align: left;
-            padding: 16px;
-            width: 80%;
-          }
-          .divider {
-            width: 80%;
-            height: 2px;
-            opacity: 60%;
-            background-color: var(--green-120);
-          }
-          .container {
-            display: flex;
-            flex-direction: column;
-            align-items: center;
-          }
-        `}
-      </style>
-    </section>
-=======
   return (
     <SignTransactionContainer
       signerAccountTotal={signerAccountTotal}
-      confirmButtonLabel="Sign"
+      confirmButtonLabel="Confirm"
       handleConfirm={handleConfirm}
       handleReject={handleReject}
       title={`Sign ${typedDataRequest.typedData.primaryType ?? "Message"}`}
@@ -264,6 +74,5 @@
       isTransactionSigning={isTransactionSigning}
       extraPanel={null}
     />
->>>>>>> 576e668a
   )
 }
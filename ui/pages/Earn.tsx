--- conflicted
+++ resolved
@@ -1,4 +1,3 @@
-<<<<<<< HEAD
 import {
   AvailableVault,
   selectAvailableVaults,
@@ -10,37 +9,23 @@
 
 import React, { ReactElement, useEffect, useState } from "react"
 import { Link } from "react-router-dom"
+import classNames from "classnames"
 import SharedAssetIcon from "../components/Shared/SharedAssetIcon"
 import SharedPanelSwitcher from "../components/Shared/SharedPanelSwitcher"
+import EarnDepositedCard from "../components/Earn/EarnDepositedCard"
 import { useBackgroundDispatch, useBackgroundSelector } from "../hooks"
 
 type EarnCardProps = {
   vault: AvailableVault
+  isComingSoon: boolean
 }
 
-function EarnCard({ vault }: EarnCardProps) {
+function EarnCard({ vault, isComingSoon }: EarnCardProps) {
   const lockedValues = useBackgroundSelector(selectLockedValues)
   const currentVault = lockedValues.find(
     (lockedValue) => lockedValue.vaultAddress === vault?.contractAddress
   )
 
-=======
-import React, { ReactElement, useState } from "react"
-import classNames from "classnames"
-import { AnyAsset } from "@tallyho/tally-background/assets"
-import { HexString } from "@tallyho/tally-background/types"
-import { Link } from "react-router-dom"
-import SharedAssetIcon from "../components/Shared/SharedAssetIcon"
-import SharedPanelSwitcher from "../components/Shared/SharedPanelSwitcher"
-import EarnDepositedCard from "../components/Earn/EarnDepositedCard"
-
-type AssetProp = {
-  asset: (AnyAsset & { contractAddress: HexString }) | undefined
-  isComingSoon: boolean
-}
-
-function EarnCard({ asset, isComingSoon }: AssetProp) {
->>>>>>> f8e5e05c
   return (
     <Link
       to={{
@@ -191,19 +176,10 @@
 
   return (
     <>
-<<<<<<< HEAD
-      <header>
-        <div className="left">
-          <div className="pre_title">Total value locked</div>
-          <div className="balance">
-            <span className="currency_sign">$</span>
-            {totalTVL || "0"}
-=======
       {isComingSoon ? (
         <header className="coming_soon_header">
           <div className="left">
             <div className="serif_header">Time left till launch</div>
->>>>>>> f8e5e05c
           </div>
           <div className="right clock">
             <div className="time_segment">
@@ -221,7 +197,8 @@
           <div className="left">
             <div className="pre_title">Total value locked</div>
             <div className="balance">
-              <span className="currency_sign">$</span>23,928,292
+              <span className="currency_sign">$</span>
+              {totalTVL || "0"}
             </div>
           </div>
           <div className="right" />
@@ -237,11 +214,7 @@
           <ul className="cards_wrap">
             {availableVaults?.map((vault) => (
               <li>
-<<<<<<< HEAD
-                <EarnCard vault={vault} />
-=======
-                <EarnCard asset={asset} isComingSoon={isComingSoon} />
->>>>>>> f8e5e05c
+                <EarnCard vault={vault} isComingSoon={isComingSoon} />
               </li>
             ))}
           </ul>
@@ -271,7 +244,7 @@
             </div>
           </div>
           <ul className="cards_wrap">
-            {assets.map((asset) => (
+            {availableVaults.map((asset) => (
               <li>
                 <EarnDepositedCard
                   asset={asset}

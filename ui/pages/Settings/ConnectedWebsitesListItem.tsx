import { PermissionRequest } from "@tallyho/provider-bridge-shared"
import { denyOrRevokePermission } from "@tallyho/tally-background/redux-slices/dapp"
import { setSnackbarMessage } from "@tallyho/tally-background/redux-slices/ui"
import React, { useCallback } from "react"
import { useTranslation } from "react-i18next"
import SharedIcon from "../../components/Shared/SharedIcon"
import { useBackgroundDispatch } from "../../hooks"
import SharedTooltip from "../../components/Shared/SharedTooltip"

type ConnectedWebsitesListItemProps = {
  permission: PermissionRequest
}

export default function ConnectedWebsitesListItem(
  props: ConnectedWebsitesListItemProps,
): React.ReactElement {
  const { t } = useTranslation("translation", { keyPrefix: "settings" })

  const { permission } = props
  const { origin, title, faviconUrl } = permission

  const icon =
    faviconUrl === "" ? "./images/dapp_favicon_default@2x.png" : faviconUrl

  const { host } = new URL(origin)

  const dispatch = useBackgroundDispatch()

  const handleDisconnect = useCallback(async () => {
    await dispatch(denyOrRevokePermission({ ...permission, state: "deny" }))

    dispatch(setSnackbarMessage(t("connectedWebsitesSettings.disconnected")))
  }, [dispatch, permission, t])

  return (
    <div className="container">
      <div className="connected-website-item">
        <img className="logo" src={icon} width={32} alt={title} />
        <div className="connected-website-details">
          <span className="title ellipsis" title={title}>
            {title}
          </span>
          <span className="host ellipsis" title={host}>
            {host}
          </span>
        </div>
<<<<<<< HEAD
        <SharedTooltip
          width={140}
          verticalPosition="top"
          horizontalPosition="right"
          verticalShift={-10}
          horizontalShift={140}
          type="dark"
          IconComponent={() => (
            <SharedIcon
              color="var(--green-40)"
              hoverColor="var(--error)"
              width={24}
              icon="icons/m/disconnect.svg"
              onClick={handleDisconnect}
              customStyles="flex-shrink: 0;"
            />
          )}
        >
          {t("connectedWebsitesSettings.disconnectTooltip")}
        </SharedTooltip>
=======
        <SharedIcon
          color="var(--green-40)"
          hoverColor="var(--error)"
          width={24}
          icon="icons/m/disconnect.svg"
          onClick={handleDisconnect}
          style={{ flexShrink: 0 }}
        />
>>>>>>> 1e89e02a
      </div>
      <style jsx>{`
        .container {
          padding: 16px 0;
          border-bottom: 1px solid var(--green-95);
          width: 100%;
        }

        .connected-website-item {
          display: flex;
          flex-direction: row;
          align-items: center;
        }

        .logo {
          margin-right: 16px;
        }

        .connected-website-details {
          display: flex;
          flex-direction: column;
          margin-right: auto;
          line-height: 1.5;
          max-width: 250px;
        }

        .title {
          display: block;
          font-size: 16px;
          font-weight: 500;
        }

        .host {
          display: block;
          color: var(--green-40);
          font-size: 14px;
        }
      `}</style>
    </div>
  )
}<|MERGE_RESOLUTION|>--- conflicted
+++ resolved
@@ -5,7 +5,6 @@
 import { useTranslation } from "react-i18next"
 import SharedIcon from "../../components/Shared/SharedIcon"
 import { useBackgroundDispatch } from "../../hooks"
-import SharedTooltip from "../../components/Shared/SharedTooltip"
 
 type ConnectedWebsitesListItemProps = {
   permission: PermissionRequest
@@ -44,28 +43,6 @@
             {host}
           </span>
         </div>
-<<<<<<< HEAD
-        <SharedTooltip
-          width={140}
-          verticalPosition="top"
-          horizontalPosition="right"
-          verticalShift={-10}
-          horizontalShift={140}
-          type="dark"
-          IconComponent={() => (
-            <SharedIcon
-              color="var(--green-40)"
-              hoverColor="var(--error)"
-              width={24}
-              icon="icons/m/disconnect.svg"
-              onClick={handleDisconnect}
-              customStyles="flex-shrink: 0;"
-            />
-          )}
-        >
-          {t("connectedWebsitesSettings.disconnectTooltip")}
-        </SharedTooltip>
-=======
         <SharedIcon
           color="var(--green-40)"
           hoverColor="var(--error)"
@@ -74,7 +51,6 @@
           onClick={handleDisconnect}
           style={{ flexShrink: 0 }}
         />
->>>>>>> 1e89e02a
       </div>
       <style jsx>{`
         .container {

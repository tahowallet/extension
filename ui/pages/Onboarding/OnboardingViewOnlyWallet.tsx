--- conflicted
+++ resolved
@@ -1,10 +1,6 @@
 import React, { ReactElement, useCallback, useState } from "react"
 import { Redirect } from "react-router-dom"
-<<<<<<< HEAD
-import { addAccountNetwork } from "@tallyho/tally-background/redux-slices/accounts"
-=======
 import { addAddressNetwork } from "@tallyho/tally-background/redux-slices/accounts"
->>>>>>> db1749d2
 import { getEthereumNetwork } from "@tallyho/tally-background/lib/utils"
 import { useBackgroundDispatch, useBackgroundSelector } from "../../hooks"
 import SharedInput from "../../components/Shared/SharedInput"
@@ -25,15 +21,9 @@
 
   const handleSubmitViewOnlyAddress = useCallback(async () => {
     if (checkIfPlausibleETHAddress(address)) {
-<<<<<<< HEAD
-      dispatch(
-        addAccountNetwork({
-          account: address,
-=======
       await dispatch(
         addAddressNetwork({
           address,
->>>>>>> db1749d2
           network: getEthereumNetwork(),
         })
       )

--- conflicted
+++ resolved
@@ -38,8 +38,6 @@
     body: `Tally Ho is a work in progress! This Community Edition includes limited features and may still have bugs.`,
     buttonCopy: "Continue",
   },
-<<<<<<< HEAD
-=======
   {
     image: {
       width: 267,
@@ -51,7 +49,6 @@
     body: `Tally Ho will open any time you connect to a dapp — even if you select MetaMask. You can disable this anytime from Settings.`,
     buttonCopy: "Get started",
   },
->>>>>>> c52043c7
 ]
 
 export default function OnboardingInfoIntro(): ReactElement {

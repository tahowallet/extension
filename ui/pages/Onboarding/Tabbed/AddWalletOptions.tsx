--- conflicted
+++ resolved
@@ -90,16 +90,14 @@
         isAvailable: isLedgerSupported,
       },
       {
-<<<<<<< HEAD
+        id: "gridplus",
         label: t("options.gridplus"),
         icon: "add_wallet/gridplus.svg",
         url: OnboardingRoutes.GRIDPLUS,
         isAvailable: true,
       },
       {
-=======
         id: "viewOnly",
->>>>>>> 25e2a724
         label: t("options.readOnly"),
         icon: "add_wallet/preview.svg",
         url: OnboardingRoutes.VIEW_ONLY_WALLET,

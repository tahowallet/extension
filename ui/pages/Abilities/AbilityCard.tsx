--- conflicted
+++ resolved
@@ -123,12 +123,8 @@
               horizontalPosition="center"
               width={50}
               verticalPosition="bottom"
-<<<<<<< HEAD
               type="dark"
-=======
-              style={TOOLTIP_STYLE}
               isOpen={showRemoveAbilityConfirm}
->>>>>>> deedf721
               IconComponent={() => (
                 <SharedIcon
                   height={16}

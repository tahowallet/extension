--- conflicted
+++ resolved
@@ -1,10 +1,12 @@
-<<<<<<< HEAD
 import React, { ReactElement, useCallback, useState } from "react"
 import { useTranslation } from "react-i18next"
 import AchievementsOverview from "../components/NFTs/AchievementsOverview"
 import NFTsOverview from "../components/NFTs/NFTsOverview"
 import SharedBanner from "../components/Shared/SharedBanner"
 import SharedPanelSwitcher from "../components/Shared/SharedPanelSwitcher"
+import NFTsExploreBanner from "../components/NFTS_update/NFTsExploreBanner"
+import NFTsHeader from "../components/NFTS_update/NFTsHeader"
+import { useBackgroundSelector } from "../hooks"
 
 const PANEL_NAMES = ["NFTs", "Badges"]
 
@@ -12,6 +14,7 @@
   const { t } = useTranslation("translation", {
     keyPrefix: "nfts",
   })
+  const hasNFTs = useBackgroundSelector(() => true)
   const [panelNumber, setPanelNumber] = useState(0)
 
   const renderTabContent = useCallback(
@@ -42,7 +45,12 @@
   )
 
   return (
-    <>
+    <div className="page_content">
+      <NFTsHeader hasNFTs={hasNFTs} />
+
+      {/* TODO: Move these to their respective tab */}
+      <NFTsExploreBanner type="nfts" />
+      <NFTsExploreBanner type="badge" />
       <div className="panel_switcher_wrap">
         <SharedPanelSwitcher
           setPanelNumber={setPanelNumber}
@@ -53,31 +61,6 @@
       {renderTabContent(panelNumber)}
       <style jsx>
         {`
-          .panel_switcher_wrap {
-            width: 100%;
-          }
-        `}
-      </style>
-    </>
-=======
-import React, { ReactElement } from "react"
-import NFTsExploreBanner from "../components/NFTS_update/NFTsExploreBanner"
-import NFTsHeader from "../components/NFTS_update/NFTsHeader"
-import { useBackgroundSelector } from "../hooks"
-
-export default function NFTs(): ReactElement {
-  const hasNFTs = useBackgroundSelector(() => false)
-
-  return (
-    <div className="page_content">
-      <NFTsHeader hasNFTs={hasNFTs} />
-
-      {/* TODO: Move these to their respective tab */}
-      <NFTsExploreBanner type="nfts" />
-      <NFTsExploreBanner type="badge" />
-
-      <style jsx>
-        {`
           .page_content {
             width: 100%;
             display: flex;
@@ -85,9 +68,11 @@
             gap: 8px;
             align-items: center;
           }
+          .panel_switcher_wrap {
+            width: 100%;
+          }
         `}
       </style>
     </div>
->>>>>>> 1633463c
   )
 }
import React, { ReactElement, useRef, useState } from "react"
import {
<<<<<<< HEAD
  selectAllNFTBadgesCount,
  selectAllNFTsCount,
=======
  selectNFTBadgesCount,
  selectNFTsCount,
  selectIsReloadingNFTs,
>>>>>>> e686594b
} from "@tallyho/tally-background/redux-slices/selectors"
import SharedPanelSwitcher from "../components/Shared/SharedPanelSwitcher"
import NFTsHeader from "../components/NFTS_update/NFTsHeader"
import { useBackgroundSelector, useNFTsReload } from "../hooks"
import NFTListPortfolio from "../components/NFTS_update/NFTListPortfolio"
<<<<<<< HEAD
=======
import NFTListPortfolioBadges from "../components/NFTS_update/NFTListPortfolioBadges"
import SharedButtonUp from "../components/Shared/SharedButtonUp"
>>>>>>> e686594b

const PANEL_NAMES = ["NFTs", "Badges"]

export default function NFTs(): ReactElement {
<<<<<<< HEAD
  const allNftCount = useBackgroundSelector(selectAllNFTsCount)
  const allBadgesCount = useBackgroundSelector(selectAllNFTBadgesCount)
=======
  const nftCount = useBackgroundSelector(selectNFTsCount)
  const badgesCount = useBackgroundSelector(selectNFTBadgesCount)
  const isLoading = useBackgroundSelector(selectIsReloadingNFTs)
  const pageRef = useRef(null)

  const { t } = useTranslation("translation", {
    keyPrefix: "nfts",
  })
>>>>>>> e686594b

  const [panelNumber, setPanelNumber] = useState(0)

  useNFTsReload()

  return (
    <div className="page_content" ref={pageRef}>
      <NFTsHeader />
<<<<<<< HEAD
      <div
        className={classNames("panel_switcher_wrap", {
          margin: !(allNftCount > 0),
        })}
      >
=======
      <div className="panel_switcher_wrap">
>>>>>>> e686594b
        <SharedPanelSwitcher
          setPanelNumber={setPanelNumber}
          panelNumber={panelNumber}
          panelNames={PANEL_NAMES}
        />
      </div>
      <div className="standard_width">
<<<<<<< HEAD
        {panelNumber === 0 && (
          <NFTListPortfolio type="nfts" isEmptyPortfolio={!(allNftCount > 0)} />
        )}
        {panelNumber === 1 && (
          <NFTListPortfolio
            type="badge"
            isEmptyPortfolio={!(allBadgesCount > 0)}
          />
        )}
=======
        {panelNumber === 0 &&
          (nftCount || isLoading ? (
            <>
              <h2>{t("units.collection_other")}</h2>
              <NFTListPortfolio />
            </>
          ) : (
            <NFTsExploreBanner type="nfts" />
          ))}
        {panelNumber === 1 &&
          (badgesCount || isLoading ? (
            <>
              <h2>{t("units.badge_other")}</h2>
              <NFTListPortfolioBadges />
            </>
          ) : (
            <NFTsExploreBanner type="badge" />
          ))}
>>>>>>> e686594b
      </div>
      <SharedButtonUp elementRef={pageRef} offset={100} />
      <style jsx>
        {`
          .page_content {
            width: 100%;
            display: flex;
            flex-direction: column;
            gap: 8px;
            align-items: center;
          }
          .panel_switcher_wrap {
            width: 100%;
          }
<<<<<<< HEAD
          .panel_switcher_wrap.margin {
            margin-bottom: 16px;
=======
          .page_content h2 {
            font-weight: 600;
            font-size: 18px;
            line-height: 24px;
            margin: 10px 0 0;
>>>>>>> e686594b
          }
        `}
      </style>
    </div>
  )
}<|MERGE_RESOLUTION|>--- conflicted
+++ resolved
@@ -1,40 +1,20 @@
 import React, { ReactElement, useRef, useState } from "react"
 import {
-<<<<<<< HEAD
   selectAllNFTBadgesCount,
   selectAllNFTsCount,
-=======
-  selectNFTBadgesCount,
-  selectNFTsCount,
-  selectIsReloadingNFTs,
->>>>>>> e686594b
 } from "@tallyho/tally-background/redux-slices/selectors"
 import SharedPanelSwitcher from "../components/Shared/SharedPanelSwitcher"
 import NFTsHeader from "../components/NFTS_update/NFTsHeader"
 import { useBackgroundSelector, useNFTsReload } from "../hooks"
 import NFTListPortfolio from "../components/NFTS_update/NFTListPortfolio"
-<<<<<<< HEAD
-=======
-import NFTListPortfolioBadges from "../components/NFTS_update/NFTListPortfolioBadges"
 import SharedButtonUp from "../components/Shared/SharedButtonUp"
->>>>>>> e686594b
 
 const PANEL_NAMES = ["NFTs", "Badges"]
 
 export default function NFTs(): ReactElement {
-<<<<<<< HEAD
   const allNftCount = useBackgroundSelector(selectAllNFTsCount)
   const allBadgesCount = useBackgroundSelector(selectAllNFTBadgesCount)
-=======
-  const nftCount = useBackgroundSelector(selectNFTsCount)
-  const badgesCount = useBackgroundSelector(selectNFTBadgesCount)
-  const isLoading = useBackgroundSelector(selectIsReloadingNFTs)
   const pageRef = useRef(null)
-
-  const { t } = useTranslation("translation", {
-    keyPrefix: "nfts",
-  })
->>>>>>> e686594b
 
   const [panelNumber, setPanelNumber] = useState(0)
 
@@ -43,15 +23,7 @@
   return (
     <div className="page_content" ref={pageRef}>
       <NFTsHeader />
-<<<<<<< HEAD
-      <div
-        className={classNames("panel_switcher_wrap", {
-          margin: !(allNftCount > 0),
-        })}
-      >
-=======
       <div className="panel_switcher_wrap">
->>>>>>> e686594b
         <SharedPanelSwitcher
           setPanelNumber={setPanelNumber}
           panelNumber={panelNumber}
@@ -59,7 +31,6 @@
         />
       </div>
       <div className="standard_width">
-<<<<<<< HEAD
         {panelNumber === 0 && (
           <NFTListPortfolio type="nfts" isEmptyPortfolio={!(allNftCount > 0)} />
         )}
@@ -69,26 +40,6 @@
             isEmptyPortfolio={!(allBadgesCount > 0)}
           />
         )}
-=======
-        {panelNumber === 0 &&
-          (nftCount || isLoading ? (
-            <>
-              <h2>{t("units.collection_other")}</h2>
-              <NFTListPortfolio />
-            </>
-          ) : (
-            <NFTsExploreBanner type="nfts" />
-          ))}
-        {panelNumber === 1 &&
-          (badgesCount || isLoading ? (
-            <>
-              <h2>{t("units.badge_other")}</h2>
-              <NFTListPortfolioBadges />
-            </>
-          ) : (
-            <NFTsExploreBanner type="badge" />
-          ))}
->>>>>>> e686594b
       </div>
       <SharedButtonUp elementRef={pageRef} offset={100} />
       <style jsx>
@@ -100,20 +51,6 @@
             gap: 8px;
             align-items: center;
           }
-          .panel_switcher_wrap {
-            width: 100%;
-          }
-<<<<<<< HEAD
-          .panel_switcher_wrap.margin {
-            margin-bottom: 16px;
-=======
-          .page_content h2 {
-            font-weight: 600;
-            font-size: 18px;
-            line-height: 24px;
-            margin: 10px 0 0;
->>>>>>> e686594b
-          }
         `}
       </style>
     </div>

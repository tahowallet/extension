{
  "accounts": {
    "accountItem": {
      "noNameError": "Name is required",
      "editName": "Edit name",
      "saveName": "Save name",
      "typeNewName": "Type new name",
      "cancel": "Cancel",
      "regularWarning": "Removing this address doesn't delete your recovery phrase or any private keys. Instead it just hides it from the extension and you won't be able to use it until you add it back.",
      "loudWarningTitle": "Removing this address will remove its associated account from the UI.",
      "loudWarningBody": "Are you sure you want to proceed?",
      "lastAccountWarningTitle": "Once this account is removed you won't be able to use the wallet until you complete onboarding again.",
      "lastAccountWarningBody": "Are you sure you want to proceed?",
      "removeAddress": "Remove address",
      "copyAddress": "Copy address",
      "removeConfirm": "Yes, I want to remove it"
    },
    "notificationPanel": {
      "accountPanelName": "Accounts",
      "addWallet": "Add Wallet",
      "addAddress": "Add address",
      "readOnly": "Read-only",
      "import": "Import",
      "internal": "Tally Ho",
      "ledger": "Ledger",
      "category": {
        "readOnly": "Preview",
        "ledger": "Hardware wallets",
        "others": "Imported & generated"
      },
      "signing": {
        "lock": "Lock signing",
        "unlock": "Unlock signing"
      },
      "snackbar": "Signing locked"
    }
  },
  "viewAddressOnBlockExplorer": "View address on {{blockExplorer}}",
  "assets": {
    "viewAsset": "View asset on {{siteTitle}}"
  },
  "assetInput": {
    "search": "Search by name or address",
    "searchNFT": "Search NFT",
    "selectToken": "Select token",
    "error": {
      "invalidAmount": "Invalid amount",
      "insufficientBalance": "Insufficient balance"
    }
  },
  "priceDetails": {
    "priceImpactTooltip": {
      "firstLine": "Price impact between assets is high.",
      "secondLine": "This is due to low liquidity of the swap pair."
    },
    "noAssetPrice": "No price information"
  },
  "comingSoon": "Coming soon",
  "dappConnection": {
    "connectToDapp": "Connect to dApp",
    "dappPermissionListTitle": "dApp would get permission to:",
    "viewAddressPermission": "View address of connected account",
    "createTransactionPermission": "Create but not sign transactions for you",
    "rejectConnection": "Reject",
    "acceptConnection": "Connect"
  },
  "genericPages": {
    "pageDoesNotExist": "This page does not exist. That's all we know.",
    "errorPageTitle": "Unexpected Error",
    "returnHome": "Return Home"
  },
  "keyring": {
    "setPassword": {
      "title": "Set unlock signing password",
      "subtitleFirstLine": "You will be asked to enter this",
      "subtitleSecondLine": "password to unlock signing transactions.",
      "password": "Password",
      "repeatPassword": "Repeat password",
      "restorePassword": "Restoring account?",
      "submitBtn": "Begin the hunt",
      "error": {
        "characterCount": "Must be at least 8 characters",
        "noMatch": "Passwords don’t match"
      }
    },
    "unlock": {
      "title": "Unlock signing",
      "subtitle": "Enter your signing password to continue",
      "submitBtn": "Unlock",
      "signingPassword": "Signing password",
      "forgotPassword": "Forgot password?",
      "error": {
        "incorrect": "Incorrect password"
      },
      "snackbar": "Signing unlocked"
    }
  },
  "ledger": {
    "checkLedger": "Check Ledger",
    "onlyRejectFromLedger": "Tx can only be Rejected from Ledger",
    "onboarding": {
      "connecting": "Connecting...",
      "prepare": {
        "continueButton": "Continue",
        "tryAgainButton": "Try Again",
        "subheadingWord1": "start",
        "subheadingWord2": "retry",
        "subheading": "Make sure you take these 3 steps before we {{subheadingWord}}",
        "initialScreenHeader": "Before we get started",
        "header": "Check your Ledger",
        "noLedgerConnected": "No Ledger device is connected",
        "multipleLedgersConnected": "Multiple Ledgers are connected",
        "stepsExplainer": "Please follow the steps below and click on Try Again!",
        "step1": "Plug in a single Ledger",
        "step2": "Enter pin to unlock",
        "step3": "Open Ethereum App"
      },
      "selectDevice": "Select the device",
      "clickConnect": "Click connect",
      "previous": "Previous",
      "next": "Next",
      "selectLedgeraccounts": "Select Ledger accounts",
      "multipleLedgersDescriptor": "You can select as many as you want",
      "connectSelectedLedger": "Connect selected",
      "doneMessageOne": "Congratulations!",
      "doneMessageTwo": "You can open Tally Ho now.",
      "onboardingSuccessful": "Selected accounts were successfully connected.",
      "closeTab": "Close tab"
    },
    "connectionStatus": {
      "availableButNoSigning": "Ledger is connected but cannot sign",
      "readyToSign": "Ledger is ready to sign",
      "disconnected": "Ledger is disconnected",
      "wrongLedger": "Wrong Ledger connected",
      "multipleLedgers": "Multiple ledgers connected",
      "busy": "Ledger is busy"
    },
    "activation": {
      "title": "Activate blind signing",
      "helpMessage": "Take the following steps:",
      "step1": "Open Ethereum app on Ledger",
      "step2": "Navigate to Settings",
      "step3": "Enable blind signing"
    },
    "busy": {
      "title": "Ledger is busy",
      "helpMessage": "Looks like your Ledger has another signature in progress.",
      "step1": "Accept or Reject transaction on device",
      "step2": "Refresh page"
    },
    "notConnected": {
      "title": "Connect to Ledger",
      "helpMessage": "Take the following steps:",
      "step1": "Plug in Ledger",
      "step2": "Enter PIN to unlock",
      "step3": "Open Ethereum app"
    },
    "multipleLedgersConnected": {
      "title": "Multiple Ledgers are connected",
      "helpMessage": "Take the following steps:",
      "step1": "Remove all Ledgers but one",
      "step2": "Enter PIN to unlock",
      "step3": "Open Ethereum app"
    },
    "wrongLedger": {
      "title": "Wrong Ledger",
      "helpMessage": "Looks like you are using the wrong Ledger.",
      "connectLedger": "Connect the Ledger containing this account:",
      "refresh": "Refresh the page"
    },
    "derivationPaths": {
      "ledgerLive": "Ledger Live",
      "bip44": "BIP 44 (Trezor, 🦊)",
      "ethTestnet": "Ethereum Testnet",
      "ledgerLegacy": "Ledger Legacy",
      "rsk": "Rootstock",
      "rskTestnet": "Rootstock Testnet"
    }
  },
  "networkFees": {
    "unknownFee": "Unknown",
    "toBeDetermined": "TBD",
    "settingsTitle": "Network fees (Gwei)",
    "gasLimit": "Gas limit",
    "estimatedNetworkFee": "Estimated network fee",
    "insufficientBaseAsset": "Not enough {{symbol}} for network fees",
    "totalMax": "Total Max",
    "saveSettings": "Save settings",
    "errors": {
      "limitTooLow": "Gas Limit must be higher than 21000",
      "invalidLimit": "Gas Limit must be a number",
      "lowGas": "Low"
    },
    "optimism": {
      "title": "Network fees",
      "header": "Gas fees on {{name}} work differently from Ethereum.",
      "transactionFee": "Transaction fee",
      "rollUp": "Roll-up",
      "estimatedGas": "Estimated Gas",
      "explainerOne": "The estimated gas cost for {{name}} transactions includes an {{name}} fee + an Ethereum roll-up fee (the fee to register transaction on Ethereum chain).",
      "explainerTwo": "Tally Ho stays in sync with the current {{name}} and Ethereum network fees to estimate the fee for a given transaction.",
      "explainerThree": "Only in rare cases will the actual fee you pay change by more than 25% from the estimate.",
      "learnMore": "Learn More"
    },
    "rsk": {
      "title": "Network fees",
      "header": "Gas fees on RSK work differently from Ethereum.",
      "minGasPrice": "Minimum Gas Price",
      "multiplier": "10%",
      "percentage": "percentage",
      "estimatedGas": "Estimated Gas",
      "explainerOne": "The estimated gas price for RSK transactions is calculated by adding 10% to the Minimum Gas Price obtained from the latest mined block.",
      "explainerTwo": "Tally Ho stays in sync with the current RSK and Ethereum network fees to estimate the fee for a given transaction.",
      "explainerThree": "Only in rare cases will the actual fee you pay change by more than 10% from the estimate.",
      "learnMore": "Learn More"
    },
    "bsc": {
      "title": "Coming soon!",
      "description": "Changing network fees for BNB Chain is not currently available."
    },
    "miner": "Miner:",
    "maxBase": "Max Base:",
    "speeds": {
      "0": "-",
      "70": "~5 min",
      "95": "~1 min",
      "99": "~30 sec"
    },
    "types": {
      "regular": "Regular",
      "express": "Express",
      "instant": "Instant",
      "custom": "Custom"
    }
  },
  "nfts": {
    "empty": "Looks like you don't have any NFTs yet? Get some and view them here!",
    "noTitle": "No title",
    "NFTPricingComingSoon": "Coming soon: NFT price + sending",
    "type1": "NFTs",
    "type2": "badges",
    "noMatchingNFTs": "No {{type}} matching your filters",
    "collectionHover": {
      "close": "close",
      "expand": "expand collection",
      "view": "view details"
    },
    "preview": {
      "owner": "Owner",
      "floorPrice": "Floor price",
      "send": "Send",
      "viewOn": "View on",
      "description": "Description",
      "itemsCount": "Items in collection",
      "creator": "Creator",
      "properties": "Properties"
    },
    "units": {
      "nft_one": "NFT",
      "nft_other": "NFTs",
      "badge_one": "Badge",
      "badge_other": "Badges",
      "collection_one": "Collection",
      "collection_other": "Collections"
    },
    "header": {
      "title": "Total NFTs floor price",
      "addAccountCTA": "Add account",
      "emptyTitle": "No NFTs here",
      "emptyDesc": "Add more accounts to see your NFTs, you can also just add read-only accounts"
    },
    "emptyBannerTitle": {
      "nfts": "Explore markets",
      "badge": "Explore badges"
    },
    "filters": {
      "title": "Filter collections",
      "warning": "Changing filters here will affect your Portfolio page as well.",
      "sortType": {
        "priceDesc": "Floor price: Descending",
        "priceAsc": "Floor price: Ascending",
        "newestAdded": "Newest added",
        "oldestAdded": "Oldest added",
        "numberInOneCollection": "Number (in 1 collection)"
      },
      "sortTypeTitle": "Sort collection",
      "collectionsTitle": "Show/hide collections",
      "accountsTitle": "Show/hide accounts",
      "noCollections": "No collections"
    }
  },
  "achievements": {
    "empty": "Nothing to see here",
    "startWith": "You can start with the Tally Ho collection!",
    "collection": "Tally Ho collection"
  },
  "onboarding": {
    "tabbed": {
      "routeBasedContent": {
        "newSeed": {
          "tip": "If you want an easy way to preview Tally Ho, you can start by adding a view only account",
          "action": "Add preview account"
        },
        "ledger": {
          "tip": "Trezor integration coming soon, check out the open ",
          "action": "Gitcoin bounty"
        },
        "addWallet": {
          "tip": "Some of the code for this was written by Community contributors"
        },
        "viewOnly": {
          "tip": "A good way to take a peek at what Tally Ho offers"
        },
        "importSeed": {
          "tip": "Tally Ho offers the possibility of adding multiple recovery phrases"
        },
        "default": {
          "fact1": "Fully owned by the community",
          "fact2": "Accessible to everyone",
          "fact3": "100% open source"
        }
      },
      "intro": {
        "title": "Let's get you setup!",
        "useExisting": "Use existing wallet",
        "createNew": "Create new wallet"
      },
      "addWallet": {
        "title": "Use existing wallet",
        "tip": "You can always add more wallets later",
        "options": {
          "importSeed": "Import recovery phrase",
          "ledger": "Connect to Ledger",
          "readOnly": "Read-only address"
        },
        "importSeed": {
          "title": "Import secret recovery phrase",
          "subtitle": "Paste or type your 12 to 24 word secret recovery phrase below.",
          "inputLabel": "Input recovery phrase",
          "submit": "Import account",
          "errors": {
            "pasteRecoveryPhrase": "Paste recovery phrase",
            "phraseLengthError": "Must be a 12 or 24 word recovery phrase",
            "invalidPhraseError": "Invalid recovery phrase"
          }
        },
        "viewOnly": {
          "title": "Read-only address",
          "subtitle": "Add an Ethereum address or ENS name to view an existing wallet in Tally Ho!",
          "submit": "Preview Tally Ho!",
          "tip": "You can upgrade a view-only wallet later"
        }
      },
      "newWalletIntro": {
        "title": "Before we get started",
        "warning": "It's important to write down your secret recovery phrase and store it somewhere safe.<br /><br />This is the only way to recover your accounts and funds.<br /><br /><u>You will not be able to export your recovery phrase later.</u>",
        "submit": "Create recovery phrase",
        "tip": "You can upgrade a view-only wallet later"
      },
      "newWalletReview": {
        "title": "Save and store your recovery phrase",
        "submit": "I wrote it down",
        "copyAddressAction": "Copy phrase to clipboard",
        "copyAddressSnackbar": "Copied to clipboard"
      },
      "newWalletVerify": {
        "title": "Verify recovery phrase",
        "subtitle": "Click on each word in the order that you are asked to",
        "validState": "Verified",
        "invalidState": "Incorrect Order",
        "invalidStateMsg": "Verify the order and remove the ones that aren't in the right position.",
        "verifyValidState": "Verify recovery phrase",
        "submit": "Finalize",
        "tip": "If you didn’t write it down, you can <url>start with a new phrase</url>"
      },
      "complete": {
        "title": "Welcome to Tally Ho!",
        "subtitle": "For faster access we recommend pinning Tally Ho to your browser",
        "animationAlt": "Pin the wallet"
      }
    },
    "setPassword": {
      "title": "First, let's secure<br /> your wallet",
      "setAsDefault": "Set Tally Ho as default wallet",
      "submit": "Begin the hunt"
    },
    "supportedChains": "Supported Chains",
    "steps": {
      "create": "Create",
      "save": "Save",
      "verify": "Verify"
    },
    "seedVerification": {
      "seedIsInWrongOrder": "Wrong Order",
      "seedMismatchExplainer": "We are sorry, the recovery phrase you entered did not match. You can try to re-order them, but make sure you have them written down.",
      "createNewWallet": "If you prefer you can <1><0>create a new wallet.<0></1>",
      "retryVerification": "Try again",
      "verifySeedPrompt": "Verify recovery phrase",
      "successMessage": "Congratulations!",
      "successExplainer": "Secret recovery phrase is correct and you can now start using your new wallet.",
      "successButton": "Take me to my wallet"
    },
    "addWallet": {
      "addExistingAccount": "Add existing accounts",
      "importWallet": "Import recovery phrase",
      "addLedger": "Connect to Ledger",
      "addReadOnly": "Read-only address",
      "addNewAccount": "Add new recovery phrase",
      "createNewWallet": "Create new wallet",
      "addAccounts": "Add accounts",
      "importExistingWallet": {
        "pasteRecoveryPhrase": "Paste recovery phrase",
        "phraseLengthError": "Must be a 12 or 24 word recovery phrase",
        "invalidPhraseError": "Invalid recovery phrase",
        "importAccount": "Import account",
        "enterPhrasePrompt": "Copy paste or write down a 12 or 24 word secret recovery phrase.",
        "helpFindPhrase": "How do I find the recovery phrase?"
      }
    },
    "derivationPath": "Derivation path",
    "addDerivationPath": "Add derivation path",
    "pathLabel": "Label",
    "customPath": "Custom path",
    "addCustomPath": "Add custom path"
  },
  "overview": {
    "totalBalanceEverywhere": "Total balance on all accounts",
    "accounts": "Accounts",
    "assets": "Assets",
    "networks": "Networks",
    "nfts": "{{nfts}} in {{collections}} & {{badges}}",
    "nftsTooltip": "NFTs here are shown based on your filters in the NFT page.",
    "units": {
      "nft": "<strong>1</strong> NFT",
      "nft_other": "<strong>{{count}}</strong> NFTs",
      "collection": "<strong>1</strong> Collection",
      "collection_other": "<strong>{{count}}</strong> Collections",
      "badge": "<strong>1</strong> Badge",
      "badge_other": "<strong>{{count}}</strong> Badges"
    },
    "tableHeader": {
      "asset": "Asset",
      "assets": "Assets",
      "price": "Price",
      "balance": "Balance"
    }
  },
  "passwordStrength": {
    "weak": "Weak",
    "average": "Average",
    "strong": "Strong",
    "strength": "Strength",
    "hintDesc": "For a strong password, consider a mix of lower and uppercase characters, symbols, and numbers. Passwords should be over 8 characters."
  },
  "popupEdition": "Community Edition",
  "protocol": {
    "mainnet": "Mainnet",
    "beta": "Mainnet (beta)",
    "testnet": "Test Network",
    "l2": "L2 scaling solution",
    "compatibleChain": "Ethereum-compatible blockchain (beta)",
    "avalanche": "Mainnet C-Chain (beta)",
    "connected": "Connected"
  },
  "readOnly": "Read-only",
  "readOnlyNotice": "Read-only mode",
  "settings": {
    "mainMenu": "Settings",
    "signing": "Signing",
    "hideSmallAssetBalance": "Hide asset balances under {{sign}}{{amount}}",
    "setAsDefault": "Use Tally Ho as your default wallet",
    "enableTestNetworks": "Enable test networks",
    "language": "Language",
    "bugReport": "Bug report",
    "connectedWebsites": "Connected websites",
    "analytics": "Analytics",
    "needHelp": "Need Help?",
    "customNetworks": "Custom networks",
    "showBanners": "Show achievement banners",
    "versionLabel": "Version {{version}}",
    "unknownVersionOrCommit": "<unknown>",
    "exportLogs": {
      "title": "Bug report",
      "discordTitle": "1. Join #bug-reports on Discord",
      "discordDesc": "Visit us on our Discord channel, and report your bug there. Make sure to include the logs.",
      "discordBtn": "Join Discord",
      "logTitle": "2. Export logs",
      "logDesc": "To better understand your bug, we need you to export your logs.",
      "logBtn": "Export logs",
      "ariaLabel": "Open bug report"
    },
    "analyticsSetUp": {
      "title": "Analytics",
      "toggleTitleOn": "Analytics are on",
      "toggleTitleOff": "Analytics are off",
      "toggleDesc": "Analytics help us understand your needs and empowers us to build a better wallet for you!",
      "recordTitle": "What we will record",
      "recordItemOrders": "Number of Swaps / Sends",
      "recordItemAccounts": "Number of accounts",
      "recordItemGas": "Gas paid overall",
      "noRecordTitle": "We will never record",
      "noRecordItemSeed": "Your seed phrase",
      "noRecordItemTransactions": "Your address and transactions",
      "policyBtn": "Privacy policy",
      "deleteBtn": "Delete my data",
      "ariaLabel": "Open analytics",
      "analyticsOffSlideUpMenu": {
        "title": "Turn Analytics off?",
        "desc": "Are you sure you want to turn analytics off? They help us a lot in building a better wallet for you",
        "submitBtn": "Yes, turn off",
        "snackbar": "Analytics are off, turn back at any time"
      },
      "deleteSlideUpMenu": {
        "title": "Delete your data?",
        "desc": "Are you sure you want to delete your data? They help us a lot in building a better wallet for you",
        "submitBtn": "Yes, delete data",
        "snackbar": "Private data will be removed soon"
      }
    },
    "connectedWebsitesSettings": {
      "title": "Connected websites",
      "disconnected": "Website disconnected",
      "ariaLabel": "Manage connected websites",
      "emptyList": "Not connected to any websites"
    },
    "customNetworksSettings": {
      "title": "Custom networks",
      "ariaLabel": "Open custom networks page",
      "chainList": {
        "description": "Fastest and safest way of adding a custom network is by visiting <link></link>, connecting your wallet and adding the chains you wish to see.",
        "addBtn": "Add chains with Chainlist"
      },
      "customRPC": {
        "description": "You can also add a custom RPC, this can be a bit risky as you might add a malicious RPC without knowing, that could result in loss of funds.",
        "addBtn": "Add custom RPC (Advanced)"
      }
    }
  },
  "send": {
    "balance": "Balance: {{amount}}"
  },
  "shared": {
    "tallyHo": "Tally Ho",
    "metaMask": "MetaMask",
    "injected": "Injected",
    "cancelBtn": "Cancel",
    "gwei": "Gwei",
    "send": "Send",
    "swap": "Swap",
    "showPasswordHint": "Show Password",
    "hidePasswordHint": "Hide Password",
    "close": "Close",
    "accountItemSummary": {
      "connectedStatus": "Connected"
    },
    "selectToken": "Select token",
    "backButtonText": "Back",
    "saveBtn": "Save",
    "closeWindow": "Close window"
  },
  "signing": {
    "signatureRequired": "Your signature is required",
    "dappSignatureRequest": "A dapp is requesting your signature",
    "message": "Message",
    "signed": "Signed,",
    "type": "Type",
    "EIP4361": {
      "subtext1": "Wants you to sign in with your",
      "subtext2": "Ethereum account:",
      "statement": "Statement",
      "nonce": "Nonce",
      "version": "Version",
      "chainID": "Chain ID",
      "expiration": "Expiration"
    }
  },
  "signTransaction": {
    "title": "Sign transaction",
    "awaitingHardwareSignature": "Awaiting hardware wallet signature",
    "reject": "Reject",
    "noSigning": "Read-only accounts cannot sign",
    "contractCreation": "Contract creation",
    "unknownNetwork": "Unknown Network",
    "detailPanelName": "Details",
    "rawDataPanelName": "Raw data",
    "rawDataCopyMsg": "Raw data copied to clipboard",
    "copyRawData": "Copy hex",
    "spendAmount": "Spend Amount",
    "help": "I need help",
    "refresh": "Refresh",
    "confirmButtonLabel": "Sign",
    "spendApproval": {
      "title": "Approve asset spend",
      "approveSpender": "Approve <spenderAddress></spenderAddress>",
      "spendAmount": "Spend {{assetSymbol}} tokens",
      "approve": "Approve",
      "infinite": "Infinite",
      "spend": "Spend",
      "tokens": "tokens",
      "spendLimit": "Spend limit",
      "tooltip1": "Spend limit is the amount of funds from a particular asset that you allow a contract to spend.",
      "tooltip2": "Infinite tx has the drawback that if the contract is malicious, it can steal all your funds.",
      "changeLimit": "Change limit",
      "invalidAmount": "Invalid amount"
    },
    "assetTransfer": {
      "title": "Transfer",
      "sendTo": "Send to",
      "spendAmountLabel": "Spend Amount"
    },
    "contractInteraction": {
      "title": "Contract interaction",
      "interactingWithLabel": "Interacting with",
      "newlyCreatedContract": "Newly created contract"
    },
    "signTypedData": {
      "authorizeDeposit": "Authorize Deposit",
      "signMessage": "Sign {{messageType}}",
      "confirmButtonLabel": "Confirm"
    }
  },
  "swap": {
    "title": "Swap Assets",
    "from": "Swap from:",
    "to": "Swap to:",
    "sellAsset": "You pay",
    "buyAsset": "You receive",
    "approveAsset": "Approve Asset",
    "waitingForApproval": "Waiting for approval transaction...",
    "switchAssets": "Switch Assets",
    "swapRewardsTeaser": "Swap rewards coming soon",
    "continueSwap": "Continue Swap",
    "exchangeRoute": "Exchange route",
    "loadingQuote": "Fetching price",
    "rewards": {
      "header": "Swap rewards for community",
      "body": "This week, 240,000 DOGGO tokens will be equally shared as Swap Rewards.",
      "tooltip": "Tally Ho rewards its users that use swap every week. A council decides weekly prizes and who is eligible.",
      "detailButton": "Details"
    },
    "error": {
      "noSellAsset": "Attempting to approve transfer without a sell asset.",
      "noApprovalTarget": "Attempting to approve transfer without an approval target.",
      "nonContractAsset": "Attempting to approve transfer of a non-contract asset."
    },
    "getFinalQuote": "Get final quote",
    "transactionSettings": {
      "title": "Transaction settings",
      "slippageTolerance": "Slippage tolerance",
      "settings": "Transaction settings",
      "estimatedFee": "Estimated network fee",
      "daoFee": "DAO fee"
    }
  },
  "switchWallet": {
    "title": "Want to use another wallet instead?",
    "tooltip": "You are seeing this because Tally Ho! is set as default wallet, you can change this option in the main menu.",
    "confirmSwitchWallet": "Yes, switch wallet",
    "notDefaultWalletMessage": "Tally Ho not Default",
    "disableWalletExplainer": "We disabled Tally Ho as the default wallet for you. You can always re-enable it from Menu ☰ at any time.",
    "useTallyHoAsDefaultPrompt": "Use Tally Ho as default wallet",
    "closeButton": "Close window"
  },
  "toggle": {
    "collapse": "Collapse",
    "viewAll": "View all"
  },
  "topMenu": {
    "showCurrentDappConnection": "Show current dApp connection",
    "rewardsProgram": "Rewards program",
    "copyAddressTooltip": "Copy address",
    "addressCopiedMsg": "Address copied to clipboard",
    "protocolList": {
      "testnetsSectionTitle": "Testnets"
    },
    "connectedDappInfo": {
      "modalClose": "Background close",
      "dAppTitle": "Account connected to",
      "dappConnections": "Dapp connections",
      "guideline": {
        "title": "How to connect to dapps",
        "step1": "Set Tally Ho as default",
        "step2": "Click “connect to wallet” in a dapp",
        "step3": "Select one similar to these"
      }
    }
  },
  "wallet": {
    "activities": {
      "historicalActivityExplainer": "Tally Ho will populate your historical activity over time; this may take an hour or more for accounts that have been active for a long time. For new accounts, new activity will show up here.",
      "endOfList": "You have reached the end of activity list.",
      "moreHistory": "For more history visit",
      "tokenApproved": "Token approval",
      "contractInteraction": "Contract Interaction",
      "tokenReceived": "Received",
      "tokenSent": "Send",
      "infiniteApproval": "Infinite",
      "tokenSwapped": "Swap",
      "transactionFailed": "Failed",
      "transactionDropped": "Dropped",
      "transactionPending": "Pending...",
      "contractCreation": "(Contract creation)",
      "transactionTo": "To:",
      "transactionFrom": "From:",
      "loadingActivities": "Digging deeper..."
    },
    "trustedAssets": {
      "notTrusted": "Asset isn't trusted",
      "notVerified": "Asset has not been verified yet!",
      "trustExplainer": "Only transact with assets you trust.",
      "assetImported": "Asset imported from transaction history",
      "name": "Name",
      "contract": "Contract address",
      "close": "Close"      
    },
    "banner": {
      "bannerTitle": "New Odyssey week!",
      "emptyBannerContent": "Check out Arbitrum Odyssey campaign",
      "notificationTitle": "Odyssey notifications",
      "notificationDismissInfo": "Want to receive future Odyssey notifications? We will show you one every week that you can dismiss.",
      "showNotifications": "Yes, show notification",
      "dontShowNotifications": "No thanks",
      "startNow": "Start now",
      "learnMore": "Learn More",
      "snackbar": "You can turn notification back from Settings"
    },
    "totalAccountBalance": "Total account balance",
    "send": "Send",
    "swap": "Swap",
    "receive": "Receive",
    "secureSeed": "First, secure your recovery seed",
    "sendAsset": "Send Asset",
    "assetAmount": "Asset / Amount",
    "sendTo": "Send To:",
    "sendButton": "Continue",
    "receiveAddress": "Receive address",
    "sendToContractWarning": "This is a contract address, sending assets could result in loss of funds.",
    "pages": {
      "assets": "Assets",
      "NFTs": "NFTs",
      "activity": "Activity"
    },
    "defaultToggle": {
      "snackbar": "You can change this in Settings later",
      "isDefault": "is now your default wallet",
      "notDefault": "is not your default wallet",
      "tooltip": "Setting Tally Ho as your default wallet means that every time you connect to a dApp, Tally Ho will open instead of MetaMask or other wallets."
    },
    "analyticsNotification": {
      "title": "Analytics are on",
      "description": "They help us improve the wallet for you",
      "settingsLink": "Change settings"
    }
  },
  "dAppConnect": {
    "switchWallet": {
      "title": "Tally Ho not Default",
      "descFirstPart": "We disabled Tally as default wallet for you. You can always enable it back from Settings",
      "descSecondPart": "at any time.",
      "toggleTitle": "Use Tally Ho as default wallet"
    }
  },
  "abilities": {
<<<<<<< HEAD
    "deleteSlideUpMenu": {
      "title": "Delete ability?",
      "desc": "If you delete an ability you won't be able to see it anymore",
      "spamPrompt": "Is this ability a spam?",
      "selectSpamReason": "Select reason for reporting",
      "spamReason": {
        "spam": "Spam",
        "inaccurateInfo": "Inaccurate information",
        "copyright": "Copyright violation",
        "scam": "Scam",
        "duplicate": "Duplicate"
      },
      "reportSpamBtn": "Yes, report spam",
      "submitBtn": "Yes, delete",
      "submitSpamBtn": "Yes, report & delete",
      "snackbar": "Ability deleted"
=======
    "header": "Portfolio abilities",
    "emptyState": {
      "title": "No abilities here",
      "desc": "Add more accounts to see your abilities or change filters",
      "addBtn": "Add account"
    },
    "banner": {
      "description": "Daylight tells you when you qualify for an airdrop, mint or unlock.",
      "seeAbilities": "See your abilities",
      "new": "New",
      "none": "None"
>>>>>>> 1c427dbd
    }
  },
  "globalError": {
    "title": "Ups, nothing to see here",
    "desc": "Looks like you encountered an empty bowl, try refreshing the page to see if something appears",
    "submitBtn": "Refresh page"
  },
  "devPanel": {
    "title": "Developer Panel",
    "featureFlags": {
      "title": "Feature flags",
      "flags": {
        "USE_MAINNET_FORK": "Use mainnet fork",
        "RESOLVE_RNS_NAMES": "Resolve RNS names",
        "HIDE_IMPORT_DERIVATION_PATH": "Hide import derivation path",
        "HIDE_SWAP_REWARDS": "Hide swap rewards",
        "USE_UPDATED_SIGNING_UI": "Use updated signing UI",
        "SUPPORT_MULTIPLE_LANGUAGES": "Enable to choose language",
        "SUPPORT_ANALYTICS": "Show Analytics page on the settings page",
        "SUPPORT_KEYRING_LOCKING": "Enable to lock/unlock accounts ",
        "SUPPORT_FORGOT_PASSWORD": "Enable to forgot password",
        "ENABLE_ACHIEVEMENTS_TAB": "Show an Achievements tab on the overview page",
        "HIDE_TOKEN_FEATURES": "Hide token features",
        "SUPPORT_ACHIEVEMENTS_BANNER": "Enable achievements banner",
        "SUPPORT_AVALANCHE": "Enable Avalanche network",
        "SUPPORT_NFT_TAB": "Enable to open NFTs page from tab",
        "SUPPORT_NFT_SEND": "Enable sending NFTs",
        "SUPPORT_ARBITRUM_NOVA": "Enable Arbitrum Nova network",
        "SUPPORT_SWAP_QUOTE_REFRESH": "Enable automatic swap quote updates",
        "SUPPORT_BINANCE_SMART_CHAIN": "Enable Binance Smart Chain network",
        "SUPPORT_CUSTOM_NETWORKS": "Show custom network page on settings panel",
        "SUPPORT_CUSTOM_RPCS": "Enable adding custom RPCs"
      }
    }
  },
  "tabs": {
    "wallet": "Wallet",
    "nfts": "NFTs",
    "portfolio": "Portfolio",
    "swap": "Swap",
    "earn": "Earn",
    "settings": "Settings"
  }
}<|MERGE_RESOLUTION|>--- conflicted
+++ resolved
@@ -761,7 +761,18 @@
     }
   },
   "abilities": {
-<<<<<<< HEAD
+    "header": "Portfolio abilities",
+    "emptyState": {
+      "title": "No abilities here",
+      "desc": "Add more accounts to see your abilities or change filters",
+      "addBtn": "Add account"
+    },
+    "banner": {
+      "description": "Daylight tells you when you qualify for an airdrop, mint or unlock.",
+      "seeAbilities": "See your abilities",
+      "new": "New",
+      "none": "None"
+    },
     "deleteSlideUpMenu": {
       "title": "Delete ability?",
       "desc": "If you delete an ability you won't be able to see it anymore",
@@ -778,19 +789,6 @@
       "submitBtn": "Yes, delete",
       "submitSpamBtn": "Yes, report & delete",
       "snackbar": "Ability deleted"
-=======
-    "header": "Portfolio abilities",
-    "emptyState": {
-      "title": "No abilities here",
-      "desc": "Add more accounts to see your abilities or change filters",
-      "addBtn": "Add account"
-    },
-    "banner": {
-      "description": "Daylight tells you when you qualify for an airdrop, mint or unlock.",
-      "seeAbilities": "See your abilities",
-      "new": "New",
-      "none": "None"
->>>>>>> 1c427dbd
     }
   },
   "globalError": {

--- conflicted
+++ resolved
@@ -774,14 +774,10 @@
         "SUPPORT_NFT_TAB": "Enable to open NFTs page from tab",
         "SUPPORT_NFT_SEND": "Enable sending NFTs",
         "SUPPORT_ARBITRUM_NOVA": "Enable Arbitrum Nova network",
-<<<<<<< HEAD
         "SUPPORT_SWAP_QUOTE_REFRESH": "Enable automatic swap quote updates",
-        "SUPPORT_BINANCE_SMART_CHAIN": "Enable Binance Smart Chain network"
-=======
         "SUPPORT_BINANCE_SMART_CHAIN": "Enable Binance Smart Chain network",
         "SUPPORT_CUSTOM_NETWORKS": "Show custom network page on settings panel",
         "SUPPORT_CUSTOM_RPCS": "Enable adding custom RPCs"
->>>>>>> 634bcbdb
       }
     }
   },

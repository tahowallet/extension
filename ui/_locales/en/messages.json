--- conflicted
+++ resolved
@@ -575,13 +575,9 @@
         "SUPPORT_FORGOT_PASSWORD": "Enable to forgot password",
         "ENABLE_ACHIEVEMENTS_TAB": "Show an Achievements tab on the overview page",
         "HIDE_TOKEN_FEATURES": "Hide token features",
-<<<<<<< HEAD
         "SUPPORT_ARBITRUM": "Enable Arbitrum network",
         "SUPPORT_GOERLI": "Enable test networks",
         "SUPPORT_ACHIEVEMENTS_BANNER": "Enable achievements banner"
-=======
-        "SUPPORT_ARBITRUM": "Enable Arbitrum network"
->>>>>>> e3b26057
       }
     }
   }

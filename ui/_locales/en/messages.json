{
  "accounts": {
    "accountItem": {
      "noNameError": "Name is required",
      "editName": "Edit name",
      "saveName": "Save name",
      "typeNewName": "Type new name",
      "cancel": "Cancel",
      "regularWarning": "Removing this address doesn't delete your recovery phrase or any private keys. Instead it just hides it from the extension and you won't be able to use it until you add it back.",
      "loudWarningTitle": "Removing this address will remove its associated account from the UI.",
      "loudWarningBody": "Are you sure you want to proceed?",
      "lastAccountWarningTitle": "Once this account is removed you won't be able to use the wallet until you complete onboarding again.",
      "lastAccountWarningBody": "Are you sure you want to proceed?",
      "removeAddress": "Remove address",
      "copyAddress": "Copy address",
      "removeConfirm": "Yes, I want to remove it",
      "showPrivateKey": {
        "header": "Show Private Key",
        "warningMessage": "Anybody that has your Private Key can move your assets.",
        "privateKeyInfo": "What is a Private Key?",
        "privateKey": "Private key",
        "exportingPrivateKey": {
          "header": "Exporting Private Key for:",
          "confirmationDesc": "I understand that other Private Keys, Recovery Phrases, Ledger or  Read-only accounts will not be saved with this recovery phrase.",
          "invalidMessage": "Check the above box to confirm",
          "showBtn": "Show Private Key",
          "copyBtn": "Copy Private key to clipboard",
          "copySuccess": "Copied!"
        },
        "explainer": {
          "header": "What is a private key?",
          "text1": "A private key is also known as a secret key is a string of letter and numbers that allow you to access and manage your assets on one address.",
          "text2": "A private key only unlocks one address, while a recovery phrase unlocks all addresses that are tied to that phrase.",
          "text3": "If you don’t use recovery phrase, you need to save a private key for each address."
        }
      },
      "showMnemonic": {
        "header": "Show Recovery Phrase",
        "warningMessage": "Anybody that has your recovery phrase can move your assets.",
        "mnemonicInfo": "Why do i need a recovery phrase?",
        "exportingMnemonic": {
          "confirmationDesc": "I understand that other Recovery Phrases, Ledger, Private Keys or Read-only accounts will not be saved with this recovery phrase.",
          "invalidMessage": "Check the above box to confirm",
          "showBtn": "Show recovery phrase",
          "copyBtn": "Copy phrase to clipboard",
          "copySuccess": "Copied!",
          "address_one": "address",
          "address_other": "addresses"
        },
        "explainer": {
          "header": "Why do i need a recovery phrase?",
          "text1": "You need a recovery phrase in case you lose access to your computer, wallet or you forget your password.",
          "text2": "Recovery phrase is the only way to regain access to your funds stored on those addresses.",
          "text3": "Taho has the option to import or create multiple recovery phrases. If you have multiple, make sure that you have safely save and store them all."
        }
      },
      "copyWarning": {
        "header": "Copying to clipboard",
        "title": "Careful copying content to clipboard",
        "description": "It is dangerous to copy your recovery phrase or private key to clipboard, this can result in somebody gaining access to it",
        "dontAsk": "Don’t ask me again",
        "submitBtn": "Copy to clipboard"
      }
    },
    "notificationPanel": {
      "accountPanelName": "Accounts",
      "addWallet": "Add Wallet",
      "addAddress": "Add address",
      "readOnly": "Read-only",
      "import": "Import",
      "internal": "Taho",
      "ledger": "Ledger",
      "privateKey": "Private key",
      "category": {
        "readOnly": "Preview",
        "ledger": "Hardware wallets",
        "others": "Imported & generated"
      },
      "signing": {
        "lock": "Lock signing",
        "unlock": "Unlock signing"
      },
      "snackbar": "Signing locked"
    }
  },
  "viewAddressOnBlockExplorer": "View address on {{blockExplorer}}",
  "assets": {
    "viewAsset": "View asset on {{siteTitle}}",
    "openNetworkExplorer": "Open network explorer",
    "verifyAsset": "Verify asset",
    "unverifiedAsset": "Asset not verified",
    "verifiedByUser": "Verified by you"
  },
  "assetInput": {
    "search": "Search by name or address",
    "searchNFT": "Search NFT",
    "selectToken": "Select token",
    "error": {
      "invalidAmount": "Invalid amount",
      "insufficientBalance": "Insufficient balance"
    }
  },
  "priceDetails": {
    "priceImpactTooltip": {
      "firstLine": "Price impact between assets is high.",
      "secondLine": "This is due to low liquidity of the swap pair."
    },
    "noAssetPrice": "No price information",
    "noAssetPriceTooltip": {
      "firstLine": "We're not able to receive prices for these assets now.",
      "secondLine": "Continuing without price information might lead to a loss in value."
    }
  },
  "comingSoon": "Coming soon",
  "dappConnection": {
    "connectToDapp": "Connect to dApp",
    "dappPermissionListTitle": "dApp would get permission to:",
    "viewAddressPermission": "View address of connected account",
    "createTransactionPermission": "Create but not sign transactions for you",
    "rejectConnection": "Reject",
    "acceptConnection": "Connect"
  },
  "genericPages": {
    "pageDoesNotExist": "This page does not exist. That's all we know.",
    "errorPageTitle": "Unexpected Error",
    "returnHome": "Return Home"
  },
  "keyring": {
    "setPassword": {
      "title": "Set unlock signing password",
      "subtitleFirstLine": "You will be asked to enter this",
      "subtitleSecondLine": "password to unlock signing transactions.",
      "password": "Password",
      "repeatPassword": "Repeat password",
      "restorePassword": "Restoring account?",
      "submitBtn": "Begin the hunt",
      "error": {
        "characterCount": "Must be at least 8 characters",
        "noMatch": "Passwords don’t match"
      }
    },
    "unlock": {
      "title": "Unlock signing",
      "subtitle": "Enter your signing password to continue",
      "submitBtn": "Unlock",
      "signingPassword": "Signing password",
      "forgotPassword": "Forgot password?",
      "error": {
        "incorrect": "Incorrect password"
      },
      "snackbar": "Signing unlocked"
    }
  },
  "ledger": {
    "checkLedger": "Check Error",
    "onlyRejectFromLedger": "Tx can only be Rejected from Ledger",
    "onboarding": {
      "connecting": "Connecting...",
      "prepare": {
        "continueButton": "Continue",
        "tryAgainButton": "Try Again",
        "subheadingWord1": "start",
        "subheadingWord2": "retry",
        "subheading": "Make sure you take these 3 steps before we {{subheadingWord}}",
        "initialScreenHeader": "Before we get started",
        "header": "Check your Ledger",
        "noLedgerConnected": "No Ledger device is connected",
        "multipleLedgersConnected": "Multiple Ledgers are connected",
        "stepsExplainer": "Please follow the steps below and click on Try Again!",
        "step1": "Plug in a single Ledger",
        "step2": "Enter pin to unlock",
        "step3": "Open Ethereum App",
        "tip": "After clicking continue, select device and click connect"
      },
      "selectDevice": "Select the device",
      "clickConnect": "Click connect",
      "previous": "Previous",
      "next": "Next",
      "selectLedgeraccounts": "Select Ledger accounts",
      "multipleLedgersDescriptor": "You can select as many as you want",
      "connectSelectedLedger": "Connect selected",
      "doneMessageOne": "Congratulations!",
      "doneMessageTwo": "You can open Taho now.",
      "onboardingSuccessful": "Selected accounts were successfully connected.",
      "closeTab": "Close tab"
    },
    "connectionStatus": {
      "availableButNoSigning": "Ledger is connected but cannot sign",
      "readyToSign": "Ledger is ready to sign",
      "disconnected": "Ledger is disconnected",
      "wrongLedger": "Wrong Ledger connected",
      "multipleLedgers": "Multiple ledgers connected",
      "busy": "Ledger is busy",
      "state.connected": "Connected",
      "state.disconnected": "Disconnected",
      "state.error": "Check error",
      "state.unknown": "Unknown"
    },
    "activation": {
      "title": "Activate blind signing",
      "helpMessage": "Take the following steps:",
      "step1": "Open Ethereum app on Ledger",
      "step2": "Navigate to Settings",
      "step3": "Enable blind signing"
    },
    "busy": {
      "title": "Ledger is busy",
      "helpMessage": "Looks like your Ledger has another signature in progress.",
      "step1": "Accept or Reject transaction on device",
      "step2": "Refresh page"
    },
    "notConnected": {
      "title": "Connect to Ledger",
      "helpMessage": "Take the following steps:",
      "step1": "Plug in Ledger",
      "step2": "Enter PIN to unlock",
      "step3": "Open Ethereum app"
    },
    "multipleLedgersConnected": {
      "title": "Multiple Ledgers are connected",
      "helpMessage": "Take the following steps:",
      "step1": "Remove all Ledgers but one",
      "step2": "Enter PIN to unlock",
      "step3": "Open Ethereum app"
    },
    "wrongLedger": {
      "title": "Wrong Ledger",
      "helpMessage": "Looks like you are using the wrong Ledger.",
      "connectLedger": "Connect the Ledger containing this account:",
      "refresh": "Refresh the page"
    },
    "derivationPaths": {
      "ledgerLive": "Ledger Live",
      "bip44": "BIP 44 (Trezor, 🦊)",
      "ethTestnet": "Ethereum Testnet",
      "ledgerLegacy": "Ledger Legacy",
      "rsk": "Rootstock",
      "rskTestnet": "Rootstock Testnet"
    }
  },
  "networkFees": {
    "unknownFee": "Unknown",
    "toBeDetermined": "TBD",
    "settingsTitle": "Network fees (Gwei)",
    "gasLimit": "Gas limit",
    "settingsDisabledOne": "Chain doesn't support",
    "settingsDisabledTwo": "gas settings",
    "estimatedNetworkFee": "Estimated network fee",
    "insufficientBaseAsset": "Not enough {{symbol}} for network fees",
    "totalMax": "Total Max",
    "saveSettings": "Save settings",
    "errors": {
      "limitTooLow": "Gas Limit must be higher than 21000",
      "invalidLimit": "Gas Limit must be a number",
      "lowGas": "Low"
    },
    "optimism": {
      "title": "Network fees",
      "header": "Gas fees on {{name}} work differently from Ethereum.",
      "transactionFee": "Transaction fee",
      "rollUp": "Roll-up",
      "estimatedGas": "Estimated Gas",
      "explainerOne": "The estimated gas cost for {{name}} transactions includes an {{name}} fee + an Ethereum roll-up fee (the fee to register transaction on Ethereum chain).",
      "explainerTwo": "Taho stays in sync with the current {{name}} and Ethereum network fees to estimate the fee for a given transaction.",
      "explainerThree": "Only in rare cases will the actual fee you pay change by more than 25% from the estimate.",
      "learnMore": "Learn More"
    },
    "rsk": {
      "title": "Network fees",
      "header": "Gas fees on RSK work differently from Ethereum.",
      "minGasPrice": "Minimum Gas Price",
      "multiplier": "10%",
      "percentage": "percentage",
      "estimatedGas": "Estimated Gas",
      "explainerOne": "The estimated gas price for RSK transactions is calculated by adding 10% to the Minimum Gas Price obtained from the latest mined block.",
      "explainerTwo": "Taho stays in sync with the current RSK and Ethereum network fees to estimate the fee for a given transaction.",
      "explainerThree": "Only in rare cases will the actual fee you pay change by more than 10% from the estimate.",
      "learnMore": "Learn More"
    },
    "bsc": {
      "title": "Coming soon!",
      "description": "Changing network fees for BNB Chain is not currently available."
    },
    "miner": "Miner:",
    "maxBase": "Max Base:",
    "speeds": {
      "0": "-",
      "70": "~5 min",
      "95": "~1 min",
      "99": "~30 sec"
    },
    "types": {
      "regular": "Regular",
      "express": "Express",
      "instant": "Instant",
      "custom": "Custom"
    }
  },
  "nfts": {
    "noTitle": "No title",
    "type1": "NFTs",
    "type2": "badges",
    "noMatchingNFTs": "No {{type}} matching your filters",
    "collectionHover": {
      "close": "close",
      "expand": "expand collection",
      "view": "view details"
    },
    "preview": {
      "owner": "Owner",
      "floorPrice": "Floor price",
      "send": "Send",
      "viewOn": "View on",
      "description": "Description",
      "itemsCount": "Items in collection",
      "creator": "Creator",
      "properties": "Properties",
      "refresh": "Refresh properties",
      "rank": "Rank",
      "rarityRank": "Rarity rank"
    },
    "units": {
      "nft_one": "NFT",
      "nft_other": "NFTs",
      "badge_one": "Badge",
      "badge_other": "Badges",
      "collection_one": "Collection",
      "collection_other": "Collections"
    },
    "header": {
      "title": "Total NFTs floor price",
      "addAccountCTA": "Add account",
      "emptyTitle": "No NFTs here",
      "emptyDesc": "Add more accounts to see your NFTs, you can also just add read-only accounts"
    },
    "emptyBannerTitle": {
      "nfts": "Explore markets",
      "badge": "Explore badges"
    },
    "networksBanner": "Not seeing NFTs from all your networks? Activate a network by switching to it on the Wallet tab.",
    "filters": {
      "title": "Filter collections",
      "warning": "Changing filters here will affect your Portfolio page as well.",
      "sortType": {
        "priceDesc": "Floor price: Descending",
        "priceAsc": "Floor price: Ascending",
        "newestAdded": "Newest added",
        "oldestAdded": "Oldest added",
        "numberInOneCollection": "Number (in 1 collection)"
      },
      "sortTypeTitle": "Sort collection",
      "collectionsTitle": "Show/hide collections",
      "accountsTitle": "Show/hide accounts",
      "noCollections": "No collections"
    }
  },
  "onboarding": {
    "tabbed": {
      "walletShortcut": "Did you know that you can open Taho using a keyboard shortcut?",
      "routeBasedContent": {
        "newSeed": {
          "tip": "If you want an easy way to preview Taho, you can start by adding a read only account.",
          "action": "Add preview account"
        },
        "addWallet": {
          "tip": "Several of Taho's most popular features were developed by our community."
        },
        "viewOnly": {
          "tip": "A good way to take a peek at what Taho offers."
        },
        "importSeed": {
          "tip": "Taho offers the possibility of adding multiple recovery phrases."
        },
        "default": {
          "fact1": "Fully owned by the community",
          "fact2": "Accessible to everyone",
          "fact3": "100% open source"
        }
      },
      "intro": {
        "title": "Let's get you set up!",
        "useExisting": "Use existing wallet",
        "createNew": "Create new wallet"
      },
      "addWallet": {
        "title": "Use existing wallet",
        "titleExisting": "Add account",
        "tip": "You can always add more wallets later.",
        "existingListTitle": "Existing account",
        "newWalletTitle": "New wallet",
        "options": {
          "importSeed": "Import recovery phrase",
          "importPrivateKey": "Import private key",
          "ledger": "Connect to Ledger",
          "readOnly": "Read-only address",
          "createNew": "Create new wallet"
        },
        "importSeed": {
          "title": "Import secret recovery phrase",
          "subtitle": "Paste or type your 12 to 24 word secret recovery phrase below.",
          "inputLabel": "Input recovery phrase",
          "submit": "Import account",
          "errors": {
            "pasteRecoveryPhrase": "Paste recovery phrase",
            "phraseLengthError": "Must be a 12 or 24 word recovery phrase",
            "invalidPhraseError": "Invalid recovery phrase"
          }
        },
        "importPrivateKey": {
          "title": "Import private key",
          "subtitle": "Importing a private key does not associate it to a secret recovery phrase, but it’s still protected by the same password",
          "inputLabel": "Paste private key string",
          "submit": "Import account",
          "error": "Invalid private key",
          "privateKey": "Private key",
          "password": "JSON file password",
          "json": "JSON",
          "browseFiles": "<span>Browse files</span> or drag and drop your {{type}} file",
          "uploading": "Uploading...",
          "uploadFail": "Upload failed, try again",
          "wrongFile": "Wrong file, only {{type}} accepted",
          "decrypt": "Decrypt file",
          "decrypting": "Decrypting file",
          "decryptingTime": "this may take up to 1 minute",
          "finalize": "Finalize",
          "completed": "Completed!",
          "address": "address",
          "wrongPassword": "Wrong password or incorrect file. Ensure file is correct and enter the password you used when encrypting it."
        },
        "viewOnly": {
          "title": "Read-only address",
          "subtitle": "Add an Ethereum address or ENS name to view an existing wallet in Taho",
          "submit": "Preview Taho",
          "tip": "You can upgrade a read-only wallet later."
        }
      },
      "newWalletIntro": {
        "title": "Before we get started",
        "warning": "It's important to write down your secret recovery phrase and store it somewhere safe.<br /><br />This is the only way to recover your accounts and funds.<br /><br /><u>You will not be able to export your recovery phrase later.</u>",
        "submit": "Create recovery phrase",
        "tip": "You can upgrade a read-only wallet later."
      },
      "unlockWallet": {
        "title": "Password required",
        "passwordInput": "Signing password",
        "submit": "Confirm"
      },
      "newWalletReview": {
        "title": "Save and store your recovery phrase",
        "submit": "I wrote it down",
        "copyAddressAction": "Copy phrase to clipboard"
      },
      "newWalletVerify": {
        "title": "Verify recovery phrase",
        "subtitle": "Click on each word in the order that you are asked to",
        "validState": "Verified",
        "invalidState": "Incorrect Order",
        "invalidStateMsg": "Verify the order and remove the ones that aren't in the right position.",
        "verifyValidState": "Verify recovery phrase",
        "submit": "Finalize",
        "tip": "If you didn’t write it down, you can <url>start with a new phrase.</url>"
      },
      "complete": {
        "title": "Welcome to Taho",
        "titleExisting": "Account added to Taho!",
        "subtitle": "For faster access we recommend pinning Taho to your browser",
        "animationAlt": "Pin the wallet"
      }
    },
    "setPassword": {
      "title": "First, let's secure<br /> your wallet",
      "setAsDefault": "Set Taho as default wallet",
      "submit": "Begin the hunt"
    },
    "steps": {
      "create": "Create",
      "save": "Save",
      "verify": "Verify"
    },
    "seedVerification": {
      "seedIsInWrongOrder": "Wrong Order",
      "seedMismatchExplainer": "We are sorry, the recovery phrase you entered did not match. You can try to re-order them, but make sure you have them written down.",
      "createNewWallet": "If you prefer you can <1><0>create a new wallet.<0></1>",
      "retryVerification": "Try again",
      "verifySeedPrompt": "Verify recovery phrase",
      "successMessage": "Congratulations!",
      "successExplainer": "Secret recovery phrase is correct and you can now start using your new wallet.",
      "successButton": "Take me to my wallet"
    },
    "addWallet": {
      "addExistingAccount": "Add existing accounts",
      "importWallet": "Import recovery phrase",
      "addLedger": "Connect to Ledger",
      "addReadOnly": "Read-only address",
      "addNewAccount": "Add new recovery phrase",
      "createNewWallet": "Create new wallet",
      "addAccounts": "Add accounts",
      "importExistingWallet": {
        "pasteRecoveryPhrase": "Paste recovery phrase",
        "phraseLengthError": "Must be a 12 or 24 word recovery phrase",
        "invalidPhraseError": "Invalid recovery phrase",
        "importAccount": "Import account",
        "enterPhrasePrompt": "Copy paste or write down a 12 or 24 word secret recovery phrase.",
        "helpFindPhrase": "How do I find the recovery phrase?"
      }
    },
    "derivationPath": "Derivation path",
    "addDerivationPath": "Add derivation path",
    "pathLabel": "Label",
    "customPath": "Custom path",
    "addCustomPath": "Add custom path"
  },
  "overview": {
    "totalBalanceEverywhere": "Total balance on all accounts",
    "accounts": "Accounts",
    "assets": "Assets",
    "networks": "Networks",
    "nfts": "{{nfts}} in {{collections}} & {{badges}}",
    "nftsTooltip": "NFTs here are shown based on your filters in the NFT page.",
    "units": {
      "nft": "<strong>1</strong> NFT",
      "nft_other": "<strong>{{count}}</strong> NFTs",
      "collection": "<strong>1</strong> Collection",
      "collection_other": "<strong>{{count}}</strong> Collections",
      "badge": "<strong>1</strong> Badge",
      "badge_other": "<strong>{{count}}</strong> Badges"
    },
    "tableHeader": {
      "asset": "Asset",
      "assets": "Assets",
      "price": "Price",
      "balance": "Balance"
    }
  },
  "passwordStrength": {
    "weak": "Weak",
    "average": "Average",
    "strong": "Strong",
    "strength": "Strength",
    "hintDesc": "For a strong password, consider a mix of lower and uppercase characters, symbols, and numbers. Passwords should be over 8 characters."
  },
  "popupEdition": "Community Edition",
  "protocol": {
    "mainnet": "Mainnet",
    "beta": "Mainnet (beta)",
    "testnet": "Test Network",
    "l2": "L2 scaling solution",
    "compatibleChain": "EVM-compatible blockchain",
    "avalanche": "Mainnet C-Chain",
    "connected": "Connected"
  },
  "readOnly": "Read-only",
  "readOnlyNotice": "Read-only mode",
  "settings": {
    "group": {
      "general": "General",
      "walletOptions": "Networks & Assets",
      "helpCenter": "Help center"
    },
    "mainMenu": "Settings",
    "signing": "Signing",
    "hideSmallAssetBalance": "Hide asset balances under {{sign}}{{amount}}",
    "setAsDefault": "Use Taho as default wallet",
    "enableTestNetworks": "Show testnet networks",
    "showUnverifiedAssets": "Show unverified assets",
    "language": "Language",
    "bugReport": "Bug report",
    "connectedWebsites": "Connected websites",
    "addCustomAsset": "Custom assets",
    "analytics": "Analytics",
    "autoLockTimer.label": "Auto-lock timer",
    "autoLockTimer.tooltip": "How long after your last interaction should we lock the wallet?",
    "autoLockTimer.interval": "{{time}} min",
    "needHelp": "Need Help?",
    "customNetworks": "Custom networks (beta)",
    "showBanners": "Show achievement banners",
    "versionLabel": "Version {{version}}",
    "unknownVersionOrCommit": "<unknown>",
    "useFlashbots": "Use Flashbots RPC by default",
    "useFlashbotsTooltip": "Sends all transactions through Flashbots to protect against frontrunning and shares MEV back with you.<br/><br/>This can leak some information about your transactions to searchers, see the <url>Flashbots documentation</url> for more.",
    "exportLogs": {
      "title": "Bug report",
      "discordTitle": "1. Join #bug-reports on Discord",
      "discordDesc": "Visit us on our Discord channel, and report your bug there. Make sure to include the logs.",
      "discordBtn": "Join Discord",
      "logTitle": "2. Export logs",
      "logDesc": "To better understand your bug, we need you to export your logs.",
      "logBtn": "Export logs",
      "ariaLabel": "Open bug report"
    },
    "analyticsSetUp": {
      "title": "Analytics",
      "toggleTitleOn": "Analytics are on",
      "toggleTitleOff": "Analytics are off",
      "toggleDesc": "Analytics help us understand your needs and empower us to build a better wallet for you",
      "recordTitle": "Info we collect",
      "recordItemTrends": "Overall user trends",
      "recordItemUsage": "Feature usage",
      "noRecordTitle": "We never collect",
      "noRecordItemSeed": "Recovery phrase",
      "noRecordItemInfo": "Personal Information",
      "noRecordItemBalances": "Addresses, balances, or transactions",
      "policyBtn": "Privacy policy",
      "deleteBtn": "Delete my data",
      "ariaLabel": "Open analytics",
      "analyticsOffSlideUpMenu": {
        "title": "Turn Analytics off?",
        "desc": "Are you sure you want to turn analytics off?",
        "submitBtn": "Yes, turn off",
        "snackbar": "Analytics are off, re-enable at any time"
      },
      "deleteSlideUpMenu": {
        "title": "Delete your data?",
        "desc": "Are you sure you want to delete your data?",
        "submitBtn": "Yes, delete data",
        "snackbar": "Private data will be removed soon"
      }
    },
    "connectedWebsitesSettings": {
      "title": "Connected websites",
      "disconnected": "Website disconnected",
      "ariaLabel": "Manage connected websites",
      "emptyList": "Not connected to any websites"
    },
    "addCustomAssetSettings": {
      "title": "Add custom asset",
      "input.contractAddress.label": "Contract address",
      "input.tooltip": "Find the asset on your favorite block explorer, then copy the contract address here.<br><br>Haven't done this before? Check out <url>Knowledge Center</url> first.",
      "asset.label.balance": "Balance",
      "asset.label.symbol": "Name",
      "networkSelect.title": "Select Network",
      "warning.alreadyExists.title": "Asset already exists",
      "warning.alreadyExists.desc": {
        "dust": "Your balance is under {{sign}}{{amount}}. You will see it once you turn off “{{settings}}” in Settings.",
        "noBalance": "Your balance is 0, you will see it once your balance is over {{sign}}{{amount}}.",
        "visibility": "You should see it in your asset list."
      },
      "warning.dust.title": "Asset balance is under {{sign}}{{amount}}, you wil see it once your balance is over {{sign}}{{amount}}",
      "error.invalidToken": "Invalid contract address",
      "submit": "Add asset",
      "snackbar.success": "Asset added successfully",
      "snackbar.failed": "Failed to look up token details",
      "footer.hint": "How to add a custom asset"
    },
    "customNetworksSettings": {
      "title": "Custom networks (beta)",
      "ariaLabel": "Open custom networks page",
      "subtitleAdded": "Manage chains",
      "subtitleAddMore": "Add more chains",
      "deleteModal.title": "Remove custom network?",
      "deleteModal.desc": "You are removing <name>{{name}}</name>. This means you won't be able to see assets from it and it won't be in your network selection list.",
      "deleteModal.confirm": "Remove",
      "networksList": {
        "typeCustom": "Custom network"
      },
      "chainList": {
        "description": "<url></url> is the fastest, safest way to add a custom network. Just connect your wallet, search for the network you want to add, and click <strong>Add to Taho</strong>.",
        "addBtn": "Add chains with ChainList"
      },
      "customRPC": {
        "description": "You can also add a custom RPC, this can be a bit risky as you might add a malicious RPC without knowing, that could result in loss of funds.",
        "addBtn": "Add custom RPC (Advanced)"
      }
    },
    "unverifiedAssets": {
<<<<<<< HEAD
      "tooltip": {
        "firstPart": "Discover assets that you own but are not on our asset list. Some spam/scam assets may show up, so treat them with caution.",
        "secondPart": "They will show up on the bottom of the asset page until you verify them."
      }
=======
      "tooltip": "Discover assets that you own but are not on our asset list. Some spam/scam assets will show up, so tread carefully.<br/><br/>These will show up on the bottom of the asset page until you verify them."
>>>>>>> fde86ecb
    }
  },
  "send": {
    "balance": "Balance: {{amount}}"
  },
  "shared": {
    "taho": "Taho",
    "metaMask": "MetaMask",
    "injected": "Injected",
    "cancelBtn": "Cancel",
    "gwei": "Gwei",
    "send": "Send",
    "swap": "Swap",
    "showPasswordHint": "Show Password",
    "hidePasswordHint": "Hide Password",
    "close": "Close",
    "readMore": "Read more",
    "modalClose": "Background close",
    "accountItemSummary": {
      "connectedStatus": "Connected"
    },
    "mouseOverToShow": "Mouse over to show",
    "selectToken": "Select token",
    "backButtonText": "Back",
    "saveBtn": "Save",
    "closeWindow": "Close window",
    "copyTextSnackbar": "Copied to clipboard"
  },
  "signing": {
    "signatureRequired": "Your signature is required",
    "message": "Message",
    "signed": "Signed,",
    "type": "Type",
    "EIP4361": {
      "subtext1": "Wants you to sign in with your",
      "subtext2": "Ethereum account:",
      "statement": "Statement",
      "nonce": "Nonce",
      "version": "Version",
      "chainID": "Chain ID",
      "expiration": "Expiration"
    }
  },
  "signTransaction": {
    "title": "Sign transaction",
    "awaitingHardwareSignature": "Awaiting hardware wallet signature",
    "reject": "Reject",
    "noSigning": "Read-only accounts cannot sign",
    "contractCreation": "Contract creation",
    "unknownNetwork": "Unknown Network",
    "detailPanelName": "Details",
    "rawDataPanelName": "Raw data",
    "rawDataCopyMsg": "Raw data copied to clipboard",
    "copyRawData": "Copy hex",
    "spendAmount": "Spend Amount",
    "help": "I need help",
    "refresh": "Refresh",
    "confirmButtonLabel": "Sign",
    "unsavedChangesTooltip": "You have unsaved changed",
    "useFlashbots": "Use Flashbots RPC for this transaction",
    "spendApproval": {
      "title": "Approve asset spend",
      "approveSpender": "Approve <spenderAddress></spenderAddress>",
      "spendAmount": "Spend {{assetSymbol}} tokens",
      "approve": "Approve",
      "infinite": "Infinite",
      "spend": "Spend",
      "tokens": "tokens",
      "spendLimit": "Spend limit",
      "tooltip1": "Spend limit is the amount of funds from a particular asset that you allow a contract to spend.",
      "tooltip2": "Infinite tx has the drawback that if the contract is malicious, it can steal all your funds.",
      "changeLimit": "Change limit",
      "invalidAmount": "Invalid amount"
    },
    "assetTransfer": {
      "title": "Transfer",
      "sendTo": "Send to",
      "spendAmountLabel": "Spend Amount"
    },
    "contractInteraction": {
      "title": "Contract interaction",
      "interactingWithLabel": "Interacting with",
      "newlyCreatedContract": "Newly created contract"
    },
    "signTypedData": {
      "authorizeDeposit": "Authorize Deposit",
      "signMessage": "Sign {{messageType}}",
      "confirmButtonLabel": "Confirm"
    },
    "swap": {
      "title": "Swap assets",
      "balanceChange": "Balance change",
      "daoFee": "DAO fee",
      "exchangeRoute": "Exchange route"
    }
  },
  "addNewChain": {
    "subtitle": "Wants to add a custom network to Taho",
    "name": "Name",
    "chainId": "Chain ID",
    "currency": "Currency",
    "rpc": "RPC",
    "explorer": "BlockExplorer",
    "submit": "Add network",
    "cancel": "Reject",
    "warnAlreadyExistsHeader": "Network already added to Taho.",
    "warnAlreadyExistsBody": "You can switch to it from Network dropdown"
  },
  "swap": {
    "title": "Swap Assets",
    "from": "Swap from:",
    "to": "Swap to:",
    "sellAsset": "You pay",
    "buyAsset": "You receive",
    "approveAsset": "Approve Asset",
    "waitingForApproval": "Waiting for approval transaction...",
    "switchAssets": "Switch Assets",
    "swapRewardsTeaser": "Swap rewards coming soon",
    "continueSwap": "Continue Swap",
    "loadingQuote": "Fetching price",
    "rewards": {
      "header": "Swap rewards for community",
      "body": "This week, 240,000 DOGGO tokens will be equally shared as Swap Rewards.",
      "tooltip": "Taho rewards its users that use swap every week. A council decides weekly prizes and who is eligible.",
      "detailButton": "Details"
    },
    "error": {
      "noSellAsset": "Attempting to approve transfer without a sell asset.",
      "noApprovalTarget": "Attempting to approve transfer without an approval target.",
      "nonContractAsset": "Attempting to approve transfer of a non-contract asset."
    },
    "reviewSwap": "Review swap"
  },
  "switchWallet": {
    "title": "Want to use another wallet instead?",
    "tooltip": "You are seeing this because Taho is set as default wallet, you can change this option in the main menu.",
    "confirmSwitchWallet": "Yes, switch wallet",
    "notDefaultWalletMessage": "Taho not Default",
    "disableWalletExplainer": "We disabled Taho as the default wallet for you. You can always re-enable it from Menu ☰ at any time.",
    "useTahoAsDefaultPrompt": "Use Taho as default wallet",
    "closeButton": "Close window"
  },
  "toggle": {
    "collapse": "Collapse",
    "viewAll": "View all"
  },
  "topMenu": {
    "showCurrentDappConnection": "Show current website connection",
    "connectToWebsiteUsing": "Connect to website using:",
    "setTahoAsDefault": "Set Taho as default",
    "setOtherAsDefault": "Set MetaMask/other wallet as default",
    "rewardsProgram": "Rewards program",
    "copyAddressTooltip": "Copy address",
    "addressCopiedMsg": "Address copied to clipboard",
    "protocolList": {
      "testnetsSectionTitle": "Testnets",
      "customNetworksSectionTitle": "Custom networks",
      "networkSettingsBtn": "Add network (beta)"
    },
    "connectedDappInfo": {
      "dAppTitle": "Account connected to",
      "dappConnections": "Website connections",
      "guideline": {
        "title": "How to connect to websites",
        "step1": "Connect using Taho",
        "step2": "Click “connect” on a website",
        "step3": "Select one similar to these"
      },
      "walletConnectInfo": "You can now connect to any dapp that supports Wallet Connect by selecting Taho from desktop tab. <url>Learn more</url>",
      "walletConnectHint": "Check the desktop tab in the connection modal"
    }
  },
  "wallet": {
    "activities": {
      "defaultHistoricalActivityExplainer": "All your new transaction will show up here.",
      "historicalActivityExplainer": "Taho will populate your historical activity over time; this may take an hour or more for accounts that have been active for a long time. For new accounts, new activity will show up here.",
      "endOfList": "You have reached the end of activity list.",
      "moreHistory": "For more history visit",
      "tokenApproved": "Token approval",
      "contractInteraction": "Contract Interaction",
      "tokenReceived": "Received",
      "tokenSent": "Send",
      "infiniteApproval": "Infinite",
      "tokenSwapped": "Swap",
      "transactionFailed": "Failed",
      "transactionDropped": "Dropped",
      "transactionPending": "Pending...",
      "contractCreation": "(Contract creation)",
      "transactionTo": "To:",
      "transactionFrom": "From:",
      "loadingActivities": "Digging deeper...",
      "addCustomAssetPrompt": "Can't find an asset?",
      "addCustomAssetAction": "Add custom asset"
    },
    "banner": {
      "bannerTitle": "New Odyssey week!",
      "emptyBannerContent": "Check out Arbitrum Odyssey campaign",
      "notificationTitle": "Odyssey notifications",
      "notificationDismissInfo": "Want to receive future Odyssey notifications? We will show you one every week that you can dismiss.",
      "showNotifications": "Yes, show notification",
      "dontShowNotifications": "No thanks",
      "startNow": "Start now",
      "learnMore": "Learn More",
      "snackbar": "You can turn notification back from Settings"
    },
    "totalAccountBalance": "Total account balance",
    "send": "Send",
    "swap": "Swap",
    "swapDisabledOne": "Swaps aren't supported",
    "swapDisabledTwo": "on this network",
    "receive": "Receive",
    "secureSeed": "First, secure your recovery seed",
    "sendAsset": "Send Asset",
    "assetAmount": "Asset / Amount",
    "sendTo": "Send To:",
    "sendButton": "Continue",
    "receiveAddress": "Receive address",
    "sendToContractWarning": "This is a contract address, sending assets could result in loss of funds.",
    "pages": {
      "assets": "Assets",
      "NFTs": "NFTs",
      "activity": "Activity"
    },
    "defaultToggle": {
      "snackbar": "You can change this in Settings later",
      "isDefault": "is now your default wallet",
      "notDefault": "is not your default wallet",
      "tooltip": "Setting Taho as your default wallet means that every time you connect to a website, Taho will open instead of MetaMask or other wallets."
    },
    "analyticsNotification": {
      "title": "Analytics are enabled",
      "description": "They help us improve the wallet.  You can disable anytime",
      "settingsLink": "Change settings"
    },
    "unverifiedAssets": {
      "stateOfHiddenAssets1": "Hide",
      "stateOfHiddenAssets2": "See",
      "hiddenAssets": "{{stateOfHiddenAssets}} unverified assets ({{amount}})",
      "verifyAsset": "Verify asset"
    },
    "verifiedAssets": {
      "assetImported": "Asset automatically imported",
      "symbol": "Symbol",
      "contract": "Contract address",
      "discoveryTxHash": "Added from transaction",
      "dontShow": "Don’t show",
      "addToAssetList": "Add to asset list",
      "verifyAssetSnackbar": "Asset added to list",
      "removeAssetSnackbar": "Asset removed from list",
      "banner": {
        "titleUnverified": "Asset not verified",
        "titleVerified": "Asset verified by you",
        "description": "Be aware of scam and spam assets, only interact with assets you trust."
      }
    }
  },
  "dAppConnect": {
    "switchWallet": {
      "title": "Taho not Default",
      "descFirstPart": "We disabled Taho as default wallet for you. You can always enable it back from Settings",
      "descSecondPart": "at any time.",
      "toggleTitle": "Use Taho as default wallet"
    },
    "defaultConnectionPopover": {
      "title": "Connecting with Taho",
      "activeWallet": "Your active wallet is Taho.",
      "activeWalletMeaning": "This means that you'll be connecting to websites with Taho even when selecting MetaMask.",
      "metaMaskHeading": "Want to switch to MetaMask?",
      "toggleLabel": "Use the toggle at the top to connect with MetaMask or another wallet."
    }
  },
  "abilities": {
    "header": "Portfolio abilities",
    "emptyState": {
      "title": "No abilities here",
      "desc": "Add more accounts to see your abilities or change filters",
      "addBtn": "Add account"
    },
    "banner": {
      "description": "Daylight tells you when you qualify for an airdrop, mint or unlock.",
      "seeAbilities": "See your abilities",
      "open": "Open",
      "none": "None"
    },
    "timeDetails": {
      "day_one": "day",
      "day_other": "days",
      "timeStartingDays_one": "Starting in {{count}} day",
      "timeStartingDays_other": "Starting in {{count}} days",
      "timeClosesDays_one": "Closes in {{count}} day",
      "timeClosesDays_other": "Closes in {{count}} days"
    },
    "viewWebsiteBtn": "Visit website",
    "markBtn": "Mark as Completed",
    "snackbar": "Marked as completed",
    "deleteBtn": "Delete",
    "deleteSlideUpMenu": {
      "title": "Delete ability?",
      "desc": "If you delete an ability you won't be able to see it anymore",
      "spamPrompt": "Is this ability spam?",
      "selectSpamReason": "Select reason for reporting",
      "spamReason": {
        "spam": "Spam",
        "inaccurateInfo": "Inaccurate information",
        "copyright": "Copyright violation",
        "scam": "Scam",
        "duplicate": "Duplicate"
      },
      "reportSpamBtn": "Yes, report spam",
      "submitBtn": "Yes, delete",
      "submitSpamBtn": "Yes, report & delete",
      "snackbar": "Ability deleted"
    },
    "filter": {
      "title": "Filter Abilities",
      "tooltip": "Filter",
      "abilityState": {
        "open": "Open",
        "completed": "Completed",
        "expired": "Expired",
        "deleted": "Deleted",
        "all": "All"
      },
      "abilityTypeDesc": {
        "vote": "A proposal that someone can vote on based on a token they hold.",
        "claim": "On-chain reward that someone can claim that is not a mint or airdrop.",
        "airdrop": "A ERC-20 token airdrop, usually not promised in advance.",
        "mint": "A ERC-721 or ERC-11555 token mint.",
        "access": "A general off-chain token-gated experience, often a group chat.",
        "event": "An event, often at a conference or a token-gated online experience.",
        "article": "A blog post or article about a specific token.",
        "result": "The result of a vote proposal.",
        "misc": "An ability that does not fall into any of these types."
      },
      "abilityStateTitle": "Show",
      "abilitiesTypesTitle": "Notify me about abilities type",
      "accountsTitle": "Show/hide accounts",
      "accountsReadOnlyInfo": "Read-only accounts can’t see abilities. If you can, we recommend you import the address you want to see abilities for.",
      "noAccounts": "No accounts"
    }
  },
  "globalError": {
    "title": "Ups, nothing to see here",
    "desc": "Looks like you encountered an empty bowl, try refreshing the page to see if something appears",
    "submitBtn": "Refresh page"
  },
  "globalModal": {
    "title": "Hello World. Meet Taho.",
    "description1": "In 2021, Tally Ho came into the world on a fox hunt. We set our sights on educating the world about the dangers of centralized wallets, and our name was a playful nod to that.",
    "description2": "But now, our sights are set on a bigger goal. It's time to update our identity.",
    "description3": "Tally Ho is now Taho.",
    "button": "Read more"
  },
  "devPanel": {
    "title": "Developer Panel",
    "featureFlags": {
      "title": "Feature flags",
      "flags": {
        "USE_MAINNET_FORK": "Use mainnet fork",
        "HIDE_IMPORT_DERIVATION_PATH": "Hide import derivation path",
        "HIDE_SWAP_REWARDS": "Hide swap rewards",
        "SUPPORT_MULTIPLE_LANGUAGES": "Enable to choose language",
        "HIDE_TOKEN_FEATURES": "Hide token features",
        "SUPPORT_ACHIEVEMENTS_BANNER": "Enable achievements banner",
        "SUPPORT_NFT_SEND": "Enable sending NFTs",
        "SUPPORT_ARBITRUM_NOVA": "Enable Arbitrum Nova network",
        "SUPPORT_SWAP_QUOTE_REFRESH": "Enable automatic swap quote updates",
        "SUPPORT_CUSTOM_NETWORKS": "Show custom network page on settings panel",
        "SUPPORT_CUSTOM_RPCS": "Enable adding custom RPCs",
        "SUPPORT_CUSTOM_AUTOLOCK": "Enable custom auto-lock timer"
      }
    }
  },
  "tabs": {
    "wallet": "Wallet",
    "nfts": "NFTs",
    "portfolio": "Portfolio",
    "swap": "Swap",
    "earn": "Earn",
    "settings": "Settings"
  }
}<|MERGE_RESOLUTION|>--- conflicted
+++ resolved
@@ -663,14 +663,7 @@
       }
     },
     "unverifiedAssets": {
-<<<<<<< HEAD
-      "tooltip": {
-        "firstPart": "Discover assets that you own but are not on our asset list. Some spam/scam assets may show up, so treat them with caution.",
-        "secondPart": "They will show up on the bottom of the asset page until you verify them."
-      }
-=======
-      "tooltip": "Discover assets that you own but are not on our asset list. Some spam/scam assets will show up, so tread carefully.<br/><br/>These will show up on the bottom of the asset page until you verify them."
->>>>>>> fde86ecb
+      "tooltip": "Discover assets that you own but are not on our asset list. Some spam/scam assets may show up, so treat them with caution.<br/><br/>They will show up on the bottom of the asset page until you verify them."
     }
   },
   "send": {

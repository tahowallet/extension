{
  "accounts": {
    "accountItem": {
      "noNameError": "Name is required",
      "editName": "Edit name",
      "saveName": "Save name",
      "typeNewName": "Type new name",
      "cancel": "Cancel",
      "regularWarning": "Removing this address doesn't delete your recovery phrase or any private keys. Instead it just hides it from the extension and you won't be able to use it until you add it back.",
      "loudWarningTitle": "Removing this address will remove its associated account from the UI.",
      "loudWarningBody": "Are you sure you want to proceed?",
      "lastAccountWarningTitle": "Once this account is removed you won't be able to use the wallet until you complete onboarding again.",
      "lastAccountWarningBody": "Are you sure you want to proceed?",
      "removeAddress": "Remove address",
      "copyAddress": "Copy address",
      "removeConfirm": "Yes, I want to remove it",
      "showPrivateKey": {
        "header": "Show Private Key",
        "warningMessage": "Anybody that has your Private Key can move your assets.",
        "privateKeyInfo": "What is a Private Key?",
        "privateKey": "Private key",
        "exportingPrivateKey": {
          "header": "Exporting Private Key for:",
          "confirmationDesc": "I understand that other Private Keys, Recovery Phrases, Ledger or  Read-only accounts will not be saved with this recovery phrase.",
          "invalidMessage": "Check the above box to confirm",
          "showBtn": "Show Private Key",
          "copyBtn": "Copy Private key to clipboard",
          "copySuccess": "Copied!"
        },
        "explainer": {
          "header": "What is a private key?",
          "text1": "A private key is also known as a secret key is a string of letter and numbers that allow you to access and manage your assets on one address.",
          "text2": "A private key only unlocks one address, while a recovery phrase unlocks all addresses that are tied to that phrase.",
          "text3": "If you don’t use recovery phrase, you need to save a private key for each address."
        }
      },
      "showMnemonic": {
        "header": "Show Recovery Phrase",
        "warningMessage": "Anybody that has your recovery phrase can move your assets.",
        "mnemonicInfo": "Why do i need a recovery phrase?",
        "exportingMnemonic": {
          "confirmationDesc": "I understand that other Recovery Phrases, Ledger, Private Keys or Read-only accounts will not be saved with this recovery phrase.",
          "invalidMessage": "Check the above box to confirm",
          "showBtn": "Show recovery phrase",
          "copyBtn": "Copy phrase to clipboard",
          "copySuccess": "Copied!",
          "address_one": "address",
          "address_other": "addresses"
        },
        "explainer": {
          "header": "Why do i need a recovery phrase?",
          "text1": "You need a recovery phrase in case you lose access to your computer, wallet or you forget your password.",
          "text2": "Recovery phrase is the only way to regain access to your funds stored on those addresses.",
          "text3": "Taho has the option to import or create multiple recovery phrases. If you have multiple, make sure that you have safely save and store them all."
        }
      },
      "copyWarning": {
        "header": "Copying to clipboard",
        "title": "Careful copying content to clipboard",
        "description": "It is dangerous to copy your recovery phrase or private key to clipboard, this can result in somebody gaining access to it",
        "dontAsk": "Don’t ask me again",
        "submitBtn": "Copy to clipboard"
      }
    },
    "notificationPanel": {
      "accountPanelName": "Accounts",
      "addWallet": "Add Wallet",
      "addAddress": "Add address",
      "readOnly": "Read-only",
      "import": "Import",
      "internal": "Taho",
      "ledger": "Ledger",
      "privateKey": "Private key",
      "category": {
        "readOnly": "Preview",
        "ledger": "Hardware wallets",
        "others": "Imported & generated"
      },
      "signing": {
        "lock": "Lock signing",
        "unlock": "Unlock signing"
      },
      "snackbar": "Signing locked"
    }
  },
  "viewAddressOnBlockExplorer": "View address on {{blockExplorer}}",
  "assets": {
    "viewAsset": "View asset on {{siteTitle}}",
    "openNetworkExplorer": "Open network explorer",
    "verifyAsset": "Verify asset",
    "unverifiedAsset": "Asset not verified",
    "verifiedByUser": "Verified by you"
  },
  "assetInput": {
    "search": "Search by name or address",
    "searchNFT": "Search NFT",
    "selectToken": "Select token",
    "error": {
      "invalidAmount": "Invalid amount",
      "insufficientBalance": "Insufficient balance"
    }
  },
  "priceDetails": {
    "priceImpactTooltip": {
      "firstLine": "Price impact between assets is high.",
      "secondLine": "This is due to low liquidity of the swap pair."
    },
    "noAssetPrice": "No price information",
    "noAssetPriceTooltip": {
      "firstLine": "We're not able to receive prices for these assets now.",
      "secondLine": "Continuing without price information might lead to a loss in value."
    }
  },
  "comingSoon": "Coming soon",
  "dappConnection": {
    "connectToDapp": "Connect to dApp",
    "dappPermissionListTitle": "dApp would get permission to:",
    "viewAddressPermission": "View address of connected account",
    "createTransactionPermission": "Create but not sign transactions for you",
    "rejectConnection": "Reject",
    "acceptConnection": "Connect"
  },
  "genericPages": {
    "pageDoesNotExist": "This page does not exist. That's all we know.",
    "errorPageTitle": "Unexpected Error",
    "returnHome": "Return Home"
  },
  "keyring": {
    "setPassword": {
      "title": "Set unlock signing password",
      "subtitleFirstLine": "You will be asked to enter this",
      "subtitleSecondLine": "password to unlock signing transactions.",
      "password": "Password",
      "repeatPassword": "Repeat password",
      "restorePassword": "Restoring account?",
      "submitBtn": "Begin the hunt",
      "error": {
        "characterCount": "Must be at least 8 characters",
        "noMatch": "Passwords don’t match"
      }
    },
    "unlock": {
      "title": "Unlock signing",
      "subtitle": "Enter your signing password to continue",
      "submitBtn": "Unlock",
      "signingPassword": "Signing password",
      "forgotPassword": "Forgot password?",
      "error": {
        "incorrect": "Incorrect password"
      },
      "snackbar": "Signing unlocked"
    }
  },
  "ledger": {
    "checkLedger": "Check Error",
    "onlyRejectFromLedger": "Tx can only be Rejected from Ledger",
    "onboarding": {
      "connecting": "Connecting...",
      "prepare": {
        "continueButton": "Continue",
        "tryAgainButton": "Try Again",
        "subheadingWord1": "start",
        "subheadingWord2": "retry",
        "subheading": "Make sure you take these 3 steps before we {{subheadingWord}}",
        "initialScreenHeader": "Before we get started",
        "header": "Check your Ledger",
        "noLedgerConnected": "No Ledger device is connected",
        "multipleLedgersConnected": "Multiple Ledgers are connected",
        "stepsExplainer": "Please follow the steps below and click on Try Again!",
        "step1": "Plug in a single Ledger",
        "step2": "Enter pin to unlock",
        "step3": "Open Ethereum App",
        "tip": "After clicking continue, select device and click connect"
      },
      "selectDevice": "Select the device",
      "clickConnect": "Click connect",
      "previous": "Previous",
      "next": "Next",
      "selectLedgeraccounts": "Select Ledger accounts",
      "multipleLedgersDescriptor": "You can select as many as you want",
      "connectSelectedLedger": "Connect selected",
      "doneMessageOne": "Congratulations!",
      "doneMessageTwo": "You can open Taho now.",
      "onboardingSuccessful": "Selected accounts were successfully connected.",
      "closeTab": "Close tab"
    },
    "connectionStatus": {
      "availableButNoSigning": "Ledger is connected but cannot sign",
      "readyToSign": "Ledger is ready to sign",
      "disconnected": "Ledger is disconnected",
      "wrongLedger": "Wrong Ledger connected",
      "multipleLedgers": "Multiple ledgers connected",
      "busy": "Ledger is busy",
      "state.connected": "Connected",
      "state.disconnected": "Disconnected",
      "state.error": "Check error",
      "state.unknown": "Unknown"
    },
    "activation": {
      "title": "Activate blind signing",
      "helpMessage": "Take the following steps:",
      "step1": "Open Ethereum app on Ledger",
      "step2": "Navigate to Settings",
      "step3": "Enable blind signing"
    },
    "busy": {
      "title": "Ledger is busy",
      "helpMessage": "Looks like your Ledger has another signature in progress.",
      "step1": "Accept or Reject transaction on device",
      "step2": "Refresh page"
    },
    "notConnected": {
      "title": "Connect to Ledger",
      "helpMessage": "Take the following steps:",
      "step1": "Plug in Ledger",
      "step2": "Enter PIN to unlock",
      "step3": "Open Ethereum app"
    },
    "multipleLedgersConnected": {
      "title": "Multiple Ledgers are connected",
      "helpMessage": "Take the following steps:",
      "step1": "Remove all Ledgers but one",
      "step2": "Enter PIN to unlock",
      "step3": "Open Ethereum app"
    },
    "wrongLedger": {
      "title": "Wrong Ledger",
      "helpMessage": "Looks like you are using the wrong Ledger.",
      "connectLedger": "Connect the Ledger containing this account:",
      "refresh": "Refresh the page"
    },
    "derivationPaths": {
      "ledgerLive": "Ledger Live",
      "bip44": "BIP 44 (Trezor, 🦊)",
      "ethTestnet": "Ethereum Testnet",
      "ledgerLegacy": "Ledger Legacy",
      "rsk": "Rootstock",
      "rskTestnet": "Rootstock Testnet"
    }
  },
  "networkFees": {
    "unknownFee": "Unknown",
    "toBeDetermined": "TBD",
    "settingsTitle": "Network fees (Gwei)",
    "gasLimit": "Gas limit",
    "settingsDisabledOne": "Chain doesn't support",
    "settingsDisabledTwo": "gas settings",
    "estimatedNetworkFee": "Estimated network fee",
    "insufficientBaseAsset": "Not enough {{symbol}} for network fees",
    "totalMax": "Total Max",
    "saveSettings": "Save settings",
    "errors": {
      "limitTooLow": "Gas Limit must be higher than 21000",
      "invalidLimit": "Gas Limit must be a number",
      "lowGas": "Low"
    },
    "optimism": {
      "title": "Network fees",
      "header": "Gas fees on {{name}} work differently from Ethereum.",
      "transactionFee": "Transaction fee",
      "rollUp": "Roll-up",
      "estimatedGas": "Estimated Gas",
      "explainerOne": "The estimated gas cost for {{name}} transactions includes an {{name}} fee + an Ethereum roll-up fee (the fee to register transaction on Ethereum chain).",
      "explainerTwo": "Taho stays in sync with the current {{name}} and Ethereum network fees to estimate the fee for a given transaction.",
      "explainerThree": "Only in rare cases will the actual fee you pay change by more than 25% from the estimate.",
      "learnMore": "Learn More"
    },
    "rsk": {
      "title": "Network fees",
      "header": "Gas fees on RSK work differently from Ethereum.",
      "minGasPrice": "Minimum Gas Price",
      "multiplier": "10%",
      "percentage": "percentage",
      "estimatedGas": "Estimated Gas",
      "explainerOne": "The estimated gas price for RSK transactions is calculated by adding 10% to the Minimum Gas Price obtained from the latest mined block.",
      "explainerTwo": "Taho stays in sync with the current RSK and Ethereum network fees to estimate the fee for a given transaction.",
      "explainerThree": "Only in rare cases will the actual fee you pay change by more than 10% from the estimate.",
      "learnMore": "Learn More"
    },
    "bsc": {
      "title": "Coming soon!",
      "description": "Changing network fees for BNB Chain is not currently available."
    },
    "miner": "Miner:",
    "maxBase": "Max Base:",
    "speeds": {
      "0": "-",
      "70": "~5 min",
      "95": "~1 min",
      "99": "~30 sec"
    },
    "types": {
      "regular": "Regular",
      "express": "Express",
      "instant": "Instant",
      "custom": "Custom"
    }
  },
  "nfts": {
    "noTitle": "No title",
    "type1": "NFTs",
    "type2": "badges",
    "noMatchingNFTs": "No {{type}} matching your filters",
    "collectionHover": {
      "close": "close",
      "expand": "expand collection",
      "view": "view details"
    },
    "preview": {
      "owner": "Owner",
      "floorPrice": "Floor price",
      "send": "Send",
      "viewOn": "View on",
      "description": "Description",
      "itemsCount": "Items in collection",
      "creator": "Creator",
      "properties": "Properties",
      "refresh": "Refresh properties",
      "rank": "Rank",
      "rarityRank": "Rarity rank"
    },
    "units": {
      "nft_one": "NFT",
      "nft_other": "NFTs",
      "badge_one": "Badge",
      "badge_other": "Badges",
      "collection_one": "Collection",
      "collection_other": "Collections"
    },
    "header": {
      "title": "Total NFTs floor price",
      "addAccountCTA": "Add account",
      "emptyTitle": "No NFTs here",
      "emptyDesc": "Add more accounts to see your NFTs, you can also just add read-only accounts"
    },
    "emptyBannerTitle": {
      "nfts": "Explore markets",
      "badge": "Explore badges"
    },
    "networksBanner": "Not seeing NFTs from all your networks? Activate a network by switching to it on the Wallet tab.",
    "filters": {
      "title": "Filter collections",
      "warning": "Changing filters here will affect your Portfolio page as well.",
      "sortType": {
        "priceDesc": "Floor price: Descending",
        "priceAsc": "Floor price: Ascending",
        "newestAdded": "Newest added",
        "oldestAdded": "Oldest added",
        "numberInOneCollection": "Number (in 1 collection)"
      },
      "sortTypeTitle": "Sort collection",
      "collectionsTitle": "Show/hide collections",
      "accountsTitle": "Show/hide accounts",
      "noCollections": "No collections"
    }
  },
  "onboarding": {
    "tabbed": {
      "walletShortcut": "Did you know that you can open Taho using a keyboard shortcut?",
      "routeBasedContent": {
        "newSeed": {
          "tip": "If you want an easy way to preview Taho, you can start by adding a read only account.",
          "action": "Add preview account"
        },
        "addWallet": {
          "tip": "Several of Taho's most popular features were developed by our community."
        },
        "viewOnly": {
          "tip": "A good way to take a peek at what Taho offers."
        },
        "importSeed": {
          "tip": "Taho offers the possibility of adding multiple recovery phrases."
        },
        "default": {
          "fact1": "Fully owned by the community",
          "fact2": "Accessible to everyone",
          "fact3": "100% open source"
        }
      },
      "intro": {
        "title": "Let's get you set up!",
        "useExisting": "Use existing wallet",
        "createNew": "Create new wallet"
      },
      "addWallet": {
        "title": "Use existing wallet",
        "titleExisting": "Add account",
        "tip": "You can always add more wallets later.",
        "existingListTitle": "Existing account",
        "newWalletTitle": "New wallet",
        "options": {
          "importSeed": "Import recovery phrase",
          "importPrivateKey": "Import private key",
          "ledger": "Connect to Ledger",
          "readOnly": "Read-only address",
          "createNew": "Create new wallet"
        },
        "importSeed": {
          "title": "Import secret recovery phrase",
          "subtitle": "Paste or type your 12 to 24 word secret recovery phrase below.",
          "inputLabel": "Input recovery phrase",
          "submit": "Import account",
          "errors": {
            "pasteRecoveryPhrase": "Paste recovery phrase",
            "phraseLengthError": "Must be a 12 or 24 word recovery phrase",
            "invalidPhraseError": "Invalid recovery phrase"
          }
        },
        "importPrivateKey": {
          "title": "Import private key",
          "subtitle": "Importing a private key does not associate it to a secret recovery phrase, but it’s still protected by the same password",
          "inputLabel": "Paste private key string",
          "submit": "Import account",
          "error": "Invalid private key",
          "privateKey": "Private key",
          "password": "JSON file password",
          "json": "JSON",
          "browseFiles": "<span>Browse files</span> or drag and drop your {{type}} file",
          "uploading": "Uploading...",
          "uploadFail": "Upload failed, try again",
          "wrongFile": "Wrong file, only {{type}} accepted",
          "decrypt": "Decrypt file",
          "decrypting": "Decrypting file",
          "decryptingTime": "this may take up to 1 minute",
          "finalize": "Finalize",
          "completed": "Completed!",
          "address": "address",
          "wrongPassword": "Wrong password or incorrect file. Ensure file is correct and enter the password you used when encrypting it."
        },
        "viewOnly": {
          "title": "Read-only address",
          "subtitle": "Add an Ethereum address or ENS name to view an existing wallet in Taho",
          "submit": "Preview Taho",
          "tip": "You can upgrade a read-only wallet later."
        }
      },
      "newWalletIntro": {
        "title": "Before we get started",
        "warning": "It's important to write down your secret recovery phrase and store it somewhere safe.<br /><br />This is the only way to recover your accounts and funds.<br /><br /><u>You will not be able to export your recovery phrase later.</u>",
        "submit": "Create recovery phrase",
        "tip": "You can upgrade a read-only wallet later."
      },
      "unlockWallet": {
        "title": "Password required",
        "passwordInput": "Signing password",
        "submit": "Confirm"
      },
      "newWalletReview": {
        "title": "Save and store your recovery phrase",
        "submit": "I wrote it down",
        "copyAddressAction": "Copy phrase to clipboard"
      },
      "newWalletVerify": {
        "title": "Verify recovery phrase",
        "subtitle": "Click on each word in the order that you are asked to",
        "validState": "Verified",
        "invalidState": "Incorrect Order",
        "invalidStateMsg": "Verify the order and remove the ones that aren't in the right position.",
        "verifyValidState": "Verify recovery phrase",
        "submit": "Finalize",
        "tip": "If you didn’t write it down, you can <url>start with a new phrase.</url>"
      },
      "complete": {
        "title": "Welcome to Taho",
        "titleExisting": "Account added to Taho!",
        "subtitle": "For faster access we recommend pinning Taho to your browser",
        "animationAlt": "Pin the wallet"
      }
    },
    "setPassword": {
      "title": "First, let's secure<br /> your wallet",
      "setAsDefault": "Set Taho as default wallet",
      "submit": "Begin the hunt"
    },
    "steps": {
      "create": "Create",
      "save": "Save",
      "verify": "Verify"
    },
    "seedVerification": {
      "seedIsInWrongOrder": "Wrong Order",
      "seedMismatchExplainer": "We are sorry, the recovery phrase you entered did not match. You can try to re-order them, but make sure you have them written down.",
      "createNewWallet": "If you prefer you can <1><0>create a new wallet.<0></1>",
      "retryVerification": "Try again",
      "verifySeedPrompt": "Verify recovery phrase",
      "successMessage": "Congratulations!",
      "successExplainer": "Secret recovery phrase is correct and you can now start using your new wallet.",
      "successButton": "Take me to my wallet"
    },
    "addWallet": {
      "addExistingAccount": "Add existing accounts",
      "importWallet": "Import recovery phrase",
      "addLedger": "Connect to Ledger",
      "addReadOnly": "Read-only address",
      "addNewAccount": "Add new recovery phrase",
      "createNewWallet": "Create new wallet",
      "addAccounts": "Add accounts",
      "importExistingWallet": {
        "pasteRecoveryPhrase": "Paste recovery phrase",
        "phraseLengthError": "Must be a 12 or 24 word recovery phrase",
        "invalidPhraseError": "Invalid recovery phrase",
        "importAccount": "Import account",
        "enterPhrasePrompt": "Copy paste or write down a 12 or 24 word secret recovery phrase.",
        "helpFindPhrase": "How do I find the recovery phrase?"
      }
    },
    "derivationPath": "Derivation path",
    "addDerivationPath": "Add derivation path",
    "pathLabel": "Label",
    "customPath": "Custom path",
    "addCustomPath": "Add custom path"
  },
  "overview": {
    "totalBalanceEverywhere": "Total balance on all accounts",
    "accounts": "Accounts",
    "assets": "Assets",
    "networks": "Networks",
    "nfts": "{{nfts}} in {{collections}} & {{badges}}",
    "nftsTooltip": "NFTs here are shown based on your filters in the NFT page.",
    "units": {
      "nft": "<strong>1</strong> NFT",
      "nft_other": "<strong>{{count}}</strong> NFTs",
      "collection": "<strong>1</strong> Collection",
      "collection_other": "<strong>{{count}}</strong> Collections",
      "badge": "<strong>1</strong> Badge",
      "badge_other": "<strong>{{count}}</strong> Badges"
    },
    "tableHeader": {
      "asset": "Asset",
      "assets": "Assets",
      "price": "Price",
      "balance": "Balance"
    }
  },
  "passwordStrength": {
    "weak": "Weak",
    "average": "Average",
    "strong": "Strong",
    "strength": "Strength",
    "hintDesc": "For a strong password, consider a mix of lower and uppercase characters, symbols, and numbers. Passwords should be over 8 characters."
  },
  "popupEdition": "Community Edition",
  "protocol": {
    "mainnet": "Mainnet",
    "beta": "Mainnet (beta)",
    "testnet": "Test Network",
    "l2": "L2 scaling solution",
    "compatibleChain": "EVM-compatible blockchain",
    "avalanche": "Mainnet C-Chain",
    "connected": "Connected"
  },
  "readOnly": "Read-only",
  "readOnlyNotice": "Read-only mode",
  "settings": {
    "group": {
      "general": "General",
      "walletOptions": "Networks & Assets",
      "helpCenter": "Help center"
    },
    "mainMenu": "Settings",
    "signing": "Signing",
    "hideSmallAssetBalance": "Hide asset balances under {{sign}}{{amount}}",
    "setAsDefault": "Use Taho as default wallet",
    "enableTestNetworks": "Show testnet networks",
    "showUnverifiedAssets": "Show unverified assets",
    "language": "Language",
    "bugReport": "Bug report",
    "connectedWebsites": "Connected websites",
    "addCustomAsset": "Custom assets",
    "analytics": "Analytics",
    "autoLockTimer.label": "Auto-lock timer",
    "autoLockTimer.tooltip": "How long after your last interaction should we lock the wallet?",
    "autoLockTimer.interval": "{{time}} min",
    "needHelp": "Need Help?",
    "customNetworks": "Custom networks (beta)",
    "showBanners": "Show achievement banners",
    "versionLabel": "Version {{version}}",
    "unknownVersionOrCommit": "<unknown>",
    "exportLogs": {
      "title": "Bug report",
      "discordTitle": "1. Join #bug-reports on Discord",
      "discordDesc": "Visit us on our Discord channel, and report your bug there. Make sure to include the logs.",
      "discordBtn": "Join Discord",
      "logTitle": "2. Export logs",
      "logDesc": "To better understand your bug, we need you to export your logs.",
      "logBtn": "Export logs",
      "ariaLabel": "Open bug report"
    },
    "analyticsSetUp": {
      "title": "Analytics",
      "toggleTitleOn": "Analytics are on",
      "toggleTitleOff": "Analytics are off",
      "toggleDesc": "Analytics help us understand your needs and empower us to build a better wallet for you",
      "recordTitle": "Info we collect",
      "recordItemTrends": "Overall user trends",
      "recordItemUsage": "Feature usage",
      "noRecordTitle": "We never collect",
      "noRecordItemSeed": "Recovery phrase",
      "noRecordItemInfo": "Personal Information",
      "noRecordItemBalances": "Addresses, balances, or transactions",
      "policyBtn": "Privacy policy",
      "deleteBtn": "Delete my data",
      "ariaLabel": "Open analytics",
      "analyticsOffSlideUpMenu": {
        "title": "Turn Analytics off?",
        "desc": "Are you sure you want to turn analytics off?",
        "submitBtn": "Yes, turn off",
        "snackbar": "Analytics are off, re-enable at any time"
      },
      "deleteSlideUpMenu": {
        "title": "Delete your data?",
        "desc": "Are you sure you want to delete your data?",
        "submitBtn": "Yes, delete data",
        "snackbar": "Private data will be removed soon"
      }
    },
    "connectedWebsitesSettings": {
      "title": "Connected websites",
      "disconnected": "Website disconnected",
      "ariaLabel": "Manage connected websites",
      "emptyList": "Not connected to any websites"
    },
    "addCustomAssetSettings": {
      "title": "Add custom asset",
      "input.contractAddress.label": "Contract address",
      "input.tooltip": "Find the asset on your favorite block explorer, then copy the contract address here.<br><br>Haven't done this before? Check out <url>Knowledge Center</url> first.",
      "asset.label.balance": "Balance",
      "asset.label.symbol": "Name",
      "networkSelect.title": "Select Network",
      "warning.alreadyExists.title": "Asset already exists",
      "warning.alreadyExists.desc": {
        "dust": "Your balance is under {{sign}}{{amount}}. You will see it once you turn off “{{settings}}” in Settings.",
        "noBalance": "Your balance is 0, you will see it once your balance is over {{sign}}{{amount}}.",
        "visibility": "You should see it in your asset list."
      },
      "warning.dust.title": "Asset balance is under {{sign}}{{amount}}, you wil see it once your balance is over {{sign}}{{amount}}",
      "error.invalidToken": "Invalid contract address",
      "submit": "Add asset",
      "snackbar.success": "Asset added successfully",
      "snackbar.failed": "Failed to look up token details",
      "footer.hint": "How to add a custom asset"
    },
    "customNetworksSettings": {
      "title": "Custom networks (beta)",
      "ariaLabel": "Open custom networks page",
      "subtitleAdded": "Manage chains",
      "subtitleAddMore": "Add more chains",
      "deleteModal.title": "Remove custom network?",
      "deleteModal.desc": "You are removing <name>{{name}}</name>. This means you won't be able to see assets from it and it won't be in your network selection list.",
      "deleteModal.confirm": "Remove",
      "networksList": {
        "typeCustom": "Custom network"
      },
      "chainList": {
        "description": "<url></url> is the fastest, safest way to add a custom network. Just connect your wallet, search for the network you want to add, and click <strong>Add to Taho</strong>.",
        "addBtn": "Add chains with Chainlist"
      },
      "customRPC": {
        "description": "You can also add a custom RPC, this can be a bit risky as you might add a malicious RPC without knowing, that could result in loss of funds.",
        "addBtn": "Add custom RPC (Advanced)"
      }
    },
    "unverifiedAssets": {
      "tooltip": {
        "firstPart": "Discover assets that you own but are not on our asset list. Some spam/scam assets will show up, so tread carefully.",
        "secondPart": "These will show up on the bottom of the asset page until you verify them."
      }
    }
  },
  "send": {
    "balance": "Balance: {{amount}}"
  },
  "shared": {
    "unknown": "Unknown",
    "taho": "Taho",
    "metaMask": "MetaMask",
    "injected": "Injected",
    "cancelBtn": "Cancel",
    "gwei": "Gwei",
    "send": "Send",
    "swap": "Swap",
    "showPasswordHint": "Show Password",
    "hidePasswordHint": "Hide Password",
    "close": "Close",
    "readMore": "Read more",
    "modalClose": "Background close",
    "accountItemSummary": {
      "connectedStatus": "Connected"
    },
    "mouseOverToShow": "Mouse over to show",
    "selectToken": "Select token",
    "backButtonText": "Back",
    "saveBtn": "Save",
    "closeWindow": "Close window",
    "copyTextSnackbar": "Copied to clipboard"
  },
  "signing": {
    "signatureRequired": "Your signature is required",
    "message": "Message",
    "signed": "Signed,",
    "type": "Type",
    "EIP4361": {
      "subtext1": "Wants you to sign in with your",
      "subtext2": "Ethereum account:",
      "statement": "Statement",
      "nonce": "Nonce",
      "version": "Version",
      "chainID": "Chain ID",
      "expiration": "Expiration"
    }
  },
  "signTransaction": {
    "title": "Sign transaction",
    "awaitingHardwareSignature": "Awaiting hardware wallet signature",
    "reject": "Reject",
    "noSigning": "Read-only accounts cannot sign",
    "contractCreation": "Contract creation",
    "unknownNetwork": "Unknown Network",
    "detailPanelName": "Details",
    "rawDataPanelName": "Raw data",
    "rawDataCopyMsg": "Raw data copied to clipboard",
    "copyRawData": "Copy hex",
    "spendAmount": "Spend Amount",
    "help": "I need help",
    "refresh": "Refresh",
    "confirmButtonLabel": "Sign",
    "unsavedChangesTooltip": "You have unsaved changed",
    "spendApproval": {
      "title": "Approve asset spend",
      "approveSpender": "Approve <spenderAddress></spenderAddress>",
      "spendAmount": "Spend {{assetSymbol}} tokens",
      "approve": "Approve",
      "infinite": "Infinite",
      "spend": "Spend",
      "tokens": "tokens",
      "spendLimit": "Spend limit",
      "tooltip1": "Spend limit is the amount of funds from a particular asset that you allow a contract to spend.",
      "tooltip2": "Infinite tx has the drawback that if the contract is malicious, it can steal all your funds.",
      "changeLimit": "Change limit",
      "invalidAmount": "Invalid amount"
    },
    "assetTransfer": {
      "title": "Transfer",
      "sendTo": "Send to",
      "spendAmountLabel": "Spend Amount"
    },
    "contractInteraction": {
      "title": "Contract interaction",
      "interactingWithLabel": "Interacting with",
      "newlyCreatedContract": "Newly created contract"
    },
    "signTypedData": {
      "authorizeDeposit": "Authorize Deposit",
      "signMessage": "Sign {{messageType}}",
      "confirmButtonLabel": "Confirm"
    },
    "swap": {
      "title": "Swap assets",
      "balanceChange": "Balance change",
      "daoFee": "DAO fee",
      "exchangeRoute": "Exchange route"
    }
  },
  "addNewChain": {
    "subtitle": "Wants to add a custom network to Taho",
    "name": "Name",
    "chainId": "Chain ID",
    "currency": "Currency",
    "rpc": "RPC",
    "explorer": "BlockExplorer",
    "submit": "Add network",
    "cancel": "Reject",
    "warnAlreadyExistsHeader": "Network already added to Taho.",
    "warnAlreadyExistsBody": "You can switch to it from Network dropdown"
  },
  "swap": {
    "title": "Swap Assets",
    "from": "Swap from:",
    "to": "Swap to:",
    "sellAsset": "You pay",
    "buyAsset": "You receive",
    "approveAsset": "Approve Asset",
    "waitingForApproval": "Waiting for approval transaction...",
    "switchAssets": "Switch Assets",
    "swapRewardsTeaser": "Swap rewards coming soon",
    "continueSwap": "Continue Swap",
    "loadingQuote": "Fetching price",
    "rewards": {
      "header": "Swap rewards for community",
      "body": "This week, 240,000 DOGGO tokens will be equally shared as Swap Rewards.",
      "tooltip": "Taho rewards its users that use swap every week. A council decides weekly prizes and who is eligible.",
      "detailButton": "Details"
    },
    "error": {
      "noSellAsset": "Attempting to approve transfer without a sell asset.",
      "noApprovalTarget": "Attempting to approve transfer without an approval target.",
      "nonContractAsset": "Attempting to approve transfer of a non-contract asset."
    },
    "reviewSwap": "Review swap"
  },
  "switchWallet": {
    "title": "Want to use another wallet instead?",
    "tooltip": "You are seeing this because Taho is set as default wallet, you can change this option in the main menu.",
    "confirmSwitchWallet": "Yes, switch wallet",
    "notDefaultWalletMessage": "Taho not Default",
    "disableWalletExplainer": "We disabled Taho as the default wallet for you. You can always re-enable it from Menu ☰ at any time.",
    "useTahoAsDefaultPrompt": "Use Taho as default wallet",
    "closeButton": "Close window"
  },
  "toggle": {
    "collapse": "Collapse",
    "viewAll": "View all"
  },
  "topMenu": {
    "showCurrentDappConnection": "Show current website connection",
    "connectToWebsiteUsing": "Connect to website using:",
    "setTahoAsDefault": "Set Taho as default",
    "setOtherAsDefault": "Set MetaMask/other wallet as default",
    "rewardsProgram": "Rewards program",
    "copyAddressTooltip": "Copy address",
    "addressCopiedMsg": "Address copied to clipboard",
    "protocolList": {
      "testnetsSectionTitle": "Testnets",
      "customNetworksSectionTitle": "Custom networks",
      "networkSettingsBtn": "Add network (beta)"
    },
    "connectedDappInfo": {
      "dAppTitle": "Account connected to",
      "dappConnections": "Website connections",
      "guideline": {
        "title": "How to connect to websites",
        "step1": "Connect using Taho",
        "step2": "Click “connect” on a website",
        "step3": "Select one similar to these"
      },
      "walletConnectInfo": "You can now connect to any dapp that supports Wallet Connect by selecting Taho from desktop tab. <url>Learn more</url>",
      "walletConnectHint": "Check the desktop tab in the connection modal"
    }
  },
  "wallet": {
    "activities": {
      "defaultHistoricalActivityExplainer": "All your new transaction will show up here.",
      "historicalActivityExplainer": "Taho will populate your historical activity over time; this may take an hour or more for accounts that have been active for a long time. For new accounts, new activity will show up here.",
      "endOfList": "You have reached the end of activity list.",
      "moreHistory": "For more history visit",
      "tokenApproved": "Token approval",
      "contractInteraction": "Contract Interaction",
      "tokenReceived": "Received",
      "tokenSent": "Send",
      "infiniteApproval": "Infinite",
      "tokenSwapped": "Swap",
      "status.failed": "Failed",
      "status.dropped": "Dropped",
      "status.pending": "Pending...",
      "status.completed": "Completed",
      "contractCreation": "(Contract creation)",
      "transactionTo": "To:",
      "transactionFrom": "From:",
      "loadingActivities": "Digging deeper...",
      "addCustomAssetPrompt": "Can't find an asset?",
      "addCustomAssetAction": "Add custom asset"
    },
    "activityDetails": {
      "timestamp": "Timestamp",
      "blockHeight": "Block Height",
      "gas": "Gas",
      "nonce": "Nonce",
      "gasPrice": "Gas Price",
      "maxFeePerGas": "Max Fee/Gas",
      "amount": "Amount",
      "statusPanel.title": "Status",
      "actions.speedup": "Speed up"
    },
    "banner": {
      "bannerTitle": "New Odyssey week!",
      "emptyBannerContent": "Check out Arbitrum Odyssey campaign",
      "notificationTitle": "Odyssey notifications",
      "notificationDismissInfo": "Want to receive future Odyssey notifications? We will show you one every week that you can dismiss.",
      "showNotifications": "Yes, show notification",
      "dontShowNotifications": "No thanks",
      "startNow": "Start now",
      "learnMore": "Learn More",
      "snackbar": "You can turn notification back from Settings"
    },
    "totalAccountBalance": "Total account balance",
    "send": "Send",
    "swap": "Swap",
    "swapDisabledOne": "Swaps aren't supported",
    "swapDisabledTwo": "on this network",
    "receive": "Receive",
    "secureSeed": "First, secure your recovery seed",
    "sendAsset": "Send Asset",
    "assetAmount": "Asset / Amount",
    "sendTo": "Send To:",
    "sendButton": "Continue",
    "receiveAddress": "Receive address",
    "sendToContractWarning": "This is a contract address, sending assets could result in loss of funds.",
    "pages": {
      "assets": "Assets",
      "NFTs": "NFTs",
      "activity": "Activity"
    },
    "defaultToggle": {
      "snackbar": "You can change this in Settings later",
      "isDefault": "is now your default wallet",
      "notDefault": "is not your default wallet",
      "tooltip": "Setting Taho as your default wallet means that every time you connect to a website, Taho will open instead of MetaMask or other wallets."
    },
    "analyticsNotification": {
      "title": "Analytics are enabled",
      "description": "They help us improve the wallet.  You can disable anytime",
      "settingsLink": "Change settings"
    },
    "unverifiedAssets": {
      "stateOfHiddenAssets1": "Hide",
      "stateOfHiddenAssets2": "See",
      "hiddenAssets": "{{stateOfHiddenAssets}} unverified assets ({{amount}})",
      "verifyAsset": "Verify asset"
    },
    "verifiedAssets": {
      "assetImported": "Asset automatically imported",
      "symbol": "Symbol",
      "contract": "Contract address",
      "discoveryTxHash": "Added from transaction",
      "dontShow": "Don’t show",
      "addToAssetList": "Add to asset list",
      "verifyAssetSnackbar": "Asset added to list",
      "removeAssetSnackbar": "Asset removed from list",
      "banner": {
        "titleUnverified": "Asset not verified",
        "titleVerified": "Asset verified by you",
        "description": "Be aware of scam and spam assets, only interact with assets you trust.",
        "oldDescription": "Only transact with assets you trust."
      }
    }
  },
  "dAppConnect": {
    "switchWallet": {
      "title": "Taho not Default",
      "descFirstPart": "We disabled Taho as default wallet for you. You can always enable it back from Settings",
      "descSecondPart": "at any time.",
      "toggleTitle": "Use Taho as default wallet"
    },
    "defaultConnectionPopover": {
      "title": "Connecting with Taho",
      "activeWallet": "Your active wallet is Taho.",
      "activeWalletMeaning": "This means that you'll be connecting to websites with Taho even when selecting MetaMask.",
      "metaMaskHeading": "Want to switch to MetaMask?",
      "toggleLabel": "Use the toggle at the top to connect with MetaMask or another wallet."
    }
  },
  "abilities": {
    "header": "Portfolio abilities",
    "emptyState": {
      "title": "No abilities here",
      "desc": "Add more accounts to see your abilities or change filters",
      "addBtn": "Add account"
    },
    "banner": {
      "description": "Daylight tells you when you qualify for an airdrop, mint or unlock.",
      "seeAbilities": "See your abilities",
      "open": "Open",
      "none": "None"
    },
    "timeDetails": {
      "day_one": "day",
      "day_other": "days",
      "timeStartingDays_one": "Starting in {{count}} day",
      "timeStartingDays_other": "Starting in {{count}} days",
      "timeClosesDays_one": "Closes in {{count}} day",
      "timeClosesDays_other": "Closes in {{count}} days"
    },
    "viewWebsiteBtn": "Visit website",
    "markBtn": "Mark as Completed",
    "snackbar": "Marked as completed",
    "deleteBtn": "Delete",
    "deleteSlideUpMenu": {
      "title": "Delete ability?",
      "desc": "If you delete an ability you won't be able to see it anymore",
      "spamPrompt": "Is this ability spam?",
      "selectSpamReason": "Select reason for reporting",
      "spamReason": {
        "spam": "Spam",
        "inaccurateInfo": "Inaccurate information",
        "copyright": "Copyright violation",
        "scam": "Scam",
        "duplicate": "Duplicate"
      },
      "reportSpamBtn": "Yes, report spam",
      "submitBtn": "Yes, delete",
      "submitSpamBtn": "Yes, report & delete",
      "snackbar": "Ability deleted"
    },
    "filter": {
      "title": "Filter Abilities",
      "tooltip": "Filter",
      "abilityState": {
        "open": "Open",
        "completed": "Completed",
        "expired": "Expired",
        "deleted": "Deleted",
        "all": "All"
      },
      "abilityTypeDesc": {
        "vote": "A proposal that someone can vote on based on a token they hold.",
        "claim": "On-chain reward that someone can claim that is not a mint or airdrop.",
        "airdrop": "A ERC-20 token airdrop, usually not promised in advance.",
        "mint": "A ERC-721 or ERC-11555 token mint.",
        "access": "A general off-chain token-gated experience, often a group chat.",
        "event": "An event, often at a conference or a token-gated online experience.",
        "article": "A blog post or article about a specific token.",
        "result": "The result of a vote proposal.",
        "misc": "An ability that does not fall into any of these types."
      },
      "abilityStateTitle": "Show",
      "abilitiesTypesTitle": "Notify me about abilities type",
      "accountsTitle": "Show/hide accounts",
      "accountsReadOnlyInfo": "Read-only accounts can’t see abilities. If you can, we recommend you import the address you want to see abilities for.",
      "noAccounts": "No accounts"
    }
  },
  "globalError": {
    "title": "Ups, nothing to see here",
    "desc": "Looks like you encountered an empty bowl, try refreshing the page to see if something appears",
    "submitBtn": "Refresh page"
  },
  "globalModal": {
    "title": "Hello World. Meet Taho.",
    "description1": "In 2021, Tally Ho came into the world on a fox hunt. We set our sights on educating the world about the dangers of centralized wallets, and our name was a playful nod to that.",
    "description2": "But now, our sights are set on a bigger goal. It's time to update our identity.",
    "description3": "Tally Ho is now Taho.",
    "button": "Read more"
  },
  "devPanel": {
    "title": "Developer Panel",
    "featureFlags": {
      "title": "Feature flags",
      "flags": {
        "USE_MAINNET_FORK": "Use mainnet fork",
        "HIDE_IMPORT_DERIVATION_PATH": "Hide import derivation path",
        "HIDE_SWAP_REWARDS": "Hide swap rewards",
        "SUPPORT_MULTIPLE_LANGUAGES": "Enable to choose language",
        "HIDE_TOKEN_FEATURES": "Hide token features",
        "SUPPORT_ACHIEVEMENTS_BANNER": "Enable achievements banner",
        "SUPPORT_NFT_SEND": "Enable sending NFTs",
        "SUPPORT_ARBITRUM_NOVA": "Enable Arbitrum Nova network",
        "SUPPORT_SWAP_QUOTE_REFRESH": "Enable automatic swap quote updates",
        "SUPPORT_CUSTOM_NETWORKS": "Show custom network page on settings panel",
        "SUPPORT_CUSTOM_RPCS": "Enable adding custom RPCs",
        "SUPPORT_UNVERIFIED_ASSET": "Enable assets verification",
<<<<<<< HEAD
        "SUPPORT_TRANSACTION_REPLACEMENT": "Support replacing transactions"
=======
        "SUPPORT_CUSTOM_AUTOLOCK": "Enable custom auto-lock timer"
>>>>>>> 1615a0a8
      }
    }
  },
  "tabs": {
    "wallet": "Wallet",
    "nfts": "NFTs",
    "portfolio": "Portfolio",
    "swap": "Swap",
    "earn": "Earn",
    "settings": "Settings"
  }
}<|MERGE_RESOLUTION|>--- conflicted
+++ resolved
@@ -1048,11 +1048,8 @@
         "SUPPORT_CUSTOM_NETWORKS": "Show custom network page on settings panel",
         "SUPPORT_CUSTOM_RPCS": "Enable adding custom RPCs",
         "SUPPORT_UNVERIFIED_ASSET": "Enable assets verification",
-<<<<<<< HEAD
-        "SUPPORT_TRANSACTION_REPLACEMENT": "Support replacing transactions"
-=======
+        "SUPPORT_TRANSACTION_REPLACEMENT": "Support replacing transactions",
         "SUPPORT_CUSTOM_AUTOLOCK": "Enable custom auto-lock timer"
->>>>>>> 1615a0a8
       }
     }
   },

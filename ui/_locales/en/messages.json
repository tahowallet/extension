{
  "popupEdition": "Community Edition",
  "comingSoon": "Coming soon",
  "overview": {
    "totalBalanceEverywhere": "Total balance on all accounts",
    "accounts": "Accounts",
    "assets": "Assets",
    "networks": "Networks",
    "tableHeader": {
      "asset": "Asset",
      "price": "Price",
      "balance": "Balance"
    }
  },
  "protocol": {
    "mainnet": "Mainnet",
    "testnet": "Test Network",
    "l2": "L2 scaling solution",
    "compatibleChain": "Ethereum-compatible blockchain",
    "connected": "Connected"
  },
  "readOnly": "Read-only",
  "readOnlyNotice": "Read-only mode",
  "wallet": {
    "totalAccountBalance": "Total account balance",
    "send": "Send",
    "receive": "Receive",
    "secureSeed": "First, secure your recovery seed",
    "sendAsset": "Send Asset",
    "assetAmount": "Asset / Amount",
    "sendTo": "Send To:",
    "sendButton": "Continue",
    "receiveAddress": "Receive address",
    "sendToContractWarning": "This is a contract address, sending assets will result in loss of funds."
  },
  "swap": {
    "title": "Swap Assets",
    "from": "Swap from:",
    "to": "Swap to:",
    "error": {
      "noSellAsset": "Attempting to approve transfer without a sell asset.",
      "noApprovalTarget": "Attempting to approve transfer without an approval target.",
      "nonContractAsset": "Attempting to approve transfer of a non-contract asset."
    },
    "getFinalQuote": "Get final quote",
    "transactionSettings": {
      "title": "Transaction settings",
      "slippageTolerance": "Slippage tolerance",
      "settings": "Transaction settings",
      "estimatedFee": "Estimated network fee",
      "daoFee": "DAO fee"
    }
  },
  "assetInput": {
    "search": "Search by name or address",
    "selectToken": "Select token",
    "error": {
      "invalidAmount": "Invalid amount",
      "insufficientBalance": "Insufficient balance"
    }
  },
  "settings": {
    "mainMenu": "Settings",
    "hideSmallAssetBalance": "Hide asset balances under {{sign}}{{amount}}",
    "setAsDefault": "Use Tally Ho as your default wallet",
    "enableTestNetworks": "Enable test networks",
    "language": "Language",
    "bugReport": "Bug report",
    "connectedWebsites": "Connected websites",
    "analytics": "Analytics",
    "joinTitle": "Join our community",
    "joinDesc": "Join our Discord to give us feedback!",
    "joinBtn": "Join and give feedback",
    "exportLogs": {
      "title": "Bug report",
      "discordTitle": "1. Join #bug-reports on Discord",
      "discordDesc": "Visit us on our Discord channel, and report your bug there. Make sure to include the logs.",
      "discordBtn": "Join Discord",
      "logTitle": "2. Export logs",
      "logDesc": "To better understand your bug, we need you to export your logs.",
      "logBtn": "Export logs",
      "ariaLabel": "Open bug report"
    },
    "analyticsSetUp": {
      "title": "Analytics",
      "toggleTitleOn": "Analytics are on",
      "toggleTitleOff": "Analytics are off",
      "toggleDesc": "Analytics help us understand your needs and empowers us to build a better wallet for you!",
      "recordTitle": "What we will record",
      "recordItemOrders": "Number of Swaps / Sends",
      "recordItemAccounts": "Number of accounts",
      "recordItemGas": "Gas paid overall",
      "noRecordTitle": "We will never record",
      "noRecordItemSeed": "Your seed phrase",
      "noRecordItemTransactions": "Your address and transactions",
      "policyBtn": "Privacy policy",
      "deleteBtn": "Delete my data",
      "ariaLabel": "Open analytics",
      "analyticsOffSlideUpMenu": {
        "title": "Turn Analytics off?",
        "desc": "Are you sure you want to turn analytics off? They help us a lot in building a better wallet for you",
        "submitBtn": "Yes, turn off",
        "snackbar": "Analytics are off, turn back at any time"
      },
      "deleteSlideUpMenu": {
        "title": "Delete your data?",
        "desc": "Are you sure you want to delete your data? They help us a lot in building a better wallet for you",
        "submitBtn": "Yes, delete data",
        "snackbar": "Private data will be removed soon"
      }
    },
<<<<<<< HEAD
    "changePassword": {
      "title": "Change password",
      "ariaLabel": "Open change password"
=======
    "connectedWebsitesSettings": {
      "title": "Connected websites",
      "disconnected": "Website disconnected",
      "ariaLabel": "Manage connected websites",
      "emptyList": "Not connected to any websites"
>>>>>>> 129643b5
    }
  },
  "passwordStrength": {
    "weak": "Weak",
    "average": "Average",
    "strong": "Strong",
    "strength": "Strength",
    "hintDesc": "For a strong password, consider a mix of lower and uppercase characters, symbols, and numbers. Passwords should be over 8 characters."
  },
  "toggle": {
    "collapse": "Collapse",
    "viewAll": "View all"
  },
  "keyring": {
    "setPassword": {
      "title": "First, let's secure your wallet",
      "passwordLabel": "Password",
      "tallyAsDefault": "Set Tally Ho as default wallet",
      "submit": "Begin the hunt",
      "restore": "Restoring account?"
    },
    "changePassword": {
      "success": "Password successfully changed",
      "title": "Let's change your password",
      "currentPasswordLabel": "Current Password",
      "newPasswordLabel": "New Password",
      "submit": "Change password"
    },
    "errors": {
      "passwordMinimumLength": "Must be at least 8 characters",
      "passwordMismatch": "Passwords don’t match",
      "passwordIncorrect": "Current password is incorrect",
      "passwordSameAsPrevious": "Must not be the same as previous"
    },
    "repeatPasswordLabel": "Repeat Password"
  },
  "shared": {
    "cancelBtn": "Cancel"
  }
}<|MERGE_RESOLUTION|>--- conflicted
+++ resolved
@@ -109,17 +109,15 @@
         "snackbar": "Private data will be removed soon"
       }
     },
-<<<<<<< HEAD
     "changePassword": {
       "title": "Change password",
       "ariaLabel": "Open change password"
-=======
+    },
     "connectedWebsitesSettings": {
       "title": "Connected websites",
       "disconnected": "Website disconnected",
       "ariaLabel": "Manage connected websites",
       "emptyList": "Not connected to any websites"
->>>>>>> 129643b5
     }
   },
   "passwordStrength": {

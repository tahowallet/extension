{
  "accounts": {
    "accountItem": {
      "noNameError": "Name is required",
      "editName": "Edit name",
      "saveName": "Save name",
      "typeNewName": "Type new name",
      "cancel": "Cancel",
      "regularWarning": "Removing this address doesn't delete your recovery phrase or any private keys. Instead it just hides it from the extension and you won't be able to use it until you add it back.",
      "loudWarningTitle": "Removing this address will remove its associated account from the UI.",
      "loudWarningBody": "Are you sure you want to proceed?",
      "removeAddress": "Remove address",
      "removeConfirm": "Yes, I want to remove it"
    },
    "notificationPanel": {
      "accountPanelName": "Accounts",
      "addWallet": "Add Wallet",
      "addAddress": "Add address",
      "readOnly": "Read-only",
      "import": "Import",
      "internal": "Tally Ho",
      "ledger": "Ledger",
      "category": {
        "readOnly": "Preview",
        "ledger": "Hardware wallets",
        "others": "Imported & generated"
      }
    }
  },
<<<<<<< HEAD
  "viewAddressOnBlockExplorer": "View address on {{blockExplorer}}",
=======
  "assets": {
    "viewAsset": "View asset on {{siteTitle}}"
  },
>>>>>>> 720422b8
  "assetInput": {
    "search": "Search by name or address",
    "selectToken": "Select token",
    "error": {
      "invalidAmount": "Invalid amount",
      "insufficientBalance": "Insufficient balance"
    }
  },
  "comingSoon": "Coming soon",
  "dappConnection": {
    "connectToDapp": "Connect to dApp",
    "dappPermissionListTitle": "dApp would get permission to:",
    "viewAddressPermission": "View address of connected account",
    "createTransactionPermission": "Create but not sign transactions for you",
    "rejectConnection": "Reject",
    "acceptConnection": "Connect"
  },
  "genericPages": {
    "pageDoesNotExist": "This page does not exist. That's all we know.",
    "errorPageTitle": "Unexpected Error",
    "returnHome": "Return Home"
  },
  "keyring": {
    "setPassword": {
      "title": "Set unlock signing password",
      "subtitleFirstLine": "You will be asked to enter this",
      "subtitleSecondLine": "password to unlock signing transactions.",
      "password": "Password",
      "repeatPassword": "Repeat password",
      "restorePassword": "Restoring account?",
      "submitBtn": "Begin the hunt",
      "error": {
        "characterCount": "Must be at least 8 characters",
        "noMatch": "Passwords don’t match"
      }
    },
    "unlock": {
      "title": "Unlock signing",
      "submitBtn": "Unlock",
      "signingPassword": "Signing password",
      "forgotPassword": "Forgot password?",
      "error": {
        "incorrect": "Incorrect password"
      }
    }
  },
  "ledger": {
    "checkLedger": "Check Ledger",
    "onlyRejectFromLedger": "Tx can only be Rejected from Ledger",
    "onboarding": {
      "prepare": {
        "continueButton": "Continue",
        "tryAgainButton": "Try Again",
        "subheadingWord1": "start",
        "subheadingWord2": "retry",
        "subheading": "Make sure you take these 3 steps before we {{subheadingWord}}",
        "initialScreenHeader": "Before we get started",
        "header": "Check your Ledger",
        "noLedgerConnected": "No Ledger device is connected",
        "multipleLedgersConnected": "Multiple Ledgers are connected",
        "stepsExplainer": "Please follow the steps below and click on Try Again!",
        "step1": "Plug in a single Ledger",
        "step2": "Enter pin to unlock",
        "step3": "Open Ethereum App"
      },
      "selectDevice": "Select the device",
      "clickConnect": "Click connect",
      "previous": "Previous",
      "next": "Next",
      "selectLedgeraccounts": "Select Ledger accounts",
      "multipleLedgersDescriptor": "You can select as many as you want",
      "connectSelectedLedger": "Connect selected",
      "doneMessageOne": "Congratulations!",
      "doneMessageTwo": "You can open Tally Ho now.",
      "onboardingSuccessful": "Selected accounts were succesfully connected.",
      "closeTab": "Close tab"
    },
    "connectionStatus": {
      "availableButNoSigning": "Ledger is connected but cannot sign",
      "readyToSign": "Ledger is ready to sign",
      "disconnected": "Ledger is disconnected",
      "wrongLedger": "Wrong Ledger connected",
      "multipleLedgers": "Multiple ledgers connected",
      "busy": "Ledger is busy"
    },
    "activation": {
      "title": "Activate blind signing",
      "helpMessage": "Take the following steps:",
      "step1": "Open Ethereum app on Ledger",
      "step2": "Navigate to Settings",
      "step3": "Enable blind signing"
    },
    "busy": {
      "title": "Ledger is busy",
      "helpMessage": "Looks like your Ledger has another signature in progress.",
      "step1": "Accept or Reject transaction on device",
      "step2": "Refresh page"
    },
    "notConnected": {
      "title": "Connect to Ledger",
      "helpMessage": "Take the following steps:",
      "step1": "Plug in Ledger",
      "step2": "Enter PIN to unlock",
      "step3": "Open Ethereum app"
    },
    "multipleLedgersConnected": {
      "title": "Multiple Ledgers are connected",
      "helpMessage": "Take the following steps:",
      "step1": "Remove all Ledgers but one",
      "step2": "Enter PIN to unlock",
      "step3": "Open Ethereum app"
    },
    "wrongLedger": {
      "title": "Wrong Ledger",
      "helpMessage": "Looks like you are using the wrong Ledger.",
      "connectLedger": "Connect the Ledger containing this account:",
      "refresh": "Refresh the page"
    },
    "derivationPaths": {
      "ledgerLive": "Ledger Live",
      "bip44": "BIP 44 (Trezor, 🦊)",
      "ethTestnet": "Ethereum Testnet",
      "ledgerLegacy": "Ledger Legacy",
      "rsk": "RSK",
      "rskTestnet": "RSK Tetnet"
    }
  },
  "networkFees": {
    "unknownFee": "Unknown",
    "toBeDetermined": "TBD",
    "settingsTitle": "Network fees (Gwei)",
    "gasLimit": "Gas limit",
    "estimatedNetworkFee": "Estimated network fee",
    "insufficientBaseAsset": "Not enough {{symbol}} for network fees",
    "totalMax": "Total Max",
    "saveSettings": "Save settings",
    "errors": {
      "limitTooLow": "Gas Limit must be higher than 21000",
      "invalidLimit": "Gas Limit must be a number",
      "lowGas": "Low"
    },
    "optimism": {
      "title": "Network fees",
      "header": "Gas fees on Optimism work differently from Ethereum.",
      "transactionFee": "Transaction fee",
      "rollUp": "Roll-up",
      "estimatedGas": "Estimated Gas",
      "explainerOne": "The estimated gas cost for Optimism transactions includes an Optimism fee + an Ethereum roll-up fee (the fee to register transaction on Ethereum chain).",
      "explainerTwo": "Tally Ho stays in sync with the current Optimism and Ethereum network fees to estimate the fee for a given transaction.",
      "explainerThree": "Only in rare cases will the actual fee you pay change by more than 25% from the estimate.",
      "learnMore": "Learn More"
    },
    "miner": "Miner:",
    "maxBase": "Max Base:",
    "speeds": {
      "0": "-",
      "70": "~5 min",
      "95": "~1 min",
      "99": "~30 sec"
    },
    "types": {
      "regular": "Regular",
      "express": "Express",
      "instant": "Instant",
      "custom": "Custom"
    }
  },
  "nfts": {
    "empty": "Looks like you don't have any NFTs yet? Get some and view them here!",
    "noTitle": "No title"
  },
  "achievements": {
    "empty": "Nothing to see here",
    "startWith": "You can start with the Tally Ho collection!",
    "collection": "Tally Ho collection"
  },
  "onboarding": {
    "steps": {
      "create": "Create",
      "save": "Save",
      "verify": "Verify"
    },
    "seedVerification": {
      "seedIsInWrongOrder": "Wrong Order",
      "seedMismatchExplainer": "We are sorry, the recovery phrase you entered did not match.You can try to re-order them, but make sure you have them written down.",
      "createNewWallet": "If you prefer you can <1><0>create a new wallet.<0></1>",
      "retryVerification": "Try again",
      "verifySeedPrompt": "Verify recovery phrase",
      "successMessage": "Congratulations!",
      "successExplainer": "Secret recovery phrase is correct and you can now start using your new wallet.",
      "successButton": "Take me to my wallet"
    },
    "addWallet": {
      "addExistingAccount": "Add existing accounts",
      "importWallet": "Import recovery phrase",
      "addLedger": "Connect to Ledger",
      "addReadOnly": "Read-only address",
      "addNewAccount": "Add new recovery phrase",
      "createNewWallet": "Create new wallet",
      "addAccounts": "Add accounts",
      "importExistingWallet": {
        "pasteRecoveryPhrase": "Paste recovery phrase",
        "phraseLengthError": "Must be a 12 or 24 word recovery phrase",
        "invalidPhraseError": "Invalid recovery phrase",
        "importAccount": "Import account",
        "enterPhrasePrompt": "Copy paste or write down a 12 or 24 word secret recovery phrase.",
        "helpFindPhrase": "How do I find the recovery phrase?"
      }
    },
    "derivationPath": "Derivation path",
    "addDerivationPath": "Add derivation path",
    "pathLabel": "Label",
    "customPath": "Custom path",
    "addCustomPath": "Add custom path"
  },
  "overview": {
    "totalBalanceEverywhere": "Total balance on all accounts",
    "accounts": "Accounts",
    "assets": "Assets",
    "networks": "Networks",
    "tableHeader": {
      "asset": "Asset",
      "price": "Price",
      "balance": "Balance"
    }
  },
  "passwordStrength": {
    "weak": "Weak",
    "average": "Average",
    "strong": "Strong",
    "strength": "Strength",
    "hintDesc": "For a strong password, consider a mix of lower and uppercase characters, symbols, and numbers. Passwords should be over 8 characters."
  },
  "popupEdition": "Community Edition",
  "protocol": {
    "mainnet": "Mainnet",
    "testnet": "Test Network",
    "l2": "L2 scaling solution",
    "compatibleChain": "Ethereum-compatible blockchain",
    "connected": "Connected"
  },
  "readOnly": "Read-only",
  "readOnlyNotice": "Read-only mode",
  "settings": {
    "mainMenu": "Settings",
    "signing": "Signing",
    "hideSmallAssetBalance": "Hide asset balances under {{sign}}{{amount}}",
    "setAsDefault": "Use Tally Ho as your default wallet",
    "enableTestNetworks": "Enable test networks",
    "language": "Language",
    "bugReport": "Bug report",
    "connectedWebsites": "Connected websites",
    "analytics": "Analytics",
    "joinTitle": "Join our community",
    "joinDesc": "Join our Discord to give us feedback!",
    "joinBtn": "Join and give feedback",
    "versionLabel": "Version {{version}}",
    "unknownVersionOrCommit": "<unknown>",
    "exportLogs": {
      "title": "Bug report",
      "discordTitle": "1. Join #bug-reports on Discord",
      "discordDesc": "Visit us on our Discord channel, and report your bug there. Make sure to include the logs.",
      "discordBtn": "Join Discord",
      "logTitle": "2. Export logs",
      "logDesc": "To better understand your bug, we need you to export your logs.",
      "logBtn": "Export logs",
      "ariaLabel": "Open bug report"
    },
    "analyticsSetUp": {
      "title": "Analytics",
      "toggleTitleOn": "Analytics are on",
      "toggleTitleOff": "Analytics are off",
      "toggleDesc": "Analytics help us understand your needs and empowers us to build a better wallet for you!",
      "recordTitle": "What we will record",
      "recordItemOrders": "Number of Swaps / Sends",
      "recordItemAccounts": "Number of accounts",
      "recordItemGas": "Gas paid overall",
      "noRecordTitle": "We will never record",
      "noRecordItemSeed": "Your seed phrase",
      "noRecordItemTransactions": "Your address and transactions",
      "policyBtn": "Privacy policy",
      "deleteBtn": "Delete my data",
      "ariaLabel": "Open analytics",
      "analyticsOffSlideUpMenu": {
        "title": "Turn Analytics off?",
        "desc": "Are you sure you want to turn analytics off? They help us a lot in building a better wallet for you",
        "submitBtn": "Yes, turn off",
        "snackbar": "Analytics are off, turn back at any time"
      },
      "deleteSlideUpMenu": {
        "title": "Delete your data?",
        "desc": "Are you sure you want to delete your data? They help us a lot in building a better wallet for you",
        "submitBtn": "Yes, delete data",
        "snackbar": "Private data will be removed soon"
      }
    },
    "connectedWebsitesSettings": {
      "title": "Connected websites",
      "disconnected": "Website disconnected",
      "ariaLabel": "Manage connected websites",
      "emptyList": "Not connected to any websites"
    }
  },
  "shared": {
    "cancelBtn": "Cancel",
    "gwei": "Gwei",
    "send": "Send",
    "swap": "Swap",
    "showPasswordHint": "Show Password",
    "hidePasswordHint": "Hide Password",
    "close": "Close",
    "accountItemSummary": {
      "connectedStatus": "Connected"
    },
    "selectToken": "Select token",
    "backButtonText": "Back",
    "saveBtn": "Save",
    "closeWindow": "Close window"
  },
  "signing": {
    "signatureRequired": "Your signature is required",
    "dappSignatureRequest": "A dapp is requesting your signature",
    "message": "Message",
    "signed": "Signed,",
    "type": "Type",
    "EIP4361": {
      "subtext1": "Wants you to sign in with your",
      "subtext2": "Ethereum account:",
      "statement": "Statement",
      "nonce": "Nonce",
      "version": "Version",
      "chainID": "Chain ID",
      "expiration": "Expiration"
    }
  },
  "signTransaction": {
    "title": "Sign transaction",
    "awaitingHardwareSignature": "Awaiting hardware wallet signature",
    "reject": "Reject",
    "noSigning": "Read-only accounts cannot sign",
    "contractCreation": "Contract creation",
    "unknownNetwork": "Unknown Network",
    "detailPanelName": "Details",
    "rawDataPanelName": "Raw data",
    "rawDataCopyMsg": "Raw data copied to clipboard",
    "copyRawData": "Copy hex",
    "spendAmount": "Spend Amount",
    "help": "I need help",
    "refresh": "Refresh",
    "confirmButtonLabel": "Sign",
    "spendApproval": {
      "title": "Approve asset spend",
      "approveSpender": "Approve <spenderAddress></spenderAddress>",
      "spendAmount": "Spend {{assetSymbol}} tokens",
      "approve": "Approve",
      "infinite": "Infinite",
      "spend": "Spend",
      "tokens": "tokens",
      "spendLimit": "Spend limit",
      "tooltip1": "Spend limit is the amount of funds from a particular asset that you allow a contract to spend.",
      "tooltip2": "Infinite tx has the drawback that if the contract is malicious, it can steal all your funds.",
      "changeLimit": "Change limit",
      "invalidAmount": "Invalid amount"
    },
    "assetTransfer": {
      "title": "Transfer",
      "sendTo": "Send to",
      "spendAmountLabel": "Spend Amount"
    },
    "contractInteraction": {
      "title": "Contract interaction",
      "interactingWithLabel": "Interacting with",
      "newlyCreatedContract": "Newly created contract"
    },
    "signTypedData": {
      "authorizeDeposit": "Authorize Deposit",
      "signMessage": "Sign {{messageType}}",
      "confirmButtonLabel": "Confirm"
    }
  },
  "swap": {
    "title": "Swap Assets",
    "from": "Swap from:",
    "to": "Swap to:",
    "sellAsset": "You pay",
    "buyAsset": "You receive",
    "approveAsset": "Approve Asset",
    "waitingForApproval": "Waiting for approval transaction...",
    "switchAssets": "Switch Assets",
    "swapRewardsTeaser": "Swap rewards coming soon",
    "continueSwap": "Continue Swap",
    "exchangeRoute": "Exchange route",
    "rewards": {
      "header": "Swap rewards for community",
      "body": "This week, 240,000 DOGGO tokens will be equally shared as Swap Rewards.",
      "tooltip": "Tally Ho rewards it's users that use swap every week. A council decides weekly prizes and who is eligible.",
      "detailButton": "Details"
    },
    "error": {
      "noSellAsset": "Attempting to approve transfer without a sell asset.",
      "noApprovalTarget": "Attempting to approve transfer without an approval target.",
      "nonContractAsset": "Attempting to approve transfer of a non-contract asset."
    },
    "getFinalQuote": "Get final quote",
    "transactionSettings": {
      "title": "Transaction settings",
      "slippageTolerance": "Slippage tolerance",
      "settings": "Transaction settings",
      "estimatedFee": "Estimated network fee",
      "daoFee": "DAO fee"
    }
  },
  "switchWallet": {
    "title": "Want to use another wallet instead?",
    "tooltip": "You are seeing this because Tally Ho! is set as default wallet, you can change this option in the main menu.",
    "confirmSwitchWallet": "Yes, switch wallet",
    "notDefaultWalletMessage": "Tally Ho not Default",
    "disableWalletExplainer": "We disabled Tally Ho as the default wallet for you. You can always re-enable it from Menu ☰ at any time.",
    "useTallyHoAsDefaultPrompt": "Use Tally Ho as default wallet",
    "closeButton": "Close window"
  },
  "toggle": {
    "collapse": "Collapse",
    "viewAll": "View all"
  },
  "topMenu": {
    "showCurrentDappConnection": "Show current dApp connection",
    "rewardsProgram": "Rewards program",
    "copyAddressTooltip": "Copy address",
    "addressCopiedMsg": "Address copied to clipboard",
    "protocolList": {
      "testnetsSectionTitle": "Testnets"
    },
    "connectedDappInfo": {
      "modalClose": "Background close",
      "dAppTitle": "Account connected to"
    }
  },
  "wallet": {
    "activities": {
      "historicalActivityExplainer": "Tally Ho will populate your historical activity over time; this may take an hour or more for accounts that have been active for a long time. For new accounts, new activity will show up here.",
      "endOfList": "You have reached the end of activity list.",
      "moreHistory": "For more history visit",
      "tokenApproved": "Token approval",
      "contractInteraction": "Contract Interaction",
      "tokenReceived": "Received",
      "tokenSent": "Send",
      "infiniteApproval": "Infinite",
      "tokenSwapped": "Swap",
      "transactionFailed": "Failed",
      "transactionDropped": "Dropped",
      "transactionPending": "Pending...",
      "contractCreation": "(Contract creation)",
      "transactionTo": "To:",
      "transactionFrom": "From:",
      "loadingActivities": "Digging deeper..."
    },
    "totalAccountBalance": "Total account balance",
    "send": "Send",
    "receive": "Receive",
    "secureSeed": "First, secure your recovery seed",
    "sendAsset": "Send Asset",
    "assetAmount": "Asset / Amount",
    "sendTo": "Send To:",
    "sendButton": "Continue",
    "receiveAddress": "Receive address",
    "sendToContractWarning": "This is a contract address, sending assets could result in loss of funds.",
    "pages": {
      "assets": "Assets",
      "NFTs": "NFTs",
      "activity": "Activity"
    },
    "NFTPricingComingSoon": "Coming soon: NFT price + sending"
  },
  "dAppConnect": {
    "switchWallet":{
      "title": "Tally Ho not Default",
      "descFirstPart": "We disabled Tally as default wallet for you. You can always enable it back from Settings",
      "descSecondPart": "at any time.",
      "toggleTitle": "Use Tally Ho as default wallet"
    }
  }
}<|MERGE_RESOLUTION|>--- conflicted
+++ resolved
@@ -27,13 +27,10 @@
       }
     }
   },
-<<<<<<< HEAD
   "viewAddressOnBlockExplorer": "View address on {{blockExplorer}}",
-=======
   "assets": {
     "viewAsset": "View asset on {{siteTitle}}"
   },
->>>>>>> 720422b8
   "assetInput": {
     "search": "Search by name or address",
     "selectToken": "Select token",

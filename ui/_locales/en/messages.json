{
  "accounts": {
    "accountItem": {
      "noNameError": "Name is required",
      "editName": "Edit name",
      "saveName": "Save name",
      "typeNewName": "Type new name",
      "cancel": "Cancel",
      "regularWarning": "Removing this address doesn't delete your recovery phrase or any private keys. Instead it just hides it from the extension and you won't be able to use it until you add it back.",
      "loudWarningTitle": "Removing this address will remove its associated account from the UI.",
      "loudWarningBody": "Are you sure you want to proceed?",
      "removeAddress": "Remove address",
      "removeConfirm": "Yes, I want to remove it"
    },
    "notificationPanel": {
      "accountPanelName": "Accounts",
      "addWallet": "Add Wallet",
      "addAddress": "Add address",
      "readOnly": "Read-only",
      "import": "Import",
      "internal": "Tally Ho",
      "ledger": "Full access via Ledger"
    }
  },
  "assetInput": {
    "search": "Search by name or address",
    "selectToken": "Select token",
    "error": {
      "invalidAmount": "Invalid amount",
      "insufficientBalance": "Insufficient balance"
    }
  },
  "comingSoon": "Coming soon",
  "keyring": {
    "setPassword": {
      "title": "Set unlock signing password",
      "subtitleFirstLine": "You will be asked to enter this",
      "subtitleSecondLine": "password to unlock signing transactions.",
      "password": "Password",
      "repeatPassword": "Repeat password",
      "restorePassword": "Restoring account?",
      "submitBtn": "Begin the hunt",
      "error": {
        "characterCount": "Must be at least 8 characters",
        "noMatch": "Passwords don’t match"
      }
    },
    "unlock": {
      "title": "Unlock signing",
      "submitBtn": "Unlock",
      "signingPassword": "Signing password",
      "forgotPassword": "Forgot password?",
      "error": {
        "incorrect": "Incorrect password"
      }
    }
  },
  "ledger": {
    "checkLedger": "Check Ledger",
    "onlyRejectFromLedger": "Tx can only be Rejected from Ledger",
    "connectionStatus": {
      "availableButNoSigning": "Ledger is connected but cannot sign",
      "readyToSign": "Ledger is ready to sign",
      "disconnected": "Ledger is disconnected",
      "wrongLedger": "Wrong Ledger connected",
      "multipleLedgers": "Multiple ledgers connected",
      "busy": "Ledger is busy"
    },
    "activation": {
      "title": "Activate blind signing",
      "helpMessage": "Take the following steps:",
      "step1": "Open Ethereum app on Ledger",
      "step2": "Navigate to Settings",
      "step3": "Enable blind signing"
    },
    "busy": {
      "title": "Ledger is busy",
      "helpMessage": "Looks like your Ledger has another signature in progress.",
      "step1": "Accept or Reject transaction on device",
      "step2": "Refresh page"
    },
    "notConnected": {
      "title": "Connect to Ledger",
      "helpMessage": "Take the following steps:",
      "step1": "Plug in Ledger",
      "step2": "Enter PIN to unlock",
      "step3": "Open Ethereum app"
    },
    "multipleLedgersConnected": {
      "title": "Multiple Ledgers are connected",
      "helpMessage": "Take the following steps:",
      "step1": "Remove all Ledgers but one",
      "step2": "Enter PIN to unlock",
      "step3": "Open Ethereum app"
    },
    "wrongLedger": {
      "title": "Wrong Ledger",
      "helpMessage": "Looks like you are using the wrong Ledger.",
      "connectLedger": "Connect the Ledger containing this account:",
      "refresh": "Refresh the page"
    },
    "derivationPaths": {
      "ledgerLive": "Ledger Live",
      "bip44": "BIP 44 (Trezor, 🦊)",
      "ethTestnet": "Ethereum Testnet",
      "ledgerLegacy": "Ledger Legacy",
      "rsk": "RSK",
      "rskTestnet": "RSK Tetnet"
    }
  },
  "networkFees": {
    "unknownFee": "Unknown",
    "toBeDetermined": "TBD",
    "settingsTitle": "Network fees (Gwei)",
    "gasLimit": "Gas limit",
    "estimatedNetworkFee": "Estimated network fee",
    "insufficientBaseAsset": "Not enough {{symbol}} for network fees",
    "totalMax": "Total Max",
    "saveSettings": "Save settings",
    "errors": {
      "limitTooLow": "Gas Limit must be higher than 21000",
      "invalidLimit": "Gas Limit must be a number",
      "lowGas": "Low"
    },
    "optimism": {
      "title": "Network fees",
      "header": "Gas fees on Optimism work differently from Ethereum.",
      "transactionFee": "Transaction fee",
      "rollUp": "Roll-up",
      "estimatedGas": "Estimated Gas",
      "explainerOne": "The estimated gas cost for Optimism transactions includes an Optimism fee + an Ethereum roll-up fee (the fee to register transaction on Ethereum chain).",
      "explainerTwo": "Tally Ho stays in sync with the current Optimism and Ethereum network fees to estimate the fee for a given transaction.",
      "explainerThree": "Only in rare cases will the actual fee you pay change by more than 25% from the estimate.",
      "learnMore": "Learn More"
    },
    "miner": "Miner:",
    "maxBase": "Max Base:",
    "speeds": {
      "0": "-",
      "70": "~5 min",
      "95": "~1 min",
      "99": "~30 sec"
    },
    "types": {
      "regular": "Regular",
      "express": "Express",
      "instant": "Instant",
      "custom": "Custom"
    }
  },
  "nfts": {
<<<<<<< HEAD
    "empty":"Looks like you don't have any NFTs yet? Get some and view them here!",
=======
    "empty": "Looks like you don&apos;t have any NFTs yet? Get some and view them here!",
>>>>>>> 87b7f8cd
    "noTitle": "No title"
  },
  "oats": {
    "empty": "Nothing to see here :(\nBut you can start with the quest below"
  },
  "onboarding": {
    "steps": {
      "create": "Create",
      "save": "Save",
      "verify": "Verify"
    },
    "derivationPath": "Derivation path",
    "addDerivationPath": "Add derivation path",
    "pathLabel": "Label",
    "customPath": "Custom path",
    "addCustomPath": "Add custom path"
  },
  "overview": {
    "totalBalanceEverywhere": "Total balance on all accounts",
    "accounts": "Accounts",
    "assets": "Assets",
    "networks": "Networks",
    "tableHeader": {
      "asset": "Asset",
      "price": "Price",
      "balance": "Balance"
    }
  },
  "passwordStrength": {
    "weak": "Weak",
    "average": "Average",
    "strong": "Strong",
    "strength": "Strength",
    "hintDesc": "For a strong password, consider a mix of lower and uppercase characters, symbols, and numbers. Passwords should be over 8 characters."
  },
  "popupEdition": "Community Edition",
  "protocol": {
    "mainnet": "Mainnet",
    "testnet": "Test Network",
    "l2": "L2 scaling solution",
    "compatibleChain": "Ethereum-compatible blockchain",
    "connected": "Connected"
  },
  "readOnly": "Read-only",
  "readOnlyNotice": "Read-only mode",
  "settings": {
    "mainMenu": "Settings",
    "signing": "Signing",
    "hideSmallAssetBalance": "Hide asset balances under {{sign}}{{amount}}",
    "setAsDefault": "Use Tally Ho as your default wallet",
    "enableTestNetworks": "Enable test networks",
    "language": "Language",
    "bugReport": "Bug report",
    "connectedWebsites": "Connected websites",
    "analytics": "Analytics",
    "joinTitle": "Join our community",
    "joinDesc": "Join our Discord to give us feedback!",
    "joinBtn": "Join and give feedback",
    "exportLogs": {
      "title": "Bug report",
      "discordTitle": "1. Join #bug-reports on Discord",
      "discordDesc": "Visit us on our Discord channel, and report your bug there. Make sure to include the logs.",
      "discordBtn": "Join Discord",
      "logTitle": "2. Export logs",
      "logDesc": "To better understand your bug, we need you to export your logs.",
      "logBtn": "Export logs",
      "ariaLabel": "Open bug report"
    },
    "analyticsSetUp": {
      "title": "Analytics",
      "toggleTitleOn": "Analytics are on",
      "toggleTitleOff": "Analytics are off",
      "toggleDesc": "Analytics help us understand your needs and empowers us to build a better wallet for you!",
      "recordTitle": "What we will record",
      "recordItemOrders": "Number of Swaps / Sends",
      "recordItemAccounts": "Number of accounts",
      "recordItemGas": "Gas paid overall",
      "noRecordTitle": "We will never record",
      "noRecordItemSeed": "Your seed phrase",
      "noRecordItemTransactions": "Your address and transactions",
      "policyBtn": "Privacy policy",
      "deleteBtn": "Delete my data",
      "ariaLabel": "Open analytics",
      "analyticsOffSlideUpMenu": {
        "title": "Turn Analytics off?",
        "desc": "Are you sure you want to turn analytics off? They help us a lot in building a better wallet for you",
        "submitBtn": "Yes, turn off",
        "snackbar": "Analytics are off, turn back at any time"
      },
      "deleteSlideUpMenu": {
        "title": "Delete your data?",
        "desc": "Are you sure you want to delete your data? They help us a lot in building a better wallet for you",
        "submitBtn": "Yes, delete data",
        "snackbar": "Private data will be removed soon"
      }
    },
    "connectedWebsitesSettings": {
      "title": "Connected websites",
      "disconnected": "Website disconnected",
      "ariaLabel": "Manage connected websites",
      "emptyList": "Not connected to any websites"
    }
  },
  "shared": {
    "cancelBtn": "Cancel",
    "gwei": "Gwei",
    "showPasswordHint": "Show Password",
    "hidePasswordHint": "Hide Password",
    "close": "Close",
    "accountItemSummary": {
      "connectedStatus": "Connected"
    },
    "selectToken": "Select token",
    "backButtonText": "Back",
    "saveBtn": "Save"
  },
  "signing": {
    "signatureRequired": "Your signature is required",
    "dappSignatureRequest": "A dapp is requesting your signature",
    "message": "Message",
    "signed": "Signed,",
    "type": "Type",
    "EIP4361": {
      "subtext1": "Wants you to sign in with your",
      "subtext2": "Ethereum account:",
      "statement": "Statement",
      "nonce": "Nonce",
      "version": "Version",
      "chainID": "Chain ID",
      "expiration": "Expiration"
    }
  },
  "signTransaction": {
    "awaitingHardwareSignature": "Awaiting hardware wallet signature",
    "reject": "Reject",
    "noSigning": "Read-only accounts cannot sign",
    "sendTo": "Send to",
    "contractCreation": "Contract creation",
    "interactingWith": "Interacting with",
    "unknownNetwork": "Unknown Network",
    "detailPanelName": "Details",
    "rawDataPanelName": "Raw data",
    "rawDataCopyMsg": "Raw data copied to clipboard",
    "copyRawData": "Copy hex",
    "spendAmount": "Spend Amount",
    "help": "I need help",
    "refresh": "Refresh",
    "spendAsset": {
      "approve": "Approve",
      "infinite": "Infinite",
      "spend": "Spend",
      "tokens": "tokens",
      "spendLimit": "Spend limit",
      "tooltip1": "Spend limit is the amount of funds from a particular asset, that you allow a contract to spend.",
      "tooltip2": "Infinite tx has the drawback that if the contract is mailicous, it can steal all your funds.",
      "changeLimit": "Change limit",
      "invalidAmount": "Invalid amount"
    }
  },
  "swap": {
    "title": "Swap Assets",
    "from": "Swap from:",
    "to": "Swap to:",
    "error": {
      "noSellAsset": "Attempting to approve transfer without a sell asset.",
      "noApprovalTarget": "Attempting to approve transfer without an approval target.",
      "nonContractAsset": "Attempting to approve transfer of a non-contract asset."
    },
    "getFinalQuote": "Get final quote",
    "transactionSettings": {
      "title": "Transaction settings",
      "slippageTolerance": "Slippage tolerance",
      "settings": "Transaction settings",
      "estimatedFee": "Estimated network fee",
      "daoFee": "DAO fee"
    }
  },
  "toggle": {
    "collapse": "Collapse",
    "viewAll": "View all"
  },
  "topMenu": {
    "showCurrentDappConnection": "Show current dApp connection",
    "rewardsProgram": "Rewards program",
    "copyAddressTooltip": "Copy address",
    "addressCopiedMsg": "Address copied to clipboard",
    "protocolList": {
      "testnetsSectionTitle": "Testnets"
    },
    "connectedDappInfo": {
      "modalClose": "Background close",
      "dAppTitle": "Account connected to"
    }
  },
  "wallet": {
    "totalAccountBalance": "Total account balance",
    "send": "Send",
    "receive": "Receive",
    "secureSeed": "First, secure your recovery seed",
    "sendAsset": "Send Asset",
    "assetAmount": "Asset / Amount",
    "sendTo": "Send To:",
    "sendButton": "Continue",
    "receiveAddress": "Receive address",
    "sendToContractWarning": "This is a contract address, sending assets could result in loss of funds."
  }
}<|MERGE_RESOLUTION|>--- conflicted
+++ resolved
@@ -149,11 +149,7 @@
     }
   },
   "nfts": {
-<<<<<<< HEAD
-    "empty":"Looks like you don't have any NFTs yet? Get some and view them here!",
-=======
-    "empty": "Looks like you don&apos;t have any NFTs yet? Get some and view them here!",
->>>>>>> 87b7f8cd
+    "empty": "Looks like you don't have any NFTs yet? Get some and view them here!",
     "noTitle": "No title"
   },
   "oats": {

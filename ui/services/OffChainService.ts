<<<<<<< HEAD
import { OffChainAccount, OffChainAccountCredentials, OffChainChallenge, OffChainProvider } from "@tallyho/tally-background/accounts";
import { OffChainAsset } from "@tallyho/tally-background/assets";
=======
import {
  OffChainAccount,
  OffChainAccountCredentials,
  OffChainProvider,
} from "@tallyho/tally-background/accounts"
import { OffChainAsset } from "@tallyho/tally-background/assets"
>>>>>>> 946641bf

// eslint-disable-next-line import/prefer-default-export
export class OffChainService {
  static login({
    provider,
    credentials,
  }: {
    provider: OffChainProvider
    credentials: OffChainAccountCredentials
  }): Promise<OffChainAccount> {
    // const apiResponsePromise = fetch(`https://mocki.io/v1/d14997dd-ea1d-496a-b3ca-f6576201a9f3`, {
    const apiResponsePromise = fetch(`${provider}/api/v1/login`, {
      method: "POST",
      headers: {
        Accept: "application/json",
        "Content-Type": "application/json",
        Referrer: document.location.origin,
      },
      body: JSON.stringify({ ...credentials }),
    }).then((response) => {
      try {
        return response.json()
      } catch (e) {
        return response
      }
    })

<<<<<<< HEAD
    static login({provider, credentials }: {provider: OffChainProvider,credentials: OffChainAccountCredentials}): Promise<OffChainAccount | OffChainChallenge> {
        // const apiResponsePromise = fetch(`https://mocki.io/v1/d14997dd-ea1d-496a-b3ca-f6576201a9f3`, {
        const apiResponsePromise = fetch(`${provider.apiUrl}/api/v1/login`, {
            method: 'POST',
            headers: {
            'Accept': 'application/json',
            'Content-Type': 'application/json',
            'Referrer': document.location.origin,
            },
            body: JSON.stringify({...credentials}),
        })
        .then(response => {
        try {
            return response.json()
        } catch(e) {
            return response
        }
        });
=======
    return apiResponsePromise
  }
>>>>>>> 946641bf

  static assets({
    provider,
    userId = "",
  }: {
    provider: OffChainProvider
    userId: string
  }): Promise<{ provider: OffChainProvider; assets: OffChainAsset[] }> {
    const token = localStorage.getItem("token")
    // const apiResponsePromise = fetch(`https://mocki.io/v1/6f412ee4-2875-4764-bbdc-eefada21ec2a`, {
    const apiResponsePromise = fetch(
      `${provider.apiUrl}/api/v1/assets?user_id=${userId}`,
      {
        method: "GET",
        headers: {
          Accept: "application/json",
          "Content-Type": "application/json",
          Referrer: document.location.origin,
          Authorization: `JWT ${token}`,
        },
      }
    ).then((response) => {
      try {
        return response.json()
      } catch (e) {
        return response
      }
    })

    return apiResponsePromise
  }

  static transfer({
    accountId = "123456",
    chainId = 1,
    tokenAddress = "abcde",
    sourceAmount = 1,
    destinationAddress = "myAddress",
    provider,
  }: {
    provider: OffChainProvider
    accountId?: string
    sourceCurrencySymbol?: string
    chainId?: number
    tokenAddress?: string
    sourceAmount?: number
    destinationAddress?: string
  }): Promise<{ transactionHash: string }> {
    const token = localStorage.getItem("token")

    const apiResponsePromise = fetch(`${provider.apiUrl}/api/v1/transfer`, {
      method: "GET",
      headers: {
        Accept: "application/json",
        "Content-Type": "application/json",
        Referrer: document.location.origin,
        Authorization: `JWT ${token}`,
      },
    }).then((response) => {
      try {
        return response.json()
      } catch (e) {
        return response
      }
    })

    return apiResponsePromise
  }
}<|MERGE_RESOLUTION|>--- conflicted
+++ resolved
@@ -1,14 +1,10 @@
-<<<<<<< HEAD
-import { OffChainAccount, OffChainAccountCredentials, OffChainChallenge, OffChainProvider } from "@tallyho/tally-background/accounts";
-import { OffChainAsset } from "@tallyho/tally-background/assets";
-=======
 import {
   OffChainAccount,
   OffChainAccountCredentials,
+  OffChainChallenge,
   OffChainProvider,
 } from "@tallyho/tally-background/accounts"
 import { OffChainAsset } from "@tallyho/tally-background/assets"
->>>>>>> 946641bf
 
 // eslint-disable-next-line import/prefer-default-export
 export class OffChainService {
@@ -18,7 +14,7 @@
   }: {
     provider: OffChainProvider
     credentials: OffChainAccountCredentials
-  }): Promise<OffChainAccount> {
+  }): Promise<OffChainAccount | OffChainChallenge> {
     // const apiResponsePromise = fetch(`https://mocki.io/v1/d14997dd-ea1d-496a-b3ca-f6576201a9f3`, {
     const apiResponsePromise = fetch(`${provider}/api/v1/login`, {
       method: "POST",
@@ -36,29 +32,8 @@
       }
     })
 
-<<<<<<< HEAD
-    static login({provider, credentials }: {provider: OffChainProvider,credentials: OffChainAccountCredentials}): Promise<OffChainAccount | OffChainChallenge> {
-        // const apiResponsePromise = fetch(`https://mocki.io/v1/d14997dd-ea1d-496a-b3ca-f6576201a9f3`, {
-        const apiResponsePromise = fetch(`${provider.apiUrl}/api/v1/login`, {
-            method: 'POST',
-            headers: {
-            'Accept': 'application/json',
-            'Content-Type': 'application/json',
-            'Referrer': document.location.origin,
-            },
-            body: JSON.stringify({...credentials}),
-        })
-        .then(response => {
-        try {
-            return response.json()
-        } catch(e) {
-            return response
-        }
-        });
-=======
     return apiResponsePromise
   }
->>>>>>> 946641bf
 
   static assets({
     provider,
